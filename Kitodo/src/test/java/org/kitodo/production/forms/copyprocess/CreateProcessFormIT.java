--- conflicted
+++ resolved
@@ -81,20 +81,6 @@
         MockDatabase.cleanDatabase();
     }
 
-<<<<<<< HEAD
-    @Test
-    public void shouldCreateNewProcess() throws Exception {
-        CreateProcessForm underTest = new CreateProcessForm();
-        underTest.getProcessDataTab().setDocType("Monograph");
-        Process newProcess = new Process();
-        Workpiece newWorkPiece = new Workpiece();
-        TempProcess tempProcess = new TempProcess(newProcess, newWorkPiece);
-        underTest.setProcesses(new LinkedList<>(Collections.singletonList(tempProcess)));
-        Project project = ServiceManager.getProjectService().getById(1);
-        underTest.getMainProcess().setProject(project);
-        underTest.getMainProcess().setRuleset(ServiceManager.getRulesetService().getById(1));
-        underTest.getMainProcess().setTitle("title");
-=======
     @AfterEach
     public void cleanUpAfterEach() throws Exception {
         if (createdProcess != null && createdProcess.getId() != null) {
@@ -109,7 +95,6 @@
     private CreateProcessForm setupCreateProcessForm(String docType) throws Exception {
         CreateProcessForm form = new CreateProcessForm();
         form.getProcessDataTab().setDocType(docType);
->>>>>>> 9185945b
 
         Process process = new Process();
         Workpiece workPiece = new Workpiece();
@@ -142,55 +127,29 @@
         setScriptPermissions(true);
         long before = processService.count();
         underTest.createNewProcess();
-<<<<<<< HEAD
+        Process newProcess = underTest.getMainProcess();
+        Project project = newProcess.getProject();
         project.getProcesses().add(newProcess);
         ServiceManager.getProjectService().save(project);
-        if (!SystemUtils.IS_OS_WINDOWS) {
-            ExecutionPermission.setNoExecutePermission(script);
-        }
-=======
-        setScriptPermissions(false);
-
->>>>>>> 9185945b
+        setScriptPermissions(false);
+
         long after = processService.count();
         createdProcess = underTest.getMainProcess();
         assertEquals(before + 1, after, "No process was created!");
-<<<<<<< HEAD
-
-        // clean up database, index and file system
-        Integer processId = newProcess.getId();
-        ProcessService.deleteProcess(newProcess);
-        fileService.delete(URI.create(processId.toString()));
-=======
->>>>>>> 9185945b
     }
 
     @Test
     public void shouldCreateNewProcessWithoutWorkflow() throws Exception {
-<<<<<<< HEAD
-        CreateProcessForm underTest = new CreateProcessForm();
-        underTest.getProcessDataTab().setDocType("MultiVolumeWork");
-        Process newProcess = new Process();
-        Workpiece newWorkPiece = new Workpiece();
-        TempProcess tempProcess = new TempProcess(newProcess, newWorkPiece);
-        underTest.setProcesses(new LinkedList<>(Collections.singletonList(tempProcess)));
-        Project project = ServiceManager.getProjectService().getById(1);
-        underTest.getMainProcess().setProject(project);
-        underTest.getMainProcess().setRuleset(ServiceManager.getRulesetService().getById(1));
-=======
         CreateProcessForm underTest = setupCreateProcessForm("MultiVolumeWork");
->>>>>>> 9185945b
         underTest.getMainProcess().setTitle("title");
         setScriptPermissions(true);
         long before = processService.count();
         underTest.createNewProcess();
-<<<<<<< HEAD
+        Process newProcess = underTest.getMainProcess();
+        Project project = newProcess.getProject();
         project.getProcesses().add(newProcess);
         ServiceManager.getProjectService().save(project);
-        ExecutionPermission.setNoExecutePermission(script);
-=======
-        setScriptPermissions(false);
->>>>>>> 9185945b
+        setScriptPermissions(false);
         long after = processService.count();
         createdProcess = underTest.getMainProcess();
         assertEquals(before + 1, after, "No process was created!");
@@ -233,12 +192,6 @@
         underTest.createProcessHierarchy();
         setScriptPermissions(false);
 
-<<<<<<< HEAD
-        // clean up database, index and file system
-        Integer processId = newProcess.getId();
-        ProcessService.deleteProcess(newProcess);
-        fileService.delete(URI.create(processId.toString()));
-=======
         long after = processService.count();
         createdProcess = underTest.getMainProcess();
         assertEquals(before + 1, after, "First process creation failed. No process was created!");
@@ -263,6 +216,5 @@
                 "Expected a ProcessGenerationException to be thrown for duplicate title, but it was not.");
         long afterDuplicate = processService.count();
         assertEquals(beforeDuplicate, afterDuplicate, "A duplicate process with the same title was created!");
->>>>>>> 9185945b
     }
 }