/*
 * (c) Kitodo. Key to digital objects e. V. <contact@kitodo.org>
 *
 * This file is part of the Kitodo project.
 *
 * It is licensed under GNU General Public License version 3 or later.
 *
 * For the full copyright and license information, please read the
 * GPL3-License.txt file that was distributed with this source code.
 */

package org.kitodo.production.services.data;

import static org.junit.jupiter.api.Assertions.assertEquals;
import static org.junit.jupiter.api.Assertions.assertThrows;
import static org.junit.jupiter.api.Assertions.assertTrue;

import java.util.List;

import org.junit.jupiter.api.AfterAll;
import org.junit.jupiter.api.BeforeAll;
import org.junit.jupiter.api.Test;
import org.kitodo.MockDatabase;
import org.kitodo.data.database.beans.Authority;
import org.kitodo.data.database.beans.Role;
import org.kitodo.data.database.beans.User;
import org.kitodo.data.database.exceptions.DAOException;
import org.kitodo.production.services.ServiceManager;

/**
 * Tests for RoleService class.
 */
public class RoleServiceIT {

    private static final RoleService roleService = ServiceManager.getRoleService();

    private static final int EXPECTED_ROLES_COUNT = 9;

    private static final String WRONG_NUMBER_OF_ROLES = "Amount of roles assigned to client is incorrect!";

    @BeforeAll
    public static void prepareDatabase() throws Exception {
        MockDatabase.startNode();
        MockDatabase.insertRolesFull();
        MockDatabase.setUpAwaitility();
    }

    @AfterAll
    public static void cleanDatabase() throws Exception {
        MockDatabase.stopNode();
        MockDatabase.cleanDatabase();
    }

    @Test
    public void shouldCountAllDatabaseRowsForRoles() throws Exception {
<<<<<<< HEAD
        Long amount = roleService.count();
        assertEquals("Roles were not counted correctly!", Long.valueOf(EXPECTED_ROLES_COUNT), amount);
=======
        Long amount = roleService.countDatabaseRows();
        assertEquals(Long.valueOf(EXPECTED_ROLES_COUNT), amount, "Roles were not counted correctly!");
>>>>>>> a690e9b7
    }

    @Test
    public void shouldGetRole() throws Exception {
        Role role = roleService.getById(1);
        assertEquals("Admin", role.getTitle(), "Role title is not matching");
        assertEquals("viewClient_globalAssignable", role.getAuthorities().get(1).getTitle(), "Role first authorities title is not matching");
    }

    @Test
    public void shouldGetAllRoles() throws Exception {
        List<Role> roles = roleService.getAll();
        assertEquals(EXPECTED_ROLES_COUNT, roles.size(), "Not all user's roles were found in database!");
    }

    @Test
    public void shouldGetAllRolesInGivenRange() throws Exception {
        List<Role> roles = roleService.getAll(1, 10);
        assertEquals(8, roles.size(), "Not all user's roles were found in database!");
    }

    @Test
    public void shouldRemoveRole() throws Exception {
        Role role = new Role();
        role.setTitle("To Remove");
        roleService.save(role);
        Role foundRole = roleService.getByQuery("FROM Role WHERE title = 'To Remove'").get(0);
        assertEquals("To Remove", foundRole.getTitle(), "Additional user group was not inserted in database!");

<<<<<<< HEAD
        roleService.remove(foundRole);
        exception.expect(DAOException.class);
        exception.expectMessage("");
        roleService.getById(foundRole.getId());
=======
        roleService.removeFromDatabase(foundRole);
        Role finalFoundRole = foundRole;
        assertThrows(DAOException.class, () -> roleService.getById(finalFoundRole.getId()));
>>>>>>> a690e9b7

        role = new Role();
        role.setTitle("To remove");
        roleService.save(role);
        foundRole = roleService.getByQuery("FROM Role WHERE title = 'To remove'").get(0);
        assertEquals("To remove", foundRole.getTitle(), "Additional user group was not inserted in database!");

<<<<<<< HEAD
        roleService.remove(foundRole.getId());
        exception.expect(DAOException.class);
        exception.expectMessage("");
=======
        roleService.removeFromDatabase(foundRole.getId());
>>>>>>> a690e9b7
    }

    @Test
    public void shouldRemoveRoleButNotUser() throws Exception {
        UserService userService = ServiceManager.getUserService();

        User user = new User();
        user.setLogin("Cascados");
        userService.save(user);

        Role role = new Role();
        role.setTitle("Cascados Group");
        role.getUsers().add(userService.getByQuery("FROM User WHERE login = 'Cascados' ORDER BY id DESC").get(0));
        roleService.save(role);

        Role foundRole = roleService.getByQuery("FROM Role WHERE title = 'Cascados Group'").get(0);
        assertEquals("Cascados Group", foundRole.getTitle(), "Additional user was not inserted in database!");

        roleService.remove(foundRole);
        int size = roleService.getByQuery("FROM Role WHERE title = 'Cascados Group'").size();
        assertEquals(0, size, "Additional user was not removed from database!");

        size = userService.getByQuery("FROM User WHERE login = 'Cascados'").size();
        assertEquals(1, size, "User was removed from database!");

        userService.remove(userService.getByQuery("FROM User WHERE login = 'Cascados'").get(0));
    }

    @Test
    public void shouldGetAuthorizationsAsString() throws Exception {
        Role role = roleService.getById(1);
        int actual = roleService.getAuthorizationsAsString(role).size();
        int expected = 34;
        assertEquals(expected, actual, "Number of authority strings doesn't match!");
    }

    @Test
    public void shouldGetAuthorities() throws Exception {
        Role role = roleService.getById(1);
        List<Authority> actual = role.getAuthorities();
        assertEquals("viewClient_globalAssignable", actual.get(1).getTitle(), "Permission strings doesn't match to given plain text!");
    }

    @Test
    public void shouldSaveAndRemoveAuthorizationForRole() throws Exception {
        Role role = roleService.getById(1);
        List<Authority> authorities = role.getAuthorities();

        Authority authority = new Authority();
        authority.setTitle("newAuthorization");
        ServiceManager.getAuthorityService().save(authority);

        authorities.add(authority);

        role.setAuthorities(authorities);
        roleService.save(role);

        role = roleService.getById(1);

        List<String> actual = roleService.getAuthorizationsAsString(role);
        assertTrue(actual.contains(authority.getTitle()), "Title of Authority was not found in user group authorities!");
    }

    @Test
    public void shouldGetAllRolesByClientIds() {
        List<Role> roles = roleService.getAllRolesByClientId(1);
        assertEquals(7, roles.size(), WRONG_NUMBER_OF_ROLES);

        roles = roleService.getAllRolesByClientId(2);
        assertEquals(2, roles.size(), WRONG_NUMBER_OF_ROLES);
    }

    @Test
    public void shouldGetAllAvailableForAssignToUser() throws Exception {
        User user = ServiceManager.getUserService().getById(1);
        List<Role> roles = roleService.getAllAvailableForAssignToUser(user);
        assertEquals(3, roles.size(), WRONG_NUMBER_OF_ROLES);

        user = ServiceManager.getUserService().getById(2);
        roles = roleService.getAllAvailableForAssignToUser(user);
        assertEquals(7, roles.size(), WRONG_NUMBER_OF_ROLES);
    }
}<|MERGE_RESOLUTION|>--- conflicted
+++ resolved
@@ -53,13 +53,8 @@
 
     @Test
     public void shouldCountAllDatabaseRowsForRoles() throws Exception {
-<<<<<<< HEAD
         Long amount = roleService.count();
-        assertEquals("Roles were not counted correctly!", Long.valueOf(EXPECTED_ROLES_COUNT), amount);
-=======
-        Long amount = roleService.countDatabaseRows();
         assertEquals(Long.valueOf(EXPECTED_ROLES_COUNT), amount, "Roles were not counted correctly!");
->>>>>>> a690e9b7
     }
 
     @Test
@@ -89,16 +84,9 @@
         Role foundRole = roleService.getByQuery("FROM Role WHERE title = 'To Remove'").get(0);
         assertEquals("To Remove", foundRole.getTitle(), "Additional user group was not inserted in database!");
 
-<<<<<<< HEAD
         roleService.remove(foundRole);
-        exception.expect(DAOException.class);
-        exception.expectMessage("");
-        roleService.getById(foundRole.getId());
-=======
-        roleService.removeFromDatabase(foundRole);
         Role finalFoundRole = foundRole;
         assertThrows(DAOException.class, () -> roleService.getById(finalFoundRole.getId()));
->>>>>>> a690e9b7
 
         role = new Role();
         role.setTitle("To remove");
@@ -106,13 +94,7 @@
         foundRole = roleService.getByQuery("FROM Role WHERE title = 'To remove'").get(0);
         assertEquals("To remove", foundRole.getTitle(), "Additional user group was not inserted in database!");
 
-<<<<<<< HEAD
         roleService.remove(foundRole.getId());
-        exception.expect(DAOException.class);
-        exception.expectMessage("");
-=======
-        roleService.removeFromDatabase(foundRole.getId());
->>>>>>> a690e9b7
     }
 
     @Test
