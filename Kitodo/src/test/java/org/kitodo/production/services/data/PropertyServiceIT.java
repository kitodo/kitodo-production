/*
 * (c) Kitodo. Key to digital objects e. V. <contact@kitodo.org>
 *
 * This file is part of the Kitodo project.
 *
 * It is licensed under GNU General Public License version 3 or later.
 *
 * For the full copyright and license information, please read the
 * GPL3-License.txt file that was distributed with this source code.
 */

package org.kitodo.production.services.data;

import static org.awaitility.Awaitility.await;
import static org.junit.jupiter.api.Assertions.assertEquals;
import static org.junit.jupiter.api.Assertions.assertThrows;

import java.util.List;

import org.junit.jupiter.api.AfterAll;
import org.junit.jupiter.api.BeforeAll;
import org.junit.jupiter.api.Test;
import org.kitodo.MockDatabase;
import org.kitodo.data.database.beans.Property;
import org.kitodo.data.database.exceptions.DAOException;
import org.kitodo.production.services.ServiceManager;

/**
 * Tests for PropertyService class.
 */
public class PropertyServiceIT {

    private static final PropertyService propertyService = ServiceManager.getPropertyService();

    @BeforeAll
    public static void prepareDatabase() throws Exception {
        MockDatabase.startNode();
        MockDatabase.insertProcessesFull();
        MockDatabase.setUpAwaitility();
    }

    @AfterAll
    public static void cleanDatabase() throws Exception {
        MockDatabase.stopNode();
        MockDatabase.cleanDatabase();
    }

    @Test
    public void shouldCountAllProperties() {
        await().untilAsserted(
<<<<<<< HEAD
            () -> assertEquals("Properties were not counted correctly!", Long.valueOf(8), propertyService.count()));
=======
            () -> assertEquals(Long.valueOf(8), propertyService.countDatabaseRows(), "Properties were not counted correctly!"));
>>>>>>> a690e9b7
    }

    @Test
    public void shouldCountAllDatabaseRowsForProperties() throws Exception {
<<<<<<< HEAD
        Long amount = propertyService.count();
        assertEquals("Properties were not counted correctly!", Long.valueOf(8), amount);
=======
        Long amount = propertyService.countDatabaseRows();
        assertEquals(Long.valueOf(8), amount, "Properties were not counted correctly!");
>>>>>>> a690e9b7
    }

    @Test
    public void shouldGetProcessProperty() throws Exception {
        Property processProperty = propertyService.getById(1);
        String actual = processProperty.getTitle();
        String expected = "Process Property";
        assertEquals(expected, actual, "Process property was not found in database - title doesn't match!");

        actual = processProperty.getValue();
        expected = "first value";
        assertEquals(expected, actual, "Process property was not found in database - value doesn't match!");
    }

    @Test
    public void shouldGetTemplateProperty() throws Exception {
        Property templateProperty = propertyService.getById(7);
        String actual = templateProperty.getTitle();
        String expected = "firstTemplate title";
        assertEquals(expected, actual, "Template property was not found in database - title doesn't match!");

        actual = templateProperty.getValue();
        expected = "first value";
        assertEquals(expected, actual, "Template property was not found in database - value doesn't match!");
    }

    @Test
    public void shouldGetWorkpieceProperty() throws Exception {
        Property workpieceProperty = propertyService.getById(5);
        String actual = workpieceProperty.getTitle();
        String expected = "FirstWorkpiece Property";
        assertEquals(expected, actual, "Workpiece property was not found in database - title doesn't match!");

        actual = workpieceProperty.getValue();
        expected = "first value";
        assertEquals(expected, actual, "Workpiece property was not found in database - value doesn't match!");
    }

    /**
     * test distinct titles.
     */
    @Test
    public void shouldFindDistinctTitles() {
        assertEquals(6, propertyService.findDistinctTitles().size(), "Incorrect size of distinct titles for process properties!");

        List<String> processPropertiesTitlesDistinct = propertyService.findDistinctTitles();

        String title = processPropertiesTitlesDistinct.get(0);
        assertEquals("FirstWorkpiece Property", title, "Incorrect sorting of distinct titles for process properties!");

        title = processPropertiesTitlesDistinct.get(1);
        assertEquals("Korrektur notwendig", title, "Incorrect sorting of distinct titles for process properties!");
    }

    @Test
    public void shouldGetAllProperties() throws Exception {
        List<Property> properties = propertyService.getAll();
        assertEquals(8, properties.size(), "Not all properties were found in database!");
    }

    @Test
    public void shouldGetAllPropertiesInGivenRange() throws Exception {
        List<Property> properties = propertyService.getAll(2, 6);
        assertEquals(6, properties.size(), "Not all properties were found in database!");
    }

    @Test
    public void shouldRemoveProperty() throws Exception {
        Property property = new Property();
        property.setTitle("To Remove");
<<<<<<< HEAD
        propertyService.save(property);
        Property foundProperty = propertyService.getById(9);
        assertEquals("Additional property was not inserted in database!", "To Remove", foundProperty.getTitle());

        propertyService.save(foundProperty);
        exception.expect(DAOException.class);
        propertyService.getById(9);
=======
        propertyService.saveToDatabase(property);
        Property foundProperty = propertyService.getById(property.getId());
        assertEquals("To Remove", foundProperty.getTitle(), "Additional property was not inserted in database!");
>>>>>>> a690e9b7

        property = new Property();
        property.setTitle("To remove");
        propertyService.save(property);
        foundProperty = propertyService.getById(10);
        assertEquals("To remove", foundProperty.getTitle(), "Additional property was not inserted in database!");

<<<<<<< HEAD
        propertyService.remove(10);
        exception.expect(DAOException.class);
        propertyService.getById(10);
=======
        propertyService.removeFromDatabase(10);
        assertThrows(DAOException.class, () -> propertyService.getById(10));
>>>>>>> a690e9b7
    }

    @Test
    public void shouldFindById() throws DAOException {
        Integer expected = 1;
        assertEquals(expected, propertyService.getById(1).getId(), "Property was not found in database!");
    }

    @Test
    public void shouldFindByValue() {
        assertEquals(2, propertyService.findByValue("second").size(), "Properties were not found in database!");

        assertEquals(1, propertyService.findByValue("second value").size(), "Property was not found in database!");
    }

    @Test
    public void shouldFindByTitleAndValue() {
        assertEquals(1, propertyService.findByTitleAndValue("Korrektur notwendig", "second value").size(), "Property was not found in database!");
    }

    @Test
    public void shouldNotFindByTitleAndValue() {
        assertEquals(0, propertyService.findByTitleAndValue("Korrektur notwendig", "third").size(), "Property was found in database!");
    }

}<|MERGE_RESOLUTION|>--- conflicted
+++ resolved
@@ -48,22 +48,13 @@
     @Test
     public void shouldCountAllProperties() {
         await().untilAsserted(
-<<<<<<< HEAD
-            () -> assertEquals("Properties were not counted correctly!", Long.valueOf(8), propertyService.count()));
-=======
-            () -> assertEquals(Long.valueOf(8), propertyService.countDatabaseRows(), "Properties were not counted correctly!"));
->>>>>>> a690e9b7
+            () -> assertEquals(Long.valueOf(8), propertyService.count(), "Properties were not counted correctly!"));
     }
 
     @Test
     public void shouldCountAllDatabaseRowsForProperties() throws Exception {
-<<<<<<< HEAD
         Long amount = propertyService.count();
-        assertEquals("Properties were not counted correctly!", Long.valueOf(8), amount);
-=======
-        Long amount = propertyService.countDatabaseRows();
         assertEquals(Long.valueOf(8), amount, "Properties were not counted correctly!");
->>>>>>> a690e9b7
     }
 
     @Test
@@ -134,19 +125,9 @@
     public void shouldRemoveProperty() throws Exception {
         Property property = new Property();
         property.setTitle("To Remove");
-<<<<<<< HEAD
         propertyService.save(property);
-        Property foundProperty = propertyService.getById(9);
-        assertEquals("Additional property was not inserted in database!", "To Remove", foundProperty.getTitle());
-
-        propertyService.save(foundProperty);
-        exception.expect(DAOException.class);
-        propertyService.getById(9);
-=======
-        propertyService.saveToDatabase(property);
         Property foundProperty = propertyService.getById(property.getId());
         assertEquals("To Remove", foundProperty.getTitle(), "Additional property was not inserted in database!");
->>>>>>> a690e9b7
 
         property = new Property();
         property.setTitle("To remove");
@@ -154,14 +135,8 @@
         foundProperty = propertyService.getById(10);
         assertEquals("To remove", foundProperty.getTitle(), "Additional property was not inserted in database!");
 
-<<<<<<< HEAD
         propertyService.remove(10);
-        exception.expect(DAOException.class);
-        propertyService.getById(10);
-=======
-        propertyService.removeFromDatabase(10);
         assertThrows(DAOException.class, () -> propertyService.getById(10));
->>>>>>> a690e9b7
     }
 
     @Test
