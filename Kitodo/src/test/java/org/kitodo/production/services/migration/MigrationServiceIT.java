/*
 * (c) Kitodo. Key to digital objects e. V. <contact@kitodo.org>
 *
 * This file is part of the Kitodo project.
 *
 * It is licensed under GNU General Public License version 3 or later.
 *
 * For the full copyright and license information, please read the
 * GPL3-License.txt file that was distributed with this source code.
 */

package org.kitodo.production.services.migration;

import static org.junit.jupiter.api.Assertions.assertEquals;
import static org.junit.jupiter.api.Assertions.assertFalse;
import static org.junit.jupiter.api.Assertions.assertNotEquals;
import static org.junit.jupiter.api.Assertions.assertNotNull;
import static org.junit.jupiter.api.Assertions.assertNull;
import static org.junit.jupiter.api.Assertions.assertTrue;

import java.util.ArrayList;
import java.util.HashSet;
import java.util.List;
import java.util.Map;

<<<<<<< HEAD
import org.junit.After;
import org.junit.Assert;
import org.junit.Before;
import org.junit.Ignore;
import org.junit.Test;
=======
import org.junit.jupiter.api.AfterEach;
import org.junit.jupiter.api.BeforeEach;
import org.junit.jupiter.api.Test;
>>>>>>> a690e9b7
import org.kitodo.MockDatabase;
import org.kitodo.SecurityTestUtils;
import org.kitodo.data.database.beans.Process;
import org.kitodo.data.database.beans.Project;
import org.kitodo.data.database.beans.Task;
import org.kitodo.data.database.beans.Template;
import org.kitodo.data.database.beans.Workflow;
import org.kitodo.data.database.exceptions.DAOException;
import org.kitodo.production.services.ServiceManager;
import org.kitodo.production.services.data.ProcessService;
import org.kitodo.production.services.data.TaskService;

public class MigrationServiceIT {

    private MigrationService migrationService = ServiceManager.getMigrationService();

    @BeforeEach
    public void prepareDatabase() throws Exception {
        MockDatabase.startNode();
        MockDatabase.insertProcessesFull();
        SecurityTestUtils.addUserDataToSecurityContext(ServiceManager.getUserService().getById(1), 1);
    }

    @AfterEach
    public void cleanDatabase() throws Exception {
        MockDatabase.stopNode();
        MockDatabase.cleanDatabase();
    }

    @Test
    public void testTasksAreEqual() throws DAOException {
        TaskService taskService = ServiceManager.getTaskService();
        List<Task> originalTasks = new ArrayList<>();
        originalTasks.add(taskService.getById(1));
        originalTasks.add(taskService.getById(2));

        List<Task> tasksToCompare = new ArrayList<>();
        Task taskOne = new Task();
        taskOne.setTitle("test");
        tasksToCompare.add(taskOne);

        assertFalse(migrationService.tasksAreEqual(originalTasks, tasksToCompare), "Lists should have a different size");

        Task taskTwo = new Task();
        taskTwo.setTitle("testTwo");
        tasksToCompare.add(taskTwo);

        assertFalse(migrationService.tasksAreEqual(originalTasks, tasksToCompare), "Tasks should have different Titles");

        tasksToCompare.set(1, null);

        assertFalse(migrationService.tasksAreEqual(originalTasks, tasksToCompare), "Null task should fail");

        Task correctTaskOne = new Task();
        correctTaskOne.setTitle("Finished");
        correctTaskOne.setOrdering(1);

        Task correctTaskTwo = new Task();
        correctTaskTwo.setTitle("Blocking");
        correctTaskTwo.setOrdering(2);

        tasksToCompare.clear();
        tasksToCompare.add(correctTaskOne);
        tasksToCompare.add(correctTaskTwo);

        assertFalse(migrationService.tasksAreEqual(originalTasks, tasksToCompare), "scriptPath should be different");

        correctTaskTwo.setScriptPath("../type/automatic/script/path");

        assertTrue(migrationService.tasksAreEqual(originalTasks, tasksToCompare), "Tasks should be equal");

        correctTaskOne.setBatchStep(false);
        tasksToCompare.clear();
        tasksToCompare.add(correctTaskTwo);
        tasksToCompare.add(correctTaskOne);

        assertFalse(migrationService.tasksAreEqual(originalTasks, tasksToCompare), "Tasks are in the wrong order");

    }

    @Test
    public void testBooleans() throws DAOException {
        TaskService taskService = ServiceManager.getTaskService();
        List<Task> originalTasks = new ArrayList<>();
        originalTasks.add(taskService.getById(1));
        originalTasks.add(taskService.getById(2));

        Task correctTaskOne = new Task();
        correctTaskOne.setTitle("Finished");
        correctTaskOne.setOrdering(1);

        Task correctTaskTwo = new Task();
        correctTaskTwo.setTitle("Blocking");
        correctTaskTwo.setOrdering(2);

        List<Task> tasksToCompare = new ArrayList<>();
        tasksToCompare.add(correctTaskOne);
        tasksToCompare.add(correctTaskTwo);

        correctTaskOne.setTypeMetadata(true);

        assertFalse(migrationService.tasksAreEqual(originalTasks, tasksToCompare), "TypeMetadata should be different");

        correctTaskOne.setTypeMetadata(false);
        correctTaskOne.setTypeImagesWrite(true);

        assertFalse(migrationService.tasksAreEqual(originalTasks, tasksToCompare), "typeImagesWrite should be different");

        correctTaskOne.setTypeImagesWrite(false);
        correctTaskOne.setTypeImagesRead(true);

        assertFalse(migrationService.tasksAreEqual(originalTasks, tasksToCompare), "typeImagesRead should be different");

        correctTaskOne.setTypeImagesRead(false);
        correctTaskOne.setTypeAutomatic(true);

        assertFalse(migrationService.tasksAreEqual(originalTasks, tasksToCompare), "typeAutomatic should be different");

        correctTaskOne.setTypeAutomatic(false);
        correctTaskOne.setTypeExportDMS(true);

        assertFalse(migrationService.tasksAreEqual(originalTasks, tasksToCompare), "TypeExportDMS should be different");

        correctTaskOne.setTypeExportDMS(false);
        correctTaskOne.setTypeAcceptClose(true);

        assertFalse(migrationService.tasksAreEqual(originalTasks, tasksToCompare), "TypeAcceptClose should be different");

        correctTaskOne.setTypeAcceptClose(false);
        correctTaskOne.setTypeCloseVerify(true);

        assertFalse(migrationService.tasksAreEqual(originalTasks, tasksToCompare), "TypeCloseVerify should be different");

        correctTaskOne.setTypeCloseVerify(false);
        correctTaskOne.setBatchStep(true);

        assertFalse(migrationService.tasksAreEqual(originalTasks, tasksToCompare), "batchStep should be different");

    }

    @Test
    @Ignore("functionality nowhere used, no longer implemented")
    public void getMatchingTemplatesTest() throws DAOException {
        Template template = new Template();
        template.setDocket(ServiceManager.getDocketService().getById(2));
        template.setRuleset(ServiceManager.getRulesetService().getById(1));
        template.setClient(ServiceManager.getClientService().getById(1));
        template.setWorkflow(ServiceManager.getWorkflowService().getById(1));

        List<Template> existingTemplates = ServiceManager.getTemplateService().getAll();

        HashSet<Template> newTemplates = new HashSet<>();
        newTemplates.add(template);
        Map<Template, Template> matchingTemplates = migrationService.getMatchingTemplates(newTemplates);

<<<<<<< HEAD
        Assert.assertNotNull(matchingTemplates.get(template));
        Assert.assertEquals(existingTemplates.get(0), matchingTemplates.get(template));
=======
        assertNotNull(matchingTemplates.get(template));
        assertEquals(existingTemplates.get(0), matchingTemplates.get(template));

        template.setDocket(null);

        assertNull(matchingTemplates.get(template));
        assertNotEquals(existingTemplates.get(0), matchingTemplates.get(template));
>>>>>>> a690e9b7
    }

    @Test
    public void testAddToTemplate() throws DAOException {
        ProcessService processService = ServiceManager.getProcessService();
        Project project = ServiceManager.getProjectService().getById(1);
        Process firstProcess = new Process();
        firstProcess.setTitle("firstMigrationProcess");
        firstProcess.setProject(project);
        project.getProcesses().add(firstProcess);
        ServiceManager.getProjectService().save(project);
        processService.save(firstProcess);
        Process secondProcess = new Process();
        secondProcess.setTitle("secondMigrationProcess");
        processService.save(secondProcess);

        List<Process> processes = new ArrayList<>();
        processes.add(firstProcess);
        processes.add(secondProcess);

        Template template = new Template();
        template.setTitle("testTemplate");
        ServiceManager.getTemplateService().save(template);
        assertEquals(0, template.getProcesses().size());
        assertNull(firstProcess.getTemplate());
        assertNull(secondProcess.getTemplate());

        migrationService.addProcessesToTemplate(template, processes);

<<<<<<< HEAD
        ServiceManager.getTemplateService().refresh(template);
        Assert.assertEquals(2, template.getProcesses().size());
        Assert.assertEquals(5, (long) firstProcess.getTemplate().getId());
        Assert.assertEquals(5, (long) secondProcess.getTemplate().getId());
=======
        template = ServiceManager.getTemplateService().getById(template.getId());
        assertEquals(2, template.getProcesses().size());
        assertEquals(5, (long) firstProcess.getTemplate().getId());
        assertEquals(5, (long) secondProcess.getTemplate().getId());
>>>>>>> a690e9b7
    }

    @Test
    public void addProcessesToTemplateTest() throws DAOException {
        Template firstTemplate = ServiceManager.getTemplateService().getById(1);
        Template secondTemplate = ServiceManager.getTemplateService().getById(2);

        List<Process> firstTemplateProcesses = firstTemplate.getProcesses();
        assertEquals(2, firstTemplateProcesses.size());
        assertEquals(0, secondTemplate.getProcesses().size());
        assertEquals(1, (long) firstTemplateProcesses.get(0).getTemplate().getId());
        migrationService.addProcessesToTemplate(secondTemplate, firstTemplateProcesses);

        assertEquals(2, firstTemplateProcesses.size());
        secondTemplate = ServiceManager.getTemplateService().getById(2);
        assertEquals(2, secondTemplate.getProcesses().size());
        assertEquals(2, (long) firstTemplateProcesses.get(0).getTemplate().getId());
    }

    @Test
    public void testCreateTemplatesForProcesses() throws DAOException {
        Workflow workflow = ServiceManager.getWorkflowService().getById(1);
        List<Process> processes = ServiceManager.getProjectService().getById(1).getProcesses();
        Map<Template, List<Process>> templatesForProcesses = migrationService.createTemplatesForProcesses(processes,
            workflow);

        assertEquals(1, templatesForProcesses.size());
        assertEquals(processes.get(0).getDocket(), templatesForProcesses.keySet().iterator().next().getDocket());
        assertEquals(processes.get(0).getRuleset(), templatesForProcesses.keySet().iterator().next().getRuleset());
        assertEquals(2, templatesForProcesses.values().iterator().next().size());

    }

    @Test
    public void testCreateTaskString() throws DAOException {
        assertEquals("Finished, Closed, Progress, Open, Locked" + MigrationService.SEPARATOR + "9c43055e", migrationService.createTaskString(ServiceManager.getProcessService().getById(1).getTasks()));
        List<Task> secondTasks = ServiceManager.getProcessService().getById(2).getTasks();
        assertEquals("Additional, Processed and Some, Next Open" + MigrationService.SEPARATOR + "848a8483", migrationService.createTaskString(secondTasks));
        secondTasks.get(0).setTitle("test/test");
        assertEquals("test/test, Processed and Some, Next Open" + MigrationService.SEPARATOR + "56f49a2b", migrationService.createTaskString(secondTasks));
        assertEquals(MigrationService.SEPARATOR + "0", migrationService.createTaskString(ServiceManager.getProcessService().getById(3).getTasks()));
    }

    @Test
    public void testTitleIsValid() throws DAOException {
        Template newTemplate = new Template();
        newTemplate.setClient(ServiceManager.getClientService().getById(1));
        assertFalse(migrationService.isTitleValid(newTemplate));
        newTemplate.setTitle("test");
        assertTrue(migrationService.isTitleValid(newTemplate));
        newTemplate.setTitle("First template");
        assertFalse(migrationService.isTitleValid(newTemplate));
    }
}<|MERGE_RESOLUTION|>--- conflicted
+++ resolved
@@ -13,7 +13,6 @@
 
 import static org.junit.jupiter.api.Assertions.assertEquals;
 import static org.junit.jupiter.api.Assertions.assertFalse;
-import static org.junit.jupiter.api.Assertions.assertNotEquals;
 import static org.junit.jupiter.api.Assertions.assertNotNull;
 import static org.junit.jupiter.api.Assertions.assertNull;
 import static org.junit.jupiter.api.Assertions.assertTrue;
@@ -23,17 +22,10 @@
 import java.util.List;
 import java.util.Map;
 
-<<<<<<< HEAD
-import org.junit.After;
-import org.junit.Assert;
-import org.junit.Before;
-import org.junit.Ignore;
-import org.junit.Test;
-=======
 import org.junit.jupiter.api.AfterEach;
 import org.junit.jupiter.api.BeforeEach;
+import org.junit.jupiter.api.Disabled;
 import org.junit.jupiter.api.Test;
->>>>>>> a690e9b7
 import org.kitodo.MockDatabase;
 import org.kitodo.SecurityTestUtils;
 import org.kitodo.data.database.beans.Process;
@@ -175,7 +167,7 @@
     }
 
     @Test
-    @Ignore("functionality nowhere used, no longer implemented")
+    @Disabled("functionality nowhere used, no longer implemented")
     public void getMatchingTemplatesTest() throws DAOException {
         Template template = new Template();
         template.setDocket(ServiceManager.getDocketService().getById(2));
@@ -189,18 +181,8 @@
         newTemplates.add(template);
         Map<Template, Template> matchingTemplates = migrationService.getMatchingTemplates(newTemplates);
 
-<<<<<<< HEAD
-        Assert.assertNotNull(matchingTemplates.get(template));
-        Assert.assertEquals(existingTemplates.get(0), matchingTemplates.get(template));
-=======
         assertNotNull(matchingTemplates.get(template));
         assertEquals(existingTemplates.get(0), matchingTemplates.get(template));
-
-        template.setDocket(null);
-
-        assertNull(matchingTemplates.get(template));
-        assertNotEquals(existingTemplates.get(0), matchingTemplates.get(template));
->>>>>>> a690e9b7
     }
 
     @Test
@@ -230,17 +212,10 @@
 
         migrationService.addProcessesToTemplate(template, processes);
 
-<<<<<<< HEAD
         ServiceManager.getTemplateService().refresh(template);
-        Assert.assertEquals(2, template.getProcesses().size());
-        Assert.assertEquals(5, (long) firstProcess.getTemplate().getId());
-        Assert.assertEquals(5, (long) secondProcess.getTemplate().getId());
-=======
-        template = ServiceManager.getTemplateService().getById(template.getId());
         assertEquals(2, template.getProcesses().size());
         assertEquals(5, (long) firstProcess.getTemplate().getId());
         assertEquals(5, (long) secondProcess.getTemplate().getId());
->>>>>>> a690e9b7
     }
 
     @Test
