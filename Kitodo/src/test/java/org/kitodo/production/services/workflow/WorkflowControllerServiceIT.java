/*
 * (c) Kitodo. Key to digital objects e. V. <contact@kitodo.org>
 *
 * This file is part of the Kitodo project.
 *
 * It is licensed under GNU General Public License version 3 or later.
 *
 * For the full copyright and license information, please read the
 * GPL3-License.txt file that was distributed with this source code.
 */

package org.kitodo.production.services.workflow;

import static org.junit.jupiter.api.Assertions.assertEquals;
import static org.junit.jupiter.api.Assertions.assertNull;
import static org.junit.jupiter.api.Assertions.assertTrue;
import static org.junit.jupiter.api.Assumptions.assumeTrue;

import java.io.File;
import java.io.IOException;
import java.net.URI;
import java.util.Date;
import java.util.List;
import java.util.Objects;

import org.apache.commons.lang3.SystemUtils;
import org.junit.jupiter.api.AfterEach;
import org.junit.jupiter.api.BeforeEach;
import org.junit.jupiter.api.Disabled;
import org.junit.jupiter.api.Test;
import org.kitodo.ExecutionPermission;
import org.kitodo.MockDatabase;
import org.kitodo.SecurityTestUtils;
import org.kitodo.config.ConfigCore;
import org.kitodo.config.enums.ParameterCore;
import org.kitodo.data.database.beans.Comment;
import org.kitodo.data.database.beans.Process;
import org.kitodo.data.database.beans.Task;
import org.kitodo.data.database.beans.WorkflowCondition;
import org.kitodo.data.database.enums.CommentType;
import org.kitodo.data.database.enums.TaskEditType;
import org.kitodo.data.database.enums.TaskStatus;
import org.kitodo.data.database.exceptions.DAOException;
import org.kitodo.production.services.ServiceManager;
import org.kitodo.production.services.data.TaskService;
import org.kitodo.production.services.file.FileService;
import org.kitodo.test.utils.ProcessTestUtils;

public class WorkflowControllerServiceIT {

    private static final File scriptCreateDirUserHome = new File(
            ConfigCore.getParameter(ParameterCore.SCRIPT_CREATE_DIR_USER_HOME));
    private static final File scriptCreateSymLink = new File(
            ConfigCore.getParameter(ParameterCore.SCRIPT_CREATE_SYMLINK));
    private static final File scriptDeleteSymLink = new File(
            ConfigCore.getParameter(ParameterCore.SCRIPT_DELETE_SYMLINK));
    private static final File scriptNotWorking = new File("src/test/resources/scripts/not_working_script.sh");
    private static final File scriptWorking = new File("src/test/resources/scripts/working_script.sh");
    private static final File usersDirectory = new File("src/test/resources/users");
    private static final FileService fileService = ServiceManager.getFileService();
    private static final TaskService taskService = ServiceManager.getTaskService();
    private static final WorkflowControllerService workflowService = new WorkflowControllerService();
    private static int workflowTestProcessId = -1;
    private static int workflowTestProcessId2 = -1;
    private static final String METADATA_TEST_FILENAME = "testMetadataForNonBlockingParallelTasksTest.xml";

    @BeforeEach
    public void prepareDatabase() throws Exception {
        MockDatabase.startNode();
        MockDatabase.insertProcessesForWorkflowFull();
        workflowTestProcessId = Math.toIntExact(ServiceManager.getProcessService().count());
        ProcessTestUtils.copyTestFiles(workflowTestProcessId, "testmetaNewspaper.xml");
        SecurityTestUtils.addUserDataToSecurityContext(ServiceManager.getUserService().getById(1), 1);
        Task task = ServiceManager.getTaskService().getById(35);
        workflowTestProcessId2 = task.getProcess().getId();
        ProcessTestUtils.copyTestMetadataFile(workflowTestProcessId2, METADATA_TEST_FILENAME);

        usersDirectory.mkdir();

        if (!SystemUtils.IS_OS_WINDOWS) {
            ExecutionPermission.setExecutePermission(scriptCreateDirUserHome);
            ExecutionPermission.setExecutePermission(scriptCreateSymLink);
            ExecutionPermission.setExecutePermission(scriptDeleteSymLink);
            ExecutionPermission.setExecutePermission(scriptNotWorking);
            ExecutionPermission.setExecutePermission(scriptWorking);
        }
    }

    @AfterEach
    public void cleanDatabase() throws Exception {
        ProcessTestUtils.removeTestProcess(workflowTestProcessId);
        ProcessTestUtils.removeTestProcess(workflowTestProcessId2);
        MockDatabase.stopNode();
        MockDatabase.cleanDatabase();
        SecurityTestUtils.cleanSecurityContext();

        if (!SystemUtils.IS_OS_WINDOWS) {
            ExecutionPermission.setNoExecutePermission(scriptCreateDirUserHome);
            ExecutionPermission.setNoExecutePermission(scriptCreateSymLink);
            ExecutionPermission.setNoExecutePermission(scriptDeleteSymLink);
            ExecutionPermission.setNoExecutePermission(scriptNotWorking);
            ExecutionPermission.setNoExecutePermission(scriptWorking);
        }

        usersDirectory.delete();
    }

    @Test
    public void shouldSetTaskStatusUp() throws Exception {
        Task task = taskService.getById(10);

        workflowService.setTaskStatusUp(task);
        assertEquals(TaskStatus.OPEN, task.getProcessingStatus(), "Task '" + task.getTitle() + "' status was not set up!");

        workflowService.setTaskStatusDown(task);
        taskService.save(task);
    }

    @Test
    public void shouldSetTasksStatusUp() throws Exception {
        Process process = ServiceManager.getProcessService().getById(1);
        List<Task> tasks = process.getTasks();
        assertEquals(TaskStatus.OPEN, tasks.get(3).getProcessingStatus(), "Task '" + tasks.get(3).getTitle() + "' status should be OPEN!");
        assertEquals(TaskStatus.INWORK, tasks.get(2).getProcessingStatus(), "Task '" + tasks.get(2).getTitle() + "' status should be INWORK!");

        workflowService.setTasksStatusUp(process);
        for (Task task : process.getTasks()) {
            if (Objects.equals(task.getId(), 9)) {
                assertEquals(TaskStatus.INWORK, task.getProcessingStatus(), "Task '" + task.getTitle() + "' status was not set up!");
            } else if (Objects.equals(task.getId(), 10)) {
                assertEquals(TaskStatus.LOCKED, task.getProcessingStatus(), "Task '" + task.getTitle() + "' status should not be set up!");
            } else {
                assertEquals(TaskStatus.DONE, task.getProcessingStatus(), "Task '" + task.getTitle() + "' status was not set up!");
            }
        }
    }

    @Test
    public void shouldSetTasksStatusDown() throws Exception {
        Process process = ServiceManager.getProcessService().getById(1);
        //Due to testszenario there are multiple current tasks, so task with id 2 is set down twice (inwork->open->locked)
        List<Task> tasks = process.getTasks();
        assertEquals(TaskStatus.OPEN, tasks.get(3).getProcessingStatus(), "Task '" + tasks.get(3).getTitle() + "' status should be OPEN!");
        assertEquals(TaskStatus.INWORK, tasks.get(2).getProcessingStatus(), "Task '" + tasks.get(2).getTitle() + "' status should be INWORK!");

        workflowService.setTasksStatusDown(process);
        tasks = process.getTasks();
        assertEquals(TaskStatus.LOCKED, tasks.get(3).getProcessingStatus(), "Task '" + tasks.get(3).getTitle() + "' status was not set down!");
        assertEquals(TaskStatus.LOCKED, tasks.get(2).getProcessingStatus(), "Task '" + tasks.get(2).getTitle() + "' status was not set down!");
    }

    @Test
    public void shouldClose() throws Exception {
        Task task = taskService.getById(9);

        workflowService.close(task);
        assertEquals(TaskStatus.DONE, task.getProcessingStatus(), "Task '" + task.getTitle() + "' was not closed!");

        Task nextTask = taskService.getById(10);
        assertEquals(TaskStatus.OPEN, nextTask.getProcessingStatus(), "Task '" + nextTask.getTitle() + "' was not set up to open!");
    }

    @Test
    public void shouldCloseForProcessWithParallelTasks() throws Exception {
        Task task = taskService.getById(19);
        ProcessTestUtils.copyTestMetadataFile(task.getProcess().getId(), ProcessTestUtils.testFileChildProcessToKeep);

        workflowService.close(task);
        assertEquals(TaskStatus.DONE, task.getProcessingStatus(), "Task '" + task.getTitle() + "' was not closed!");

        // Task 2 and 4 are set up to open because they are concurrent and conditions
        // were evaluated to true
        Task nextTask = taskService.getById(20);
        assertEquals(TaskStatus.OPEN, nextTask.getProcessingStatus(), "Task '" + nextTask.getTitle() + "' was not set up to open!");

        // Task 3 has XPath which evaluates to false - it gets immediately closed
        nextTask = taskService.getById(21);
        assertEquals(TaskStatus.DONE, nextTask.getProcessingStatus(), "Task '" + nextTask.getTitle() + "' was not set up to done!");

        nextTask = taskService.getById(22);
        assertEquals(TaskStatus.OPEN, nextTask.getProcessingStatus(), "Task '" + nextTask.getTitle() + "' was not set up to open!");

        nextTask = taskService.getById(23);
        assertEquals(TaskStatus.LOCKED, nextTask.getProcessingStatus(), "Task '" + nextTask.getTitle() + "' was set up to open!");

        ProcessTestUtils.removeTestProcess(task.getProcess().getId());
    }

    @Test
    public void shouldCloseForInWorkProcessWithParallelTasks() throws Exception {
        Task task = taskService.getById(25);
        ProcessTestUtils.copyTestMetadataFile(task.getProcess().getId(), ProcessTestUtils.testFileChildProcessToKeep);

        workflowService.close(task);
        assertEquals(TaskStatus.DONE, task.getProcessingStatus(), "Task '" + task.getTitle() + "' was not closed!");

        // Task 3 has XPath which evaluates to false - it gets immediately closed
        Task nextTask = taskService.getById(26);
        assertEquals(TaskStatus.DONE, nextTask.getProcessingStatus(), "Task '" + nextTask.getTitle() + "' was not set up to done!");

        // Task 3 and 4 are concurrent - 3 got immediately finished, 4 is set to open
        nextTask = taskService.getById(27);
        assertEquals(TaskStatus.OPEN, nextTask.getProcessingStatus(), "Task '" + nextTask.getTitle() + "' was not set up to open!");

        nextTask = taskService.getById(28);
        assertEquals(TaskStatus.LOCKED, nextTask.getProcessingStatus(), "Task '" + nextTask.getTitle() + "' was set up to open!");
        ProcessTestUtils.removeTestProcess(task.getProcess().getId());
    }

    @Test
    public void shouldCloseForInWorkProcessWithBlockingParallelTasks() throws Exception {
        Task task = taskService.getById(30);

        workflowService.close(task);
        assertEquals(TaskStatus.DONE, task.getProcessingStatus(), "Task '" + task.getTitle() + "' was not closed!");

        Task nextTask = taskService.getById(31);
        assertEquals(TaskStatus.INWORK, nextTask.getProcessingStatus(), "Task '" + nextTask.getTitle() + "' is not in work!");

        nextTask = taskService.getById(32);
        assertEquals(TaskStatus.LOCKED, nextTask.getProcessingStatus(), "Task '" + nextTask.getTitle() + "' was not set to locked!");

        nextTask = taskService.getById(33);
        assertEquals(TaskStatus.LOCKED, nextTask.getProcessingStatus(), "Task '" + nextTask.getTitle() + "' was set up to open!");
    }

    @Test
    public void shouldCloseForInWorkProcessWithNonBlockingParallelTasks() throws Exception {
        Task task = taskService.getById(35);

        workflowService.close(task);
        assertEquals(TaskStatus.DONE, task.getProcessingStatus(), "Task '" + task.getTitle() + "' was not closed!");

        Task nextTask = taskService.getById(36);
        assertEquals(TaskStatus.INWORK, nextTask.getProcessingStatus(), "Task '" + nextTask.getTitle() + "' is not in work!");

        nextTask = taskService.getById(37);
        assertEquals(TaskStatus.OPEN, nextTask.getProcessingStatus(), "Task '" + nextTask.getTitle() + "' was not set up to open!");

        nextTask = taskService.getById(38);
        assertEquals(TaskStatus.LOCKED, nextTask.getProcessingStatus(), "Task '" + nextTask.getTitle() + "' was set up to open!");
    }

    @Test
    public void shouldCloseForAlmostFinishedProcessWithParallelTasks() throws Exception {
        Task task = taskService.getById(42);

        workflowService.close(task);
        assertEquals(TaskStatus.DONE, task.getProcessingStatus(), "Task '" + task.getTitle() + "' was not closed!");

        Task nextTask = taskService.getById(43);
        assertEquals(TaskStatus.OPEN, nextTask.getProcessingStatus(), "Task '" + nextTask.getTitle() + "' was not set up to open!");
    }

    //TODO: find out why it doesn't work in github ci
    @Disabled("Doesn't work on gitHub ci")
    @Test
    public void shouldCloseAndAssignNextForProcessWithParallelTasks() throws Exception {
        Task task = taskService.getById(44);

        workflowService.close(task);
        assertEquals(TaskStatus.DONE, task.getProcessingStatus(), "Task '" + task.getTitle() + "' was not closed!");

        // Task 2 and 4 are set up to open because they are concurrent and conditions
        // were evaluated to true
        Task nextTask = taskService.getById(45);
        assertEquals(TaskStatus.OPEN, nextTask.getProcessingStatus(), "Task '" + nextTask.getTitle() + "' was not set up to open!");

        // Task 3 has XPath which evaluates to false - it gets immediately closed
        nextTask = taskService.getById(46);
        assertEquals(TaskStatus.DONE, nextTask.getProcessingStatus(), "Task '" + nextTask.getTitle() + "' was not set up to done!");

        nextTask = taskService.getById(47);
        assertEquals(TaskStatus.OPEN, nextTask.getProcessingStatus(), "Task '" + nextTask.getTitle() + "' was not set up to open!");

        nextTask = taskService.getById(48);
        assertEquals(TaskStatus.LOCKED, nextTask.getProcessingStatus(), "Task '" + nextTask.getTitle() + "' was set up to open!");

        fileService.createDirectory(URI.create("9"), "images");

        workflowService.assignTaskToUser(taskService.getById(45));

        fileService.delete(URI.create("9/images"));

        // Task 4 should be kept open
        Task nextConcurrentTask = taskService.getById(47);
        assertEquals(TaskStatus.OPEN, nextConcurrentTask.getProcessingStatus(), "Task '" + nextConcurrentTask.getTitle() + "' was not kept to open!");
    }

    @Test
    public void shouldCloseForProcessWithScriptParallelTasks() throws Exception {
        assumeTrue(!SystemUtils.IS_OS_WINDOWS);
        // if you want to execute test on windows change sh to bat in
        // gateway-test5.bpmn20.xml

        Task task = taskService.getById(54);

        workflowService.close(task);
        assertEquals(TaskStatus.DONE, task.getProcessingStatus(), "Task '" + task.getTitle() + "' was not closed!");

        // Task 2 and 4 are set up to open because they are concurrent and conditions
        // were evaluated to true
        Task nextTask = taskService.getById(55);
        assertEquals(TaskStatus.OPEN, nextTask.getProcessingStatus(), "Task '" + nextTask.getTitle() + "' was not set up to open!");

        // Task 3 has Script which evaluates to false - it gets immediately closed
        nextTask = taskService.getById(56);
        assertEquals(TaskStatus.DONE, nextTask.getProcessingStatus(), "Task '" + nextTask.getTitle() + "' was not set up to done!");

        nextTask = taskService.getById(57);
        assertEquals(TaskStatus.OPEN, nextTask.getProcessingStatus(), "Task '" + nextTask.getTitle() + "' was not set up to open!");

        nextTask = taskService.getById(58);
        assertEquals(TaskStatus.LOCKED, nextTask.getProcessingStatus(), "Task '" + nextTask.getTitle() + "' was set up to open!");
    }

    @Test
    public void shouldCloseForProcessWithSkippedTask() throws DAOException, IOException {
        int processId = MockDatabase.insertTestProcess("Test process", 1, 1, 1);
        Process process = ServiceManager.getProcessService().getById(processId);
        process.getTasks().clear();
        ProcessTestUtils.copyTestMetadataFile(processId, ProcessTestUtils.testFileForHierarchyParent);
        WorkflowCondition workflowCondition = new WorkflowCondition("xpath", "/mets:nothing");
        ServiceManager.getWorkflowConditionService().save(workflowCondition);
        Task taskToClose =  createAndSaveTask(TaskStatus.INWORK, 1, process, null);
        Task skippedTask = createAndSaveTask(TaskStatus.LOCKED, 2, process, workflowCondition);
        Task secondSkippedTask = createAndSaveTask(TaskStatus.LOCKED, 2, process, workflowCondition);
        Task thirdTaskToSkip = createAndSaveTask(TaskStatus.LOCKED, 3, process, workflowCondition);
        Task taskToOpen = createAndSaveTask(TaskStatus.LOCKED, 3, process, null);
        Task secondTaskToOpen = createAndSaveTask(TaskStatus.LOCKED, 3, process, null);

        List<Task> tasks = process.getTasks();
        tasks.add(taskToClose);
        tasks.add(skippedTask);
        tasks.add(secondSkippedTask);
        tasks.add(thirdTaskToSkip);
        tasks.add(taskToOpen);
        tasks.add(secondTaskToOpen);

        ServiceManager.getProcessService().save(process);

        workflowService.close(taskToClose);

<<<<<<< HEAD
        assertEquals("Task '" + taskToClose.getTitle() + "' was not closed!", TaskStatus.DONE,
            taskToClose.getProcessingStatus());
        taskService.refresh(skippedTask);
        assertEquals("Task '" + skippedTask.getTitle() + "' was not skipped!", TaskStatus.DONE,
                skippedTask.getProcessingStatus());
        taskService.refresh(secondSkippedTask);
        assertEquals("Task '" + secondSkippedTask.getTitle() + "' was not skipped!", TaskStatus.DONE,
                secondSkippedTask.getProcessingStatus());
        taskService.refresh(taskToOpen);
        assertEquals("Task '" + taskToOpen.getTitle() + "' was not opened!", TaskStatus.OPEN,
                taskToOpen.getProcessingStatus());
        taskService.refresh(secondTaskToOpen);
        assertEquals("Task '" + secondTaskToOpen.getTitle() + "' was not opened!", TaskStatus.OPEN,
                secondTaskToOpen.getProcessingStatus());
        taskService.refresh(thirdTaskToSkip);
        assertEquals("Task '" + thirdTaskToSkip.getTitle() + "' was not skipped!", TaskStatus.DONE,
                thirdTaskToSkip.getProcessingStatus());
=======
        assertEquals(TaskStatus.DONE, taskToClose.getProcessingStatus(), "Task '" + taskToClose.getTitle() + "' was not closed!");
        assertEquals(TaskStatus.DONE, skippedTask.getProcessingStatus(), "Task '" + skippedTask.getTitle() + "' was not skipped!");
        assertEquals(TaskStatus.DONE, secondSkippedTask.getProcessingStatus(), "Task '" + secondSkippedTask.getTitle() + "' was not skipped!");
        assertEquals(TaskStatus.OPEN, taskToOpen.getProcessingStatus(), "Task '" + taskToOpen.getTitle() + "' was not opened!");
        assertEquals(TaskStatus.OPEN, secondTaskToOpen.getProcessingStatus(), "Task '" + secondTaskToOpen.getTitle() + "' was not opened!");
        assertEquals(TaskStatus.DONE, thirdTaskToSkip.getProcessingStatus(), "Task '" + thirdTaskToSkip.getTitle() + "' was not skipped!");
>>>>>>> a690e9b7

        process.getTasks().clear();
        ProcessTestUtils.removeTestProcess(processId);
    }

    private Task createAndSaveTask(TaskStatus taskStatus, int ordering, Process process,
            WorkflowCondition workflowCondition) throws DAOException {
        Task task = new Task();
        task.setProcessingStatus(taskStatus);
        task.setOrdering(ordering);
        task.setProcess(process);
        task.setWorkflowCondition(workflowCondition);
        taskService.save(task);
        return task;
    }

    @Test
    public void shouldAssignTaskToUser() throws Exception {
        fileService.createDirectory(URI.create(""), "1");
        fileService.createDirectory(URI.create("1"), "images");

        Task task = taskService.getById(6);

        workflowService.assignTaskToUser(task);
        assertEquals(Integer.valueOf(1), task.getProcessingUser().getId(), "Incorrect user was assigned to the task!");

        fileService.delete(URI.create("1/images"));
        fileService.delete(URI.create("1"));
    }

    @Test
    public void shouldUnassignTaskFromUser() throws Exception {
        Task task = taskService.getById(6);

        workflowService.unassignTaskFromUser(task);
        assertNull(task.getProcessingUser(), "User was not unassigned from the task!");
        assertEquals(TaskStatus.OPEN, task.getProcessingStatus(), "Task was not set up to open after unassing of the user!");
    }

    @Test
    public void shouldReportProblem() throws Exception {
        Task currentTask = taskService.getById(8);
        Task correctionTask = taskService.getById(6);

        Comment problem = new Comment();
        problem.setMessage("Fix it!");
        problem.setAuthor(ServiceManager.getUserService().getById(1));
        problem.setCurrentTask(currentTask);
        problem.setCorrectionTask(correctionTask);
        problem.setProcess(currentTask.getProcess());
        problem.setType(CommentType.ERROR);
        problem.setCorrected(Boolean.FALSE);
        problem.setCreationDate(new Date());

        ServiceManager.getCommentService().save(problem);

        workflowService.reportProblem(problem, TaskEditType.MANUAL_SINGLE);

        assertEquals(TaskStatus.OPEN, correctionTask.getProcessingStatus(), "Report of problem was incorrect - task '" + correctionTask.getTitle() + "' is not set up to open!");

        assertTrue(correctionTask.isCorrection(), "Report of problem was incorrect - task '" + correctionTask.getTitle() + "' is not a correction task!");

        Process process = problem.getCurrentTask().getProcess();
        for (Task task : process.getTasks()) {
            if (correctionTask.getOrdering() < task.getOrdering() && task.getOrdering() < currentTask.getOrdering()) {
                assertEquals(TaskStatus.LOCKED, task.getProcessingStatus(), "Report of problem was incorrect - tasks between were not set up to locked!");
            }
        }
    }

    @Test
    public void shouldSolveProblem() throws Exception {
        Task currentTask = taskService.getById(8);
        Task correctionTask = taskService.getById(6);

        Comment correctionComment = new Comment();
        correctionComment.setMessage("Fix it!");
        correctionComment.setAuthor(ServiceManager.getUserService().getById(1));
        correctionComment.setCurrentTask(currentTask);
        correctionComment.setCorrectionTask(correctionTask);
        correctionComment.setProcess(currentTask.getProcess());
        correctionComment.setType(CommentType.ERROR);
        correctionComment.setCorrected(Boolean.FALSE);
        correctionComment.setCreationDate(new Date());

        ServiceManager.getCommentService().save(correctionComment);

        workflowService.reportProblem(correctionComment, TaskEditType.MANUAL_SINGLE);
        ServiceManager.getCommentService().refresh(correctionComment);
        workflowService.solveProblem(correctionComment, TaskEditType.MANUAL_SINGLE);

        Process process = ServiceManager.getProcessService().getById(currentTask.getProcess().getId());
        for (Task task : process.getTasks()) {
            if (correctionComment.getCorrectionTask().getOrdering() < task.getOrdering()
                    && task.getOrdering() < correctionComment.getCurrentTask().getOrdering()) {
                assertEquals(TaskStatus.DONE, task.getProcessingStatus(), "Solving reported problem was unsuccessful - tasks between '"
                                + correctionTask.getTitle() + "' and '" + currentTask.getTitle()
                                + "' were not set to processing status DONE!");
            }
        }

        assertEquals(TaskStatus.DONE, correctionComment.getCorrectionTask().getProcessingStatus(), "Solving reported problem was unsuccessful - correction task '" + correctionTask.getTitle()
                        + "' was not set to processing status DONE!");

        assertEquals(TaskStatus.OPEN, correctionComment.getCurrentTask().getProcessingStatus(), "Solving reported problem was unsuccessful - current task '" + currentTask.getTitle()
                + "' was not set to processing status 'OPEN'!");
    }
}<|MERGE_RESOLUTION|>--- conflicted
+++ resolved
@@ -341,32 +341,17 @@
 
         workflowService.close(taskToClose);
 
-<<<<<<< HEAD
-        assertEquals("Task '" + taskToClose.getTitle() + "' was not closed!", TaskStatus.DONE,
-            taskToClose.getProcessingStatus());
+        assertEquals(TaskStatus.DONE, taskToClose.getProcessingStatus(), "Task '" + taskToClose.getTitle() + "' was not closed!");
         taskService.refresh(skippedTask);
-        assertEquals("Task '" + skippedTask.getTitle() + "' was not skipped!", TaskStatus.DONE,
-                skippedTask.getProcessingStatus());
+        assertEquals(TaskStatus.DONE, skippedTask.getProcessingStatus(), "Task '" + skippedTask.getTitle() + "' was not skipped!");
         taskService.refresh(secondSkippedTask);
-        assertEquals("Task '" + secondSkippedTask.getTitle() + "' was not skipped!", TaskStatus.DONE,
-                secondSkippedTask.getProcessingStatus());
+        assertEquals(TaskStatus.DONE, secondSkippedTask.getProcessingStatus(), "Task '" + secondSkippedTask.getTitle() + "' was not skipped!");
         taskService.refresh(taskToOpen);
-        assertEquals("Task '" + taskToOpen.getTitle() + "' was not opened!", TaskStatus.OPEN,
-                taskToOpen.getProcessingStatus());
+        assertEquals(TaskStatus.OPEN, taskToOpen.getProcessingStatus(), "Task '" + taskToOpen.getTitle() + "' was not opened!");
         taskService.refresh(secondTaskToOpen);
-        assertEquals("Task '" + secondTaskToOpen.getTitle() + "' was not opened!", TaskStatus.OPEN,
-                secondTaskToOpen.getProcessingStatus());
+        assertEquals(TaskStatus.OPEN, secondTaskToOpen.getProcessingStatus(), "Task '" + secondTaskToOpen.getTitle() + "' was not opened!");
         taskService.refresh(thirdTaskToSkip);
-        assertEquals("Task '" + thirdTaskToSkip.getTitle() + "' was not skipped!", TaskStatus.DONE,
-                thirdTaskToSkip.getProcessingStatus());
-=======
-        assertEquals(TaskStatus.DONE, taskToClose.getProcessingStatus(), "Task '" + taskToClose.getTitle() + "' was not closed!");
-        assertEquals(TaskStatus.DONE, skippedTask.getProcessingStatus(), "Task '" + skippedTask.getTitle() + "' was not skipped!");
-        assertEquals(TaskStatus.DONE, secondSkippedTask.getProcessingStatus(), "Task '" + secondSkippedTask.getTitle() + "' was not skipped!");
-        assertEquals(TaskStatus.OPEN, taskToOpen.getProcessingStatus(), "Task '" + taskToOpen.getTitle() + "' was not opened!");
-        assertEquals(TaskStatus.OPEN, secondTaskToOpen.getProcessingStatus(), "Task '" + secondTaskToOpen.getTitle() + "' was not opened!");
         assertEquals(TaskStatus.DONE, thirdTaskToSkip.getProcessingStatus(), "Task '" + thirdTaskToSkip.getTitle() + "' was not skipped!");
->>>>>>> a690e9b7
 
         process.getTasks().clear();
         ProcessTestUtils.removeTestProcess(processId);
