--- conflicted
+++ resolved
@@ -18,18 +18,9 @@
 
 import java.util.List;
 
-<<<<<<< HEAD
-import org.junit.AfterClass;
-import org.junit.BeforeClass;
-import org.junit.Ignore;
-import org.junit.Rule;
-import org.junit.Test;
-import org.junit.rules.ExpectedException;
-=======
 import org.junit.jupiter.api.AfterAll;
 import org.junit.jupiter.api.BeforeAll;
 import org.junit.jupiter.api.Test;
->>>>>>> a690e9b7
 import org.kitodo.MockDatabase;
 import org.kitodo.data.database.beans.Task;
 import org.kitodo.data.database.enums.TaskStatus;
@@ -66,13 +57,8 @@
 
     @Test
     public void shouldCountAllDatabaseRowsForTasks() throws Exception {
-<<<<<<< HEAD
         Long amount = taskService.count();
-        assertEquals("Tasks were not counted correctly!", Long.valueOf(AMOUNT_TASKS), amount);
-=======
-        Long amount = taskService.countDatabaseRows();
         assertEquals(Long.valueOf(AMOUNT_TASKS), amount, "Tasks were not counted correctly!");
->>>>>>> a690e9b7
     }
 
     @Test
@@ -83,11 +69,7 @@
     @Test
     public void shouldFindAllTasks() {
         await().untilAsserted(
-<<<<<<< HEAD
-            () -> assertEquals("Not all tasks were found in index!", AMOUNT_TASKS, taskService.getAll().size()));
-=======
-            () -> assertEquals(AMOUNT_TASKS, taskService.findAll().size(), "Not all tasks were found in index!"));
->>>>>>> a690e9b7
+            () -> assertEquals(AMOUNT_TASKS, taskService.getAll().size(), "Not all tasks were found in index!"));
     }
 
     @Test
@@ -164,14 +146,8 @@
         foundTask = taskService.getById(15);
         assertEquals("To remove", foundTask.getTitle(), "Additional task was not inserted in database!");
 
-<<<<<<< HEAD
         taskService.remove(foundTask);
-        exception.expect(DAOException.class);
-        taskService.getById(14);
-=======
-        taskService.remove(15);
         assertThrows(DAOException.class, () -> taskService.getById(14));
->>>>>>> a690e9b7
     }
 
     @Test
@@ -282,7 +258,6 @@
      * Accordingly, task titles are checked against their lower-case transformation.</p>
      */
     @Test
-    @Ignore("currently not implemented")
     public void shouldFindDistinctTitles() throws Exception {
         List<String> taskTitlesDistinct = taskService.findTaskTitlesDistinct();
         int size = taskTitlesDistinct.size();
