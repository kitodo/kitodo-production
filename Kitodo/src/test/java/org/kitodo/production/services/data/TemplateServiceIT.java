--- conflicted
+++ resolved
@@ -11,17 +11,12 @@
 
 package org.kitodo.production.services.data;
 
-<<<<<<< HEAD
-import static org.junit.Assert.assertEquals;
-import static org.junit.Assert.assertFalse;
-import static org.junit.Assert.assertTrue;
-=======
+
 import static org.junit.jupiter.api.Assertions.assertDoesNotThrow;
 import static org.junit.jupiter.api.Assertions.assertEquals;
 import static org.junit.jupiter.api.Assertions.assertFalse;
 import static org.junit.jupiter.api.Assertions.assertThrows;
 import static org.junit.jupiter.api.Assertions.assertTrue;
->>>>>>> a690e9b7
 
 import java.util.List;
 
@@ -59,13 +54,8 @@
 
     @Test
     public void shouldFindAll() throws Exception {
-<<<<<<< HEAD
         List<Template> templates = templateService.getAll();
-        assertEquals("Found incorrect amount of templates!", 4, templates.size());
-=======
-        List<TemplateDTO> templates = templateService.findAll();
         assertEquals(4, templates.size(), "Found incorrect amount of templates!");
->>>>>>> a690e9b7
     }
 
     @Test
@@ -104,22 +94,12 @@
 
     @Test
     public void shouldHasCompleteTasks() throws Exception {
-<<<<<<< HEAD
         Template template = templateService.getById(1);
         boolean condition = templateService.hasCompleteTasks(template.getTasks());
-        assertTrue("Process doesn't have complete tasks!", condition);
+        assertTrue(condition, "Process doesn't have complete tasks!");
 
         template = templateService.getById(3);
         condition = templateService.hasCompleteTasks(template.getTasks());
-        assertFalse("Process has complete tasks!", condition);
-=======
-        TemplateDTO templateDTO = templateService.findById(1);
-        boolean condition = templateService.hasCompleteTasks(templateDTO.getTasks());
-        assertTrue(condition, "Process DTO doesn't have complete tasks!");
-
-        templateDTO = templateService.findById(3);
-        condition = templateService.hasCompleteTasks(templateDTO.getTasks());
-        assertFalse(condition, "Process DTO has complete tasks!");
->>>>>>> a690e9b7
+        assertFalse(condition, "Process has complete tasks!");
     }
 }