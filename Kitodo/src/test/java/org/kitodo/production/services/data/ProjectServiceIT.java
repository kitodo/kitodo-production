--- conflicted
+++ resolved
@@ -12,35 +12,18 @@
 package org.kitodo.production.services.data;
 
 import static org.awaitility.Awaitility.await;
-<<<<<<< HEAD
-import static org.junit.Assert.assertEquals;
-import static org.junit.Assert.assertFalse;
-import static org.junit.Assert.assertTrue;
-=======
-import static org.elasticsearch.index.query.QueryBuilders.matchQuery;
 import static org.junit.jupiter.api.Assertions.assertEquals;
 import static org.junit.jupiter.api.Assertions.assertFalse;
 import static org.junit.jupiter.api.Assertions.assertThrows;
 import static org.junit.jupiter.api.Assertions.assertTrue;
->>>>>>> a690e9b7
 
 import java.util.Collections;
 import java.util.List;
 
-<<<<<<< HEAD
-import org.junit.AfterClass;
-import org.junit.BeforeClass;
-import org.junit.Ignore;
-import org.junit.Rule;
-import org.junit.Test;
-import org.junit.rules.ExpectedException;
-=======
-import org.elasticsearch.index.query.Operator;
-import org.elasticsearch.index.query.QueryBuilder;
 import org.junit.jupiter.api.AfterAll;
 import org.junit.jupiter.api.BeforeAll;
+import org.junit.jupiter.api.Disabled;
 import org.junit.jupiter.api.Test;
->>>>>>> a690e9b7
 import org.kitodo.MockDatabase;
 import org.kitodo.SecurityTestUtils;
 import org.kitodo.data.database.beans.Project;
@@ -77,65 +60,35 @@
     }
 
     @Test
-<<<<<<< HEAD
     public void shouldCountAllProjects() throws DAOException {
-        assertEquals("Projects were not counted correctly!", Long.valueOf(3), projectService.count());
-    }
-
-    @Test
-    @Ignore("functionality nowhere used, no longer implemented")
-    public void shouldCountAllProjectsAccordingToQuery() throws Exception {
-        // TODO delete test stub
-=======
-    public void shouldCountAllProjects() throws DataException {
         assertEquals(Long.valueOf(3), projectService.count(), "Projects were not counted correctly!");
     }
 
     @Test
-    public void shouldCountAllProjectsAccordingToQuery() throws DataException {
-        QueryBuilder query = matchQuery("title", firstProject).operator(Operator.AND);
-        assertEquals(Long.valueOf(1), projectService.count(query), "Projects were not counted correctly!");
->>>>>>> a690e9b7
+    @Disabled("functionality nowhere used, no longer implemented")
+    public void shouldCountAllProjectsAccordingToQuery() throws Exception {
+        // TODO delete test stub
     }
 
     @Test
     public void shouldCountAllDatabaseRowsForProjects() throws Exception {
-<<<<<<< HEAD
         Long amount = projectService.count();
-        assertEquals("Projects were not counted correctly!", Long.valueOf(3), amount);
+        assertEquals(Long.valueOf(3), amount, "Projects were not counted correctly!");
     }
 
     @Test
     public void shouldFindById() throws DAOException {
-        assertTrue(projectNotFound,
-            projectService.getById(1).getTitle().equals(firstProject) && projectService.getById(1).getId().equals(1));
-        assertTrue(projectNotFound, projectService.getById(1).isActive());
-        assertEquals(projectNotFound, 2, projectService.getById(1).getActiveTemplates().size());
+        assertTrue(projectService.getById(1).getTitle().equals(firstProject) && projectService.getById(1).getId()
+                .equals(1), projectNotFound);
+        assertTrue(projectService.getById(1).isActive(), projectNotFound);
+        assertEquals(2, projectService.getById(1).getTemplates().size(), projectNotFound);
 
-        assertFalse(projectNotFound, projectService.getById(3).isActive());
+        assertFalse(projectService.getById(3).isActive(), projectNotFound);
     }
 
     @Test
     public void shouldFindAllProjects() throws DAOException {
-        assertEquals("Not all projects were found in index!", 3, projectService.findAll().size());
-=======
-        Long amount = projectService.countDatabaseRows();
-        assertEquals(Long.valueOf(3), amount, "Projects were not counted correctly!");
-    }
-
-    @Test
-    public void shouldFindById() throws DataException {
-        assertTrue(projectService.findById(1).getTitle().equals(firstProject) && projectService.findById(1).getId().equals(1), projectNotFound);
-        assertTrue(projectService.findById(1).isActive(), projectNotFound);
-        assertEquals(2, projectService.findById(1).getTemplates().size(), projectNotFound);
-
-        assertFalse(projectService.findById(3).isActive(), projectNotFound);
-    }
-
-    @Test
-    public void shouldFindAllProjects() throws DataException {
         assertEquals(3, projectService.findAll().size(), "Not all projects were found in index!");
->>>>>>> a690e9b7
     }
 
     @Test
@@ -189,39 +142,21 @@
         Project foundProject = projectService.getById(projectId);
         assertEquals("To remove", foundProject.getTitle(), "Additional project was not inserted in database!");
 
-<<<<<<< HEAD
         projectService.remove(foundProject);
-        exception.expect(DAOException.class);
-        projectService.getById(projectId);
-    }
-
-    @Test
-    public void shouldFindByTitle() throws DAOException {
-        assertEquals(projectNotFound, 1, Collections.singleton(projectService.getById(1)).size());
-    }
-
-    @Test
-    public void shouldNotSaveProjectWithAlreadyExistingTitle() throws DAOException {
-        Project project = new Project();
-        project.setTitle(firstProject);
-        exception.expect(DAOException.class);
-        projectService.save(project);
-=======
-        projectService.remove(projectId);
         assertThrows(DAOException.class, () -> projectService.getById(projectId));
     }
 
     @Test
-    public void shouldFindByTitle() throws DataException {
-        assertEquals(1, projectService.findByTitle(firstProject, true).size(), projectNotFound);
+    @Disabled("functionality nowhere used, no longer implemented")
+    public void shouldFindByTitle() throws Exception {
+        // TODO delete test stub
     }
 
     @Test
     public void shouldNotSaveProjectWithAlreadyExistingTitle() {
         Project project = new Project();
         project.setTitle(firstProject);
-        assertThrows(DataException.class,  () -> projectService.save(project));
->>>>>>> a690e9b7
+        assertThrows(DAOException.class, () -> projectService.save(project));
     }
 
     @Test
@@ -231,15 +166,8 @@
     }
 
     @Test
-<<<<<<< HEAD
     public void findByIds() throws Exception {
-        // TODO
-=======
-    public void findByIds() throws DataException {
-        ProjectService projectService = ServiceManager.getProjectService();
-        QueryBuilder projectsForCurrentUserQuery = projectService.getProjectsForCurrentUserQuery();
-        List<ProjectDTO> byQuery = projectService.findByQuery(projectsForCurrentUserQuery, true);
+        List<Project> byQuery = ServiceManager.getUserService().getCurrentUser().getProjects();
         assertEquals(2, byQuery.size(), "Wrong amount of projects found");
->>>>>>> a690e9b7
     }
 }