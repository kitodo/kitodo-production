--- conflicted
+++ resolved
@@ -12,21 +12,12 @@
 package org.kitodo.production.services.data;
 
 import static org.awaitility.Awaitility.await;
-<<<<<<< HEAD
-import static org.junit.Assert.assertEquals;
-import static org.junit.Assert.assertFalse;
-import static org.junit.Assert.assertNotNull;
-import static org.junit.Assert.assertNull;
-import static org.junit.Assert.assertTrue;
-=======
-import static org.elasticsearch.index.query.QueryBuilders.matchQuery;
 import static org.junit.jupiter.api.Assertions.assertEquals;
 import static org.junit.jupiter.api.Assertions.assertFalse;
 import static org.junit.jupiter.api.Assertions.assertNotNull;
 import static org.junit.jupiter.api.Assertions.assertNull;
 import static org.junit.jupiter.api.Assertions.assertThrows;
 import static org.junit.jupiter.api.Assertions.assertTrue;
->>>>>>> a690e9b7
 
 import java.io.File;
 import java.io.IOException;
@@ -39,22 +30,10 @@
 import java.util.Map;
 
 import org.apache.commons.lang3.SystemUtils;
-<<<<<<< HEAD
-import org.junit.AfterClass;
-import org.junit.Assert;
-import org.junit.BeforeClass;
-import org.junit.Ignore;
-import org.junit.Rule;
-import org.junit.Test;
-import org.junit.rules.ExpectedException;
-=======
-import org.elasticsearch.index.query.Operator;
-import org.elasticsearch.index.query.QueryBuilder;
 import org.junit.jupiter.api.AfterAll;
 import org.junit.jupiter.api.BeforeAll;
 import org.junit.jupiter.api.Disabled;
 import org.junit.jupiter.api.Test;
->>>>>>> a690e9b7
 import org.kitodo.ExecutionPermission;
 import org.kitodo.FileLoader;
 import org.kitodo.MockDatabase;
@@ -123,36 +102,20 @@
     }
 
     @Test
-<<<<<<< HEAD
     public void shouldCountAllProcesses() throws DAOException {
-        assertEquals("Processes were not counted correctly!", Long.valueOf(7), processService.count());
-    }
-
-    @Test
-    @Ignore("functionality nowhere used, no longer implemented")
+        assertEquals(Long.valueOf(7), processService.count(), "Processes were not counted correctly!");
+    }
+
+    @Test
+    @Disabled("functionality nowhere used, no longer implemented")
     public void shouldCountProcessesAccordingToQuery() throws Exception {
         // TODO delete test stub
-=======
-    public void shouldCountAllProcesses() throws DataException {
-        assertEquals(Long.valueOf(7), processService.count(), "Processes were not counted correctly!");
-    }
-
-    @Test
-    public void shouldCountProcessesAccordingToQuery() throws DataException {
-        QueryBuilder query = matchQuery("title", firstProcess).operator(Operator.AND);
-        assertEquals(processService.count(query), processService.findNumberOfProcessesWithTitle(firstProcess), "Process was not found!");
->>>>>>> a690e9b7
     }
 
     @Test
     public void shouldCountAllDatabaseRowsForProcesses() throws Exception {
-<<<<<<< HEAD
         Long amount = processService.count();
-        assertEquals("Processes were not counted correctly!", Long.valueOf(7), amount);
-=======
-        Long amount = processService.countDatabaseRows();
         assertEquals(Long.valueOf(7), amount, "Processes were not counted correctly!");
->>>>>>> a690e9b7
     }
 
     @Test
@@ -229,62 +192,33 @@
         foundProcess = processService.getById(processId);
         assertEquals("To remove", foundProcess.getTitle(), "Additional process was not inserted in database!");
 
-<<<<<<< HEAD
         processService.remove(foundProcess);
-        exception.expect(DAOException.class);
-        processService.getById(9);
-=======
-        processService.remove(processId);
         assertThrows(DAOException.class, () -> processService.getById(processId));
->>>>>>> a690e9b7
     }
 
     @Test
     public void shouldFindById() throws DAOException {
         Integer expected = 1;
-<<<<<<< HEAD
-        assertEquals(processNotFound, expected, processService.getById(1).getId());
+        assertEquals(expected, processService.getById(1).getId(), processNotFound);
     }
 
     @Test
     public void shouldFindByTitle() throws DAOException {
-        assertEquals(processNotFound, 1, processService.findByTitle(firstProcess).size());
-    }
-
-    @Test
-    @Ignore("Data index currently not available")
+        assertEquals(1, processService.findByTitle(firstProcess).size(), processNotFound);
+    }
+
+    @Test
     public void shouldFindByMetadata() throws DAOException {
-        assertEquals(processNotFound, 3,
-            processService.findByMetadata(Collections.singletonMap("TSL_ATS", "Proc")).size());
-    }
-
-    @Test
-    @Ignore("Data index currently not available")
+        assertEquals(3, processService.findByMetadata(Collections.singletonMap("TSL_ATS", "Proc")).size(), processNotFound);
+    }
+
+    @Test
     public void shouldNotFindByMetadata() throws DAOException {
-        assertEquals("Process was found in index!", 0,
-                processService.findByMetadata(Collections.singletonMap("TSL_ATS", "Nope")).size());
-=======
-        assertEquals(expected, processService.findById(1).getId(), processNotFound);
-    }
-
-    @Test
-    public void shouldFindByTitle() throws DataException {
-        assertEquals(1, processService.findByTitle(firstProcess, true).size(), processNotFound);
-    }
-
-    @Test
-    public void shouldFindByMetadata() throws DataException {
-        assertEquals(3, processService.findByMetadata(Collections.singletonMap("TSL_ATS", "Proc")).size(), processNotFound);
-    }
-
-    @Test
-    public void shouldNotFindByMetadata() throws DataException {
         assertEquals(0, processService.findByMetadata(Collections.singletonMap("TSL_ATS", "Nope")).size(), "Process was found in index!");
->>>>>>> a690e9b7
-    }
-
-    @Test
-    @Ignore("Only used in SearchResultForm, which will be thrown out. No new implementation here")
+    }
+
+    @Test
+    @Disabled("Only used in SearchResultForm, which was thrown out. No new implementation here")
     public void shouldFindByMetadataContent() throws Exception {
         int testProcessId = MockDatabase.insertTestProcess(TEST_PROCESS_TITLE, 1, 1, 1);
         ProcessTestUtils.copyTestMetadataFile(testProcessId, TEST_METADATA_FILE);
@@ -293,7 +227,6 @@
     }
 
     @Test
-    @Ignore("Data index currently not available")
     public void shouldFindByLongNumberInMetadata() throws DAOException, IOException {
         int processId = MockDatabase.insertTestProcess("Test process", 1, 1, 1);
         ProcessTestUtils.copyTestMetadataFile(processId, ProcessTestUtils.testFileForLongNumbers);
@@ -307,102 +240,62 @@
     }
 
     @Test
-<<<<<<< HEAD
-    @Ignore("functionality nowhere used, no longer implemented")
+    @Disabled("functionality nowhere used, no longer implemented")
     public void shouldFindProcessWithUnderscore() throws Exception {
         // TODO delete test stub
     }
 
     @Test
-    @Ignore("functionality nowhere used, no longer implemented")
+    @Disabled("functionality nowhere used, no longer implemented")
     public void shouldFindByProjectTitleWithWildcard() throws Exception {
         // TODO delete test stub
     }
 
     @Test
-    @Ignore("functionality nowhere used, no longer implemented")
+    @Disabled("functionality nowhere used, no longer implemented")
     public void shouldNotFindByAnything() throws Exception {
         // TODO delete test stub
     }
 
     @Test
-    @Ignore("functionality nowhere used, no longer implemented")
+    @Disabled("functionality nowhere used, no longer implemented")
     public void shouldFindByMetadataGroupContent() throws Exception {
         // TODO delete test stub
-=======
-    public void shouldFindProcessWithUnderscore() throws DataException, DAOException {
-        Project project = ServiceManager.getProjectService().getById(1);
-        Process process = new Process();
-        process.setProject(project);
-        String processTitle = "Title-with-hyphen_and_underscore";
-        process.setTitle(processTitle);
-        ServiceManager.getProcessService().save(process);
-
-        List<ProcessDTO> byAnything = processService.findByAnything("ith-hyphen_an");
-        assertFalse(byAnything.isEmpty(), "nothing found");
-        assertEquals(processTitle, byAnything.get(0).getTitle(), "wrong process found");
-
-        ServiceManager.getProcessService().remove(process.getId());
-    }
-
-    @Test
-    public void shouldFindByProjectTitleWithWildcard() throws DataException {
-        assertEquals(6, processService.findByAnything("proj").size(), processNotFound);
-    }
-
-    @Test
-    public void shouldNotFindByAnything() throws DataException {
-        assertEquals(0, processService.findByAnything("Nope").size(), processNotFound);
-    }
-
-    @Test
-    public void shouldFindByMetadataGroupContent() throws DataException, DAOException, IOException {
-        int testProcessId = MockDatabase.insertTestProcess("Test process", 1, 1, 1);
-        ProcessTestUtils.copyTestMetadataFile(testProcessId, TEST_METADATA_FILE);
-        assertEquals(1, processService.findByAnything("August").size(), processNotFound);
-        ProcessTestUtils.removeTestProcess(testProcessId);
->>>>>>> a690e9b7
-    }
-
-    @Test
-    @Ignore("functionality nowhere used, no longer implemented")
+    }
+
+    @Test
+    @Disabled("functionality nowhere used, no longer implemented")
     public void shouldFindByProperty() throws Exception {
         // TODO delete test stub
     }
 
     @Test
-    @Ignore("functionality nowhere used, no longer implemented")
+    @Disabled("functionality nowhere used, no longer implemented")
     public void shouldNotFindByWrongPropertyTitle() throws Exception {
         // TODO delete test stub
     }
 
     @Test
-    @Ignore("functionality nowhere used, no longer implemented")
+    @Disabled("functionality nowhere used, no longer implemented")
     public void shouldNotFindByWrongPropertyTitleAndValue() throws Exception {
         // TODO delete test stub
     }
 
     @Test
-    @Ignore("functionality nowhere used, no longer implemented")
+    @Disabled("functionality nowhere used, no longer implemented")
     public void shouldNotFindByTokenizedPropertyTitle() throws Exception {
         // TODO delete test stub
     }
 
     @Test
-    @Ignore("functionality nowhere used, no longer implemented")
+    @Disabled("functionality nowhere used, no longer implemented")
     public void shouldNotFindByTokenizedPropertyTitleAndWrongValue() throws Exception {
         // TODO delete test stub
     }
 
     @Test
-<<<<<<< HEAD
     public void shouldFindLinkableParentProcesses() throws DAOException, IOException {
-        assertEquals("Processes were not found in index!", 1,
-            processService.findLinkableParentProcesses(MockDatabase.HIERARCHY_PARENT, 1).size());
-=======
-    public void shouldFindLinkableParentProcesses() throws DataException, DAOException, IOException {
         assertEquals(1, processService.findLinkableParentProcesses(MockDatabase.HIERARCHY_PARENT, 1).size(), "Processes were not found in index!");
->>>>>>> a690e9b7
     }
 
     @Disabled("for second process is attached task which is processed by blocked user")
@@ -516,17 +409,12 @@
     }
 
     @Test
-<<<<<<< HEAD
-=======
+    @Disabled("functionality nowhere used, no longer implemented")
     public void shouldGetBatchId() throws Exception {
-        ProcessDTO process = processService.findById(1);
-        String batchId = processService.getBatchID(process);
-        boolean condition = batchId.equals("First batch, Third batch");
-        assertTrue(condition, "BatchId doesn't match to given plain text!");
-    }
-
-    @Test
->>>>>>> a690e9b7
+        // TODO delete test stub
+    }
+
+    @Test
     public void shouldGetCurrentTask() throws Exception {
         Process process = processService.getById(1);
         Task actual = processService.getCurrentTask(process);
@@ -558,25 +446,9 @@
     }
 
     @Test
-<<<<<<< HEAD
-    @Ignore("functionality nowhere used, no longer implemented")
+    @Disabled("functionality nowhere used, no longer implemented")
     public void testGetQueryForClosedProcesses() throws Exception {
         // TODO delete test stub
-=======
-    public void testGetQueryForClosedProcesses() throws DataException, DAOException {
-        ProcessService processService = ServiceManager.getProcessService();
-        Process secondProcess = processService.getById(2);
-        final String sortHelperStatusOld = secondProcess.getSortHelperStatus();
-        secondProcess.setSortHelperStatus(ProcessState.COMPLETED.getValue());
-        processService.save(secondProcess);
-
-        QueryBuilder querySortHelperStatusTrue = processService.getQueryForClosedProcesses();
-        List<ProcessDTO> byQuery = processService.findByQuery(querySortHelperStatusTrue, true);
-
-        assertEquals(1, byQuery.size(), "Found the wrong amount of Processes");
-        secondProcess.setSortHelperStatus(sortHelperStatusOld);
-        processService.save(secondProcess);
->>>>>>> a690e9b7
     }
 
     @Test
@@ -724,29 +596,9 @@
     }
 
     @Test
-<<<<<<< HEAD
-    @Ignore("functionality nowhere used, no longer implemented")
+    @Disabled("functionality nowhere used, no longer implemented")
     public void testFindAllIDs() throws Exception {
         // TODO delete test stub
-=======
-    public void testFindAllIDs() throws DataException {
-        List<Integer> allIDs = ServiceManager.getProcessService().findAllIDs();
-        assertEquals(7, allIDs.size(), "Wrong amount of id's in index");
-        assertTrue(allIDs.containsAll(Arrays.asList(5, 2, 6, 4, 1, 7, 3)), "id's contain wrong entries");
-
-        allIDs = ServiceManager.getProcessService().findAllIDs(0L, 5);
-        assertEquals(5, allIDs.size(), "Wrong amount of id's in index");
-        assertEquals(allIDs.size(), new HashSet<>(allIDs).size(), "Duplicate ids in index");
-        OptionalInt maxStream = allIDs.stream().mapToInt(Integer::intValue).max();
-        assertTrue(maxStream.isPresent(), "Unable to find largest ID in stream of all process IDs!");
-        int maxId = maxStream.getAsInt();
-        int minId = allIDs.stream().mapToInt(Integer::intValue).min().getAsInt();
-        assertTrue(maxId < 8, "Ids should all be smaller than 8");
-        assertTrue(minId > 0, "Ids should all be larger than 0");
-        
-        allIDs = ServiceManager.getProcessService().findAllIDs(5L, 10);
-        assertEquals(2, allIDs.size(), "Wrong amount of id's in index");
->>>>>>> a690e9b7
     }
 
     @Test
