/*
 * (c) Kitodo. Key to digital objects e. V. <contact@kitodo.org>
 *
 * This file is part of the Kitodo project.
 *
 * It is licensed under GNU General Public License version 3 or later.
 *
 * For the full copyright and license information, please read the
 * GPL3-License.txt file that was distributed with this source code.
 */

package org.kitodo.production.services.data;

import static org.awaitility.Awaitility.await;
import static org.junit.Assert.assertEquals;
import static org.junit.Assert.assertFalse;
import static org.junit.Assert.assertNotNull;
import static org.junit.Assert.assertNull;
import static org.junit.Assert.assertTrue;

import java.io.File;
import java.io.IOException;
import java.net.URI;
import java.nio.file.Files;
import java.nio.file.Paths;
import java.util.Arrays;
import java.util.Collections;
import java.util.List;
import java.util.Map;

import org.apache.commons.lang3.SystemUtils;
import org.junit.AfterClass;
import org.junit.Assert;
import org.junit.BeforeClass;
import org.junit.Ignore;
import org.junit.Rule;
import org.junit.Test;
import org.junit.rules.ExpectedException;
import org.kitodo.ExecutionPermission;
import org.kitodo.FileLoader;
import org.kitodo.MockDatabase;
import org.kitodo.SecurityTestUtils;
import org.kitodo.api.dataformat.LogicalDivision;
import org.kitodo.api.dataformat.Workpiece;
import org.kitodo.api.dataformat.mets.LinkedMetsResource;
import org.kitodo.config.ConfigCore;
import org.kitodo.config.enums.ParameterCore;
import org.kitodo.data.database.beans.Process;
import org.kitodo.data.database.beans.Task;
import org.kitodo.data.database.beans.User;
import org.kitodo.data.database.converter.ProcessConverter;
import org.kitodo.data.database.enums.TaskStatus;
import org.kitodo.data.database.exceptions.DAOException;
import org.kitodo.production.helper.metadata.legacytypeimplementations.LegacyMetsModsDigitalDocumentHelper;
import org.kitodo.production.helper.metadata.legacytypeimplementations.LegacyPrefsHelper;
import org.kitodo.production.metadata.MetadataLock;
import org.kitodo.production.services.ServiceManager;
import org.kitodo.production.services.dataformat.MetsService;
import org.kitodo.production.services.file.FileService;
import org.kitodo.test.utils.ProcessTestUtils;

/**
 * Tests for ProcessService class.
 */
public class ProcessServiceIT {

    private static final FileService fileService = new FileService();
    private static final ProcessService processService = ServiceManager.getProcessService();
    private static final String TEST_PROCESS_TITLE = "Test process";
    private static final String TEST_METADATA_FILE = "testMetadataFileServiceTest.xml";
    private static final String firstProcess = "First process";
    private static final String processNotFound = "Process was not found in index!";
    private static final File script = new File(ConfigCore.getParameter(ParameterCore.SCRIPT_CREATE_DIR_META));
    private static Map<String, Integer> testProcessIds;

    @BeforeClass
    public static void prepareDatabase() throws Exception {
        if (!SystemUtils.IS_OS_WINDOWS) {
            ExecutionPermission.setExecutePermission(script);
        }
        MockDatabase.startNode();
        MockDatabase.insertProcessesFull();
        testProcessIds = MockDatabase.insertProcessesForHierarchyTests();
        ProcessTestUtils.copyHierarchyTestFiles(testProcessIds);
        MockDatabase.setUpAwaitility();
        fileService.createDirectory(URI.create(""), "1");
        User userOne = ServiceManager.getUserService().getById(1);
        SecurityTestUtils.addUserDataToSecurityContext(userOne, 1);
        await().until(() -> {
            SecurityTestUtils.addUserDataToSecurityContext(userOne, 1);
            return !processService.findByTitle(firstProcess).isEmpty();
        });
    }

    @AfterClass
    public static void cleanDatabase() throws Exception {
        ProcessTestUtils.removeTestProcess(testProcessIds.get(MockDatabase.HIERARCHY_PARENT));
        MockDatabase.stopNode();
        MockDatabase.cleanDatabase();
        fileService.delete(URI.create("1"));
        if (!SystemUtils.IS_OS_WINDOWS) {
            ExecutionPermission.setNoExecutePermission(script);
        }
    }

    @Rule
    public final ExpectedException exception = ExpectedException.none();

    @Test
    public void shouldCountAllProcesses() throws DAOException {
        assertEquals("Processes were not counted correctly!", Long.valueOf(7), processService.count());
    }

    @Test
    @Ignore("functionality nowhere used, no longer implemented")
    public void shouldCountProcessesAccordingToQuery() throws Exception {
        // TODO delete test stub
    }

    @Test
    public void shouldCountAllDatabaseRowsForProcesses() throws Exception {
        Long amount = processService.count();
        assertEquals("Processes were not counted correctly!", Long.valueOf(7), amount);
    }

    @Test
    public void shouldFindByInChoiceListShown() throws DAOException {
        List<Process> byInChoiceListShown = ServiceManager.getProcessService().getTemplateProcesses();
        Assert.assertEquals("wrong amount of processes found", 1, byInChoiceListShown.size());
    }

    @Test
    public void shouldSaveProcess() throws Exception {
        Process parent = new Process();
        parent.setTitle("Parent");

        processService.save(parent);

        Process process = new Process();
        process.setTitle("Child");
        process.setParent(parent);
        parent.getChildren().add(process);

        processService.save(process);

        Process foundProcess = processService.getById(process.getId());
        Process foundParent = foundProcess.getParent();

        assertEquals("Child process was not found in database!", "Child", foundProcess.getTitle());
        assertEquals("Parent process was not assigned to child!", "Parent", foundParent.getTitle());

        foundParent.getChildren().clear();
        foundProcess.setParent(null);
        processService.save(foundParent);
        processService.save(foundProcess);

        processService.remove(foundProcess);
        processService.remove(foundParent);
    }

    @Test
    public void shouldGetProcess() throws Exception {
        Process process = processService.getById(1);
        boolean condition = process.getTitle().equals(firstProcess) && process.getWikiField().equals("field");
        assertTrue("Process was not found in database!", condition);

        assertEquals("Process was found but tasks were not inserted!", 5, process.getTasks().size());
    }

    @Test
    public void shouldGetAllProcesses() throws Exception {
        List<Process> processes = processService.getAll();
        assertEquals("Not all processes were found in database!", 7, processes.size());
    }

    @Test
    public void shouldGetAllProcessesInGivenRange() throws Exception {
        List<Process> processes = processService.getAll(1, 10);
        assertEquals("Not all processes were found in database!", 6, processes.size());
    }

    @Test
    public void shouldRemoveProcess() throws Exception {
        Process process = new Process();
        process.setTitle("To Remove");
        processService.save(process);
        Process foundProcess = processService.getById(process.getId());
        assertEquals("Additional process was not inserted in database!", "To Remove", foundProcess.getTitle());

        processService.remove(foundProcess);
        exception.expect(DAOException.class);
        processService.getById(10);

        process = new Process();
        process.setTitle("To remove");
        processService.save(process);
        foundProcess = processService.getById(9);
        assertEquals("Additional process was not inserted in database!", "To remove", foundProcess.getTitle());

        processService.remove(foundProcess);
        exception.expect(DAOException.class);
        processService.getById(9);
    }

    @Test
    public void shouldFindById() throws DAOException {
        Integer expected = 1;
        assertEquals(processNotFound, expected, processService.getById(1).getId());
    }

    @Test
    public void shouldFindByTitle() throws DAOException {
        assertEquals(processNotFound, 1, processService.findByTitle(firstProcess).size());
    }

    @Test
    @Ignore("Data index currently not available")
    public void shouldFindByMetadata() throws DAOException {
        assertEquals(processNotFound, 3,
            processService.findByMetadata(Collections.singletonMap("TSL_ATS", "Proc")).size());
    }

    @Test
    @Ignore("Data index currently not available")
    public void shouldNotFindByMetadata() throws DAOException {
        assertEquals("Process was found in index!", 0,
                processService.findByMetadata(Collections.singletonMap("TSL_ATS", "Nope")).size());
    }

    @Test
    @Ignore("Only used in SearchResultForm, which will be thrown out. No new implementation here")
    public void shouldFindByMetadataContent() throws Exception {
        int testProcessId = MockDatabase.insertTestProcess(TEST_PROCESS_TITLE, 1, 1, 1);
        ProcessTestUtils.copyTestMetadataFile(testProcessId, TEST_METADATA_FILE);
        assertEquals(processNotFound, 1, processService.findByAnything("SecondMetaShort").size());
        ProcessTestUtils.removeTestProcess(testProcessId);
    }

    @Test
    @Ignore("Data index currently not available")
    public void shouldFindByLongNumberInMetadata() throws DAOException, IOException {
        int processId = MockDatabase.insertTestProcess("Test process", 1, 1, 1);
        ProcessTestUtils.copyTestMetadataFile(processId, ProcessTestUtils.testFileForLongNumbers);
        assertEquals(processNotFound, 1, processService
                .findByMetadata(Collections.singletonMap("CatalogIDDigital", "999999999999999991")).size());
        assertEquals(processNotFound, 1, processService
                .findByMetadata(Collections.singletonMap("CatalogIDDigital", "991022551489706476")).size());
        assertEquals(processNotFound, 1, processService
                .findByMetadata(Collections.singletonMap("CatalogIDDigital", "999999999999999999999999991")).size());
        ProcessTestUtils.removeTestProcess(processId);
    }

    @Test
    @Ignore("functionality nowhere used, no longer implemented")
    public void shouldFindProcessWithUnderscore() throws Exception {
        // TODO delete test stub
    }

    @Test
    @Ignore("functionality nowhere used, no longer implemented")
    public void shouldFindByProjectTitleWithWildcard() throws Exception {
        // TODO delete test stub
    }

    @Test
    @Ignore("functionality nowhere used, no longer implemented")
    public void shouldNotFindByAnything() throws Exception {
        // TODO delete test stub
    }

    @Test
    @Ignore("functionality nowhere used, no longer implemented")
    public void shouldFindByMetadataGroupContent() throws Exception {
        // TODO delete test stub
    }

    @Test
    @Ignore("functionality nowhere used, no longer implemented")
    public void shouldFindByProperty() throws Exception {
        // TODO delete test stub
    }

    @Test
    @Ignore("functionality nowhere used, no longer implemented")
    public void shouldNotFindByWrongPropertyTitle() throws Exception {
        // TODO delete test stub
    }

    @Test
    @Ignore("functionality nowhere used, no longer implemented")
    public void shouldNotFindByWrongPropertyTitleAndValue() throws Exception {
        // TODO delete test stub
    }

    @Test
    @Ignore("functionality nowhere used, no longer implemented")
    public void shouldNotFindByTokenizedPropertyTitle() throws Exception {
        // TODO delete test stub
    }

    @Test
    @Ignore("functionality nowhere used, no longer implemented")
    public void shouldNotFindByTokenizedPropertyTitleAndWrongValue() throws Exception {
        // TODO delete test stub
    }

    @Test
<<<<<<< HEAD
    public void shouldFindLinkableParentProcesses() throws DAOException {
=======
    public void shouldFindLinkableParentProcesses() throws DataException, DAOException, IOException {
>>>>>>> b26bcfc0
        assertEquals("Processes were not found in index!", 1,
            processService.findLinkableParentProcesses(MockDatabase.HIERARCHY_PARENT, 1).size());
    }

    @Ignore("for second process is attached task which is processed by blocked user")
    @Test
    public void shouldGetBlockedUser() throws Exception {
        UserService userService = ServiceManager.getUserService();

        Process process = processService.getById(1);
        boolean condition = MetadataLock.getLockUser(process.getId()) == null;
        assertTrue("Process has blocked user but it shouldn't!", condition);

        process = processService.getById(2);
        condition = MetadataLock.getLockUser(process.getId()) == userService.getById(3);
        assertTrue("Blocked user doesn't match to given user!", condition);
    }

    @Test
    public void shouldGetImagesTifDirectory() throws Exception {
        Process process = processService.getById(1);
        URI directory = processService.getImagesTifDirectory(true, process.getId(), process.getTitle(),
            process.getProcessBaseUri());
        boolean condition = directory.getRawPath().contains("First__process_tif");
        assertTrue("Images TIF directory doesn't match to given directory!", condition);

        directory = processService.getImagesTifDirectory(false, process.getId(), process.getTitle(),
            process.getProcessBaseUri());
        condition = directory.getRawPath().contains("First__process_tif");
        assertTrue("Images TIF directory doesn't match to given directory!", condition);
        // I don't know what changes this useFallback so I'm testing for both
        // cases
    }

    @Test
    public void shouldGetImagesOrigDirectory() throws Exception {
        Process process = processService.getById(1);
        URI directory = processService.getImagesOriginDirectory(false, process);
        boolean condition = directory.getRawPath().contains("orig_First__process_tif");
        assertTrue("Images orig directory doesn't match to given directory!", condition);
    }

    @Test
    public void shouldGetImagesDirectory() throws Exception {
        Process process = processService.getById(1);
        URI directory = fileService.getImagesDirectory(process);
        boolean condition = directory.getRawPath().contains("1/images");
        assertTrue("Images directory doesn't match to given directory!", condition);
    }

    @Test
    public void shouldGetSourceDirectory() throws Exception {
        Process process = processService.getById(1);
        URI directory = fileService.getSourceDirectory(process);
        boolean condition = directory.getRawPath().contains("1/images/First__process_tif");
        assertTrue("Source directory doesn't match to given directory!", condition);
    }

    @Test
    public void shouldGetProcessDataDirectory() throws Exception {
        Process process = processService.getById(1);
        URI directory = processService.getProcessDataDirectory(process);
        boolean condition = directory.getRawPath().contains("1");
        assertTrue("Process data directory doesn't match to given directory!", condition);
    }

    @Test
    public void shouldGetOcrDirectory() throws Exception {
        Process process = processService.getById(1);
        URI directory = fileService.getOcrDirectory(process);
        boolean condition = directory.getRawPath().contains("1/ocr");
        assertTrue("OCR directory doesn't match to given directory!", condition);
    }

    @Test
    public void shouldGetTxtDirectory() throws Exception {
        Process process = processService.getById(1);
        URI directory = fileService.getTxtDirectory(process);
        boolean condition = directory.getRawPath().contains("1/ocr/First__process_txt");
        assertTrue("TXT directory doesn't match to given directory!", condition);
    }

    @Test
    public void shouldGetWordDirectory() throws Exception {
        Process process = processService.getById(1);
        URI directory = fileService.getWordDirectory(process);
        boolean condition = directory.getRawPath().contains("1/ocr/First__process_wc");
        assertTrue("Word directory doesn't match to given directory!", condition);
    }

    @Test
    public void shouldGetPdfDirectory() throws Exception {
        Process process = processService.getById(1);
        URI directory = fileService.getPdfDirectory(process);
        boolean condition = directory.getRawPath().contains("1/ocr/First__process_pdf");
        assertTrue("PDF directory doesn't match to given directory!", condition);
    }

    @Test
    public void shouldGetAltoDirectory() throws Exception {
        Process process = processService.getById(1);
        URI directory = fileService.getAltoDirectory(process);
        boolean condition = directory.getRawPath().contains("1/ocr/First__process_alto");
        assertTrue("Alto directory doesn't match to given directory!", condition);
    }

    @Test
    public void shouldGetImportDirectory() throws Exception {
        Process process = processService.getById(1);
        URI directory = fileService.getImportDirectory(process);
        boolean condition = directory.getRawPath().contains("1/import");
        assertTrue("Import directory doesn't match to given directory!", condition);
    }

    @Test
    public void shouldGetCurrentTask() throws Exception {
        Process process = processService.getById(1);
        Task actual = processService.getCurrentTask(process);
        assertEquals("Task doesn't match to given task!", 8, actual.getId().intValue());
    }

    @Test
    public void shouldGetProgress() throws Exception {
        Process process = processService.getById(1);

        String progress = ProcessConverter.getCombinedProgressAsString(process, true);
        assertEquals("Progress doesn't match given plain text!", "040020020020", progress);
    }

    @Test
    public void shouldGetProgressClosed() throws Exception {
        Process process = processService.getById(1);

        double condition = ProcessConverter.getTaskProgressPercentageOfProcess(process, true).get(TaskStatus.DONE);
        assertEquals("Progress doesn't match given plain text!", 40, condition, 0);
    }

    @Test
    public void shouldGetProgressInProcessing() throws Exception {
        Process process = processService.getById(1);

        double condition = ProcessConverter.getTaskProgressPercentageOfProcess(process, true).get(TaskStatus.INWORK);
        assertEquals("Progress doesn't match given plain text!", 20, condition, 0);
    }

    @Test
    @Ignore("functionality nowhere used, no longer implemented")
    public void testGetQueryForClosedProcesses() throws Exception {
        // TODO delete test stub
    }

    @Test
    public void shouldGetProgressOpen() throws Exception {
        Process process = processService.getById(1);

        double condition = ProcessConverter.getTaskProgressPercentageOfProcess(process, true).get(TaskStatus.OPEN);
        assertEquals("Progress doesn't match given plain text!", 20, condition, 0);
    }

    @Test
    public void shouldGetProgressLocked() throws Exception {
        Process process = processService.getById(1);

        double condition = ProcessConverter.getTaskProgressPercentageOfProcess(process, true).get(TaskStatus.LOCKED);
        assertEquals("Progress doesn't match given plain text!", 20, condition, 0);
    }

    @Test
    public void shouldGetMetadataFilePath() throws Exception {
        int testProcessId = MockDatabase.insertTestProcess(TEST_PROCESS_TITLE, 1, 1, 1);
        ProcessTestUtils.copyTestMetadataFile(testProcessId, TEST_METADATA_FILE);
        Process process = processService.getById(testProcessId);
        URI directory = fileService.getMetadataFilePath(process);
        boolean condition = directory.getRawPath().contains(testProcessId + "/meta.xml");
        assertTrue("Metadata file path doesn't match to given file path!", condition);
        ProcessTestUtils.removeTestProcess(testProcessId);
    }

    @Test
    public void shouldGetTemplateFilePath() throws Exception {
        Process process = processService.getById(1);
        URI directory = fileService.getTemplateFile(process);
        boolean condition = directory.getRawPath().contains("1/template.xml");
        assertTrue("Template file path doesn't match to given file path!", condition);
    }

    @Test
    public void shouldReadMetadataFile() throws Exception {
        FileLoader.createMetadataFile();

        Process process = processService.getById(1);
        LegacyMetsModsDigitalDocumentHelper digitalDocument = processService.readMetadataFile(process)
                .getDigitalDocument();

        String processTitle = process.getTitle();
        String processTitleFromMetadata = digitalDocument.getLogicalDocStruct().getAllMetadata().get(0).getValue();
        assertEquals("It was not possible to read metadata file!", processTitle, processTitleFromMetadata);

        FileLoader.deleteMetadataFile();
    }

    @Test
    public void shouldReadMetadataAsTemplateFile() throws Exception {
        FileLoader.createMetadataTemplateFile();

        Process process = processService.getById(1);
        LegacyMetsModsDigitalDocumentHelper fileFormat = processService.readMetadataAsTemplateFile(process);
        assertNotNull("Read template file has incorrect file format!", fileFormat);
        int metadataSize = fileFormat.getDigitalDocument().getLogicalDocStruct().getAllMetadata().size();
        assertEquals("It was not possible to read metadata as template file!", 1, metadataSize);

        FileLoader.deleteMetadataTemplateFile();
    }

    @Ignore("PreferencesException: Can't obtain DigitalDocument! Maybe wrong preferences file? - METS node")
    @Test
    public void shouldWriteMetadataAsTemplateFile() throws Exception {
        Process process = processService.getById(1);
        LegacyPrefsHelper preferences = ServiceManager.getRulesetService().getPreferences(process.getRuleset());
        fileService.writeMetadataAsTemplateFile(
            new LegacyMetsModsDigitalDocumentHelper(preferences.getRuleset()), process);
        boolean condition = fileService.fileExist(URI.create("1/template.xml"));
        assertTrue("It was not possible to write metadata as template file!", condition);

        Files.deleteIfExists(Paths.get(ConfigCore.getKitodoDataDirectory() + "1/template.xml"));
    }

    @Test
    public void shouldCheckIfIsImageFolderInUse() throws Exception {
        Process process = processService.getById(2);
        boolean condition = !processService.isImageFolderInUse(process);
        assertTrue("Image folder is in use but it shouldn't be!", condition);

        process = processService.getById(1);
        condition = processService.isImageFolderInUse(process);
        assertTrue("Image folder is not in use but it should be!", condition);
    }

    @Test
    public void shouldGetImageFolderInUseUser() throws Exception {
        UserService userService = ServiceManager.getUserService();

        Process process = processService.getById(1);
        User expected = userService.getById(2);
        User actual = processService.getImageFolderInUseUser(process);
        assertEquals("Processing user doesn't match to the given user!", expected, actual);
    }

    @Test
    public void shouldGetDigitalDocument() throws Exception {
        FileLoader.createMetadataFile();

        LegacyMetsModsDigitalDocumentHelper actual = processService.getDigitalDocument(processService.getById(1));
        assertEquals("Metadata size in digital document is incorrect!", 1,
            actual.getLogicalDocStruct().getAllMetadata().size());

        FileLoader.deleteMetadataFile();
    }

    @Test
    public void shouldBeProcessAssignedToOnlyOneBatch() throws Exception {
        Process process = processService.getById(2);
        assertTrue(processService.isProcessAssignedToOnlyOneBatch(process.getBatches()));
    }

    @Test
    public void shouldNotBeProcessAssignedToOnlyOneBatch() throws Exception {
        Process process = processService.getById(1);
        assertFalse(processService.isProcessAssignedToOnlyOneBatch(process.getBatches()));
    }

    @Test
    public void shouldUpdateChildrenFromLogicalStructure() throws Exception {
        LinkedMetsResource childToKeepLink = new LinkedMetsResource();
        childToKeepLink.setUri(processService.getProcessURI(processService.getById(5)));
        LogicalDivision childToKeepLogicalDivision = new LogicalDivision();
        childToKeepLogicalDivision.setLink(childToKeepLink);
        LogicalDivision logicalStructure = new LogicalDivision();
        logicalStructure.getChildren().add(childToKeepLogicalDivision);
        LinkedMetsResource childToAddLink = new LinkedMetsResource();
        childToAddLink.setUri(processService.getProcessURI(processService.getById(7)));
        LogicalDivision childToAddLogicalDivision = new LogicalDivision();
        childToAddLogicalDivision.setLink(childToAddLink);
        logicalStructure.getChildren().add(childToAddLogicalDivision);

        Process process = processService.getById(4);

        processService.updateChildrenFromLogicalStructure(process, logicalStructure);

        for (Process child : process.getChildren()) {
            assertTrue("Process should have child to keep and child to add as only children",
                Arrays.asList("HierarchyChildToKeep", "HierarchyChildToAdd").contains(child.getTitle()));
            assertEquals("Child should have parent as parent", process, child.getParent());
        }
        assertNull("Process to remove should have no parent", processService.getById(6).getParent());
    }

    @Test
    @Ignore("functionality nowhere used, no longer implemented")
    public void testFindAllIDs() throws Exception {
        // TODO delete test stub
    }

    @Test
    public void testCountMetadata() throws DAOException, IOException {
        int testProcessId = MockDatabase.insertTestProcess(TEST_PROCESS_TITLE, 1, 1, 1);
        ProcessTestUtils.copyTestMetadataFile(testProcessId, TEST_METADATA_FILE);
        Process process = ServiceManager.getProcessService().getById(testProcessId);
        URI metadataFilePath = ServiceManager.getFileService().getMetadataFilePath(process);
        Workpiece workpiece = ServiceManager.getMetsService().loadWorkpiece(metadataFilePath);
        long logicalMetadata = MetsService.countLogicalMetadata(workpiece);
        Assert.assertEquals("Wrong amount of metadata found!", 4, logicalMetadata);
        ProcessTestUtils.removeTestProcess(testProcessId);
    }
}<|MERGE_RESOLUTION|>--- conflicted
+++ resolved
@@ -305,11 +305,7 @@
     }
 
     @Test
-<<<<<<< HEAD
-    public void shouldFindLinkableParentProcesses() throws DAOException {
-=======
-    public void shouldFindLinkableParentProcesses() throws DataException, DAOException, IOException {
->>>>>>> b26bcfc0
+    public void shouldFindLinkableParentProcesses() throws DAOException, IOException {
         assertEquals("Processes were not found in index!", 1,
             processService.findLinkableParentProcesses(MockDatabase.HIERARCHY_PARENT, 1).size());
     }
