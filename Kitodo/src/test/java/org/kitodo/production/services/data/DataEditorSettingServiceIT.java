/*
 * (c) Kitodo. Key to digital objects e. V. <contact@kitodo.org>
 *
 * This file is part of the Kitodo project.
 *
 * It is licensed under GNU General Public License version 3 or later.
 *
 * For the full copyright and license information, please read the
 * GPL3-License.txt file that was distributed with this source code.
 */

package org.kitodo.production.services.data;

import static org.junit.jupiter.api.Assertions.assertEquals;

import java.util.List;

import org.junit.jupiter.api.AfterAll;
import org.junit.jupiter.api.BeforeAll;
import org.junit.jupiter.api.Test;
import org.kitodo.MockDatabase;
import org.kitodo.data.database.beans.DataEditorSetting;
import org.kitodo.data.database.exceptions.DAOException;
import org.kitodo.production.services.ServiceManager;

public class DataEditorSettingServiceIT {

    private static final DataEditorSettingService dataEditorSettingService = ServiceManager.getDataEditorSettingService();
    private static final int EXPECTED_DATAEDITORSETTINGS_COUNT = 3;

    /**
     * Prepare database for tests.
     * @throws Exception when preparation fails
     */
    @BeforeAll
    public static void prepareDatabase() throws Exception {
        MockDatabase.startNode();
        MockDatabase.insertForDataEditorTesting();
        MockDatabase.setUpAwaitility();
    }

    @AfterAll
    public static void cleanDatabase() throws Exception {
        MockDatabase.stopNode();
        MockDatabase.cleanDatabase();
    }

    @Test
    public void shouldCountAllDatabaseRowsForDataEditorSettings() throws DAOException {
<<<<<<< HEAD
        Long amount = dataEditorSettingService.count();
        assertEquals("DataEditorSettings were not counted correctly!", Long.valueOf(3), amount);
=======
        Long amount = dataEditorSettingService.countDatabaseRows();
        assertEquals(Long.valueOf(3), amount, "DataEditorSettings were not counted correctly!");
>>>>>>> a690e9b7
    }

    @Test
    public void shouldGetAllDataEditorSettings() throws DAOException {
        List<DataEditorSetting> settings = dataEditorSettingService.getAll();
        assertEquals(EXPECTED_DATAEDITORSETTINGS_COUNT, settings.size(), "DataEditorSettings were not found in database!");
    }

    @Test
    public void shouldGetById() {
        DataEditorSetting setting = dataEditorSettingService.loadDataEditorSetting(1, 4);
        assertEquals(3, setting.getId().intValue(), "DataEditorSetting could not be found in database!");
    }

    @Test
    public void shouldNotGetById() {
        DataEditorSetting setting = dataEditorSettingService.loadDataEditorSetting(1, 5);
        assertEquals(setting, null, "No setting should be found for these ids!");
    }
}<|MERGE_RESOLUTION|>--- conflicted
+++ resolved
@@ -47,13 +47,8 @@
 
     @Test
     public void shouldCountAllDatabaseRowsForDataEditorSettings() throws DAOException {
-<<<<<<< HEAD
         Long amount = dataEditorSettingService.count();
-        assertEquals("DataEditorSettings were not counted correctly!", Long.valueOf(3), amount);
-=======
-        Long amount = dataEditorSettingService.countDatabaseRows();
         assertEquals(Long.valueOf(3), amount, "DataEditorSettings were not counted correctly!");
->>>>>>> a690e9b7
     }
 
     @Test
