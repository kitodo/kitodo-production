/*
 * (c) Kitodo. Key to digital objects e. V. <contact@kitodo.org>
 *
 * This file is part of the Kitodo project.
 *
 * It is licensed under GNU General Public License version 3 or later.
 *
 * For the full copyright and license information, please read the
 * GPL3-License.txt file that was distributed with this source code.
 */

package org.kitodo.production.services.data;

import static org.kitodo.constants.StringConstants.CREATE;
import static org.kitodo.constants.StringConstants.KITODO;

import static org.awaitility.Awaitility.await;
import static org.junit.jupiter.api.Assertions.assertEquals;
import static org.junit.jupiter.api.Assertions.assertFalse;
import static org.junit.jupiter.api.Assertions.assertNotEquals;
import static org.junit.jupiter.api.Assertions.assertNotNull;
import static org.junit.jupiter.api.Assertions.assertThrows;
import static org.junit.jupiter.api.Assertions.assertTrue;
import static org.kitodo.constants.StringConstants.COLLECTION;
import static org.kitodo.constants.StringConstants.FILE;

import com.xebialabs.restito.server.StubServer;

import java.io.File;
import java.io.IOException;
import java.io.InputStream;
import java.net.URI;
import java.net.URISyntaxException;
import java.nio.charset.Charset;
import java.nio.charset.StandardCharsets;
import java.nio.file.Files;
import java.nio.file.Paths;
import java.util.Arrays;
import java.util.Collections;
import java.util.HashMap;
import java.util.HashSet;
import java.util.LinkedList;
import java.util.List;
import java.util.Map;
import java.util.Objects;
import java.util.Optional;
import java.util.stream.Collectors;

import javax.xml.parsers.ParserConfigurationException;
import javax.xml.transform.TransformerException;
import javax.xml.xpath.XPathExpressionException;

import org.apache.commons.io.IOUtils;
import org.apache.commons.lang3.StringUtils;
import org.apache.commons.lang3.SystemUtils;
import org.junit.jupiter.api.AfterAll;
import org.junit.jupiter.api.BeforeAll;
import org.junit.jupiter.api.Test;
import org.kitodo.ExecutionPermission;
import org.kitodo.MockDatabase;
import org.kitodo.SecurityTestUtils;
import org.kitodo.api.Metadata;
import org.kitodo.api.MetadataEntry;
import org.kitodo.api.dataeditor.rulesetmanagement.RulesetManagementInterface;
import org.kitodo.api.dataformat.Workpiece;
import org.kitodo.api.schemaconverter.DataRecord;
import org.kitodo.api.schemaconverter.ExemplarRecord;
import org.kitodo.api.schemaconverter.FileFormat;
import org.kitodo.api.schemaconverter.MetadataFormat;
import org.kitodo.config.ConfigCore;
import org.kitodo.config.enums.ParameterCore;
import org.kitodo.data.database.beans.BaseBean;
import org.kitodo.data.database.beans.Client;
import org.kitodo.data.database.beans.ImportConfiguration;
import org.kitodo.data.database.beans.Process;
import org.kitodo.data.database.beans.Project;
import org.kitodo.data.database.beans.Ruleset;
import org.kitodo.data.database.beans.Template;
import org.kitodo.data.database.beans.UrlParameter;
import org.kitodo.data.database.beans.User;
import org.kitodo.data.database.exceptions.DAOException;
import org.kitodo.data.exceptions.DataException;
import org.kitodo.exceptions.ImportException;
import org.kitodo.exceptions.InvalidMetadataValueException;
import org.kitodo.exceptions.NoRecordFoundException;
import org.kitodo.exceptions.NoSuchMetadataFieldException;
import org.kitodo.exceptions.ProcessGenerationException;
import org.kitodo.exceptions.UnsupportedFormatException;
import org.kitodo.production.forms.createprocess.CreateProcessForm;
import org.kitodo.production.forms.createprocess.ProcessDetail;
import org.kitodo.production.forms.createprocess.ProcessTextMetadata;
import org.kitodo.production.helper.ProcessHelper;
import org.kitodo.production.helper.TempProcess;
import org.kitodo.production.helper.XMLUtils;
import org.kitodo.production.services.ServiceManager;
import org.kitodo.production.thread.ImportEadProcessesThread;
import org.kitodo.test.utils.ProcessTestUtils;
import org.kitodo.test.utils.TestConstants;
import org.w3c.dom.Document;
import org.xml.sax.SAXException;

public class ImportServiceIT {

    private static final ProcessService processService = ServiceManager.getProcessService();
    private static final ImportService importService = ServiceManager.getImportService();
    private static StubServer server;
    private static final String TEST_FILE_PATH = "src/test/resources/sruTestRecord.xml";
    private static final String EAD_COLLECTION_FILE = "importRecords/eadCollection.xml";
    private static final String TEST_FILE_PATH_NUMBER_OF_HITS = "src/test/resources/importRecords/sruResponseNumberOfHits.xml";
    private static final String TEST_FILE_SUCCESS_RESPONSE_PATH = "src/test/resources/customInterfaceSuccessResponse.xml";
    private static final String TEST_FILE_ERROR_RESPONSE_PATH = "src/test/resources/customInterfaceErrorResponse.xml";
    private static final String PARENT_PROCESS_TEST_FILE = "testMetadataForKalliopeParentProcess.xml";
    private static final String CHILD_RECORDS_PATH = "src/test/resources/importRecords/importMultipleChildRecords.xml";
    private static final String MODS_TEST_RECORD_PATH = "src/test/resources/importRecords/modsTestRecord.xml";
    private static final String TEST_KITODO_METADATA_FILE = "testMetadataFileTempProcess.xml";
    private static final String TEST_METADATA_WITH_AUTHOR_FILE = "testMetadataWithAuthor.xml";
    private static final String TEST_KITODO_METADATA_FILE_PATH = "src/test/resources/metadata/metadataFiles/"
            + TEST_KITODO_METADATA_FILE;
    private static final String TEST_METADATA_WITH_AUTHOR_FILE_PATH = "src/test/resources/metadata/metadataFiles/"
            + TEST_METADATA_WITH_AUTHOR_FILE;
    private static final String RECORD_ID = "11111";
    private static final String PARENT_RECORD_CATALOG_ID = "123123";
    private static final List<String> CHILD_RECORD_IDS = Arrays.asList("9991", "9992", "9993");
    private static final String KALLIOPE_RECORD_ID = "999";
    private static final String CUSTOM_INTERFACE_RECORD_ID = "12345";
    private static final int TEMPLATE_ID = 1;
    private static final int PROJECT_ID = 1;
    private static final int RULESET_ID = 1;
    private static final String TITLE = "Title";
    private static final String PLACE = "Place";
    private static final String LABEL = "LABEL";
    private static final String ORDERLABEL = "ORDERLABEL";
    private static final int EXPECTED_NR_OF_CHILDREN = 23;
    private static final String PICA_XML = "picaxml";
    private static final String PICA_PPN = "pica.ppn";
    private static final String PICA_PARENT_ID = "pica.parentId";
    private static final String firstProcess = "First process";
    private static final String TEST_PROCESS_TITLE = "Testtitel";
    private static final String METADATA = "metadata";
    private static final String EXPECTED_AUTHOR = "HansMeier";
    private static final String KITODO_NAMESPACE = "http://meta.kitodo.org/v1/";

    @BeforeAll
    public static void prepareDatabase() throws Exception {
        MockDatabase.startNode();
        MockDatabase.insertProcessesFull();
        MockDatabase.insertProcessesForHierarchyTests();
        MockDatabase.insertMappingFiles();
        MockDatabase.insertImportConfigurations();
        MockDatabase.insertImportconfigurationWithCustomUrlParameters();
        MockDatabase.setUpAwaitility();
        User userOne = ServiceManager.getUserService().getById(1);
        SecurityTestUtils.addUserDataToSecurityContext(userOne, 1);
        await().until(() -> {
            SecurityTestUtils.addUserDataToSecurityContext(userOne, 1);
            return !processService.findByTitle(firstProcess).isEmpty();
        });
        server = new StubServer(MockDatabase.PORT).run();
        setupServer();
    }

    @AfterAll
    public static void cleanDatabase() throws Exception {
        MockDatabase.stopNode();
        MockDatabase.cleanDatabase();
        server.stop();
    }

    /**
     * Tests whether basic catalog metadata import to a single process succeeds or not.
     *
     * @throws DAOException when loading ImportConfiguration or removing test process from test database fails.
     * @throws DAOException when counting processes in test database fails
     * @throws ImportException when importing metadata fails
     * @throws IOException when importing metadata fails
     */
    @Test
    public void testImportProcess() throws DAOException, ImportException, IOException {
        assertEquals(7, (long) processService.count(), "Not the correct amount of processes found");
        Process importedProcess = importProcess(RECORD_ID, MockDatabase.getK10PlusImportConfiguration());
        try {
            assertEquals("Kitodo_" + RECORD_ID, importedProcess.getTitle(), "WrongProcessTitle");
            assertEquals(1, (long) importedProcess.getProject().getId(), "Wrong project used");
            assertEquals(1, (long) importedProcess.getTemplate().getId(), "Wrong template used");
            assertEquals(8, (long) processService.count(), "Not the correct amount of processes found");
        } finally {
            ProcessTestUtils.removeTestProcess(importedProcess.getId());
        }
    }

    /**
     * Tests whether basic catalog metadata import with additional preset metadata to a single process succeeds or not.
     *
     * @throws DAOException when loading ImportConfiguration or removing test process from test database fails.
     * @throws ImportException when importing metadata fails
     * @throws IOException when importing metadata fails
     */
    @Test
    public void testImportProcessWithAdditionalMetadata() throws DAOException, ImportException, IOException {
        Map<String, List<String>> presetMetadata = new HashMap<>();
        presetMetadata.put(TITLE, List.of("Band 1"));
        presetMetadata.put(PLACE, List.of("Hamburg", "Berlin"));
        Process processWithAdditionalMetadata = importProcessWithAdditionalMetadata(RECORD_ID,
                MockDatabase.getK10PlusImportConfiguration(), presetMetadata);
        Workpiece workpiece = ServiceManager.getMetsService()
                .loadWorkpiece(processService.getMetadataFileUri(processWithAdditionalMetadata));
        HashSet<Metadata> metadata = workpiece.getLogicalStructure().getMetadata();
        try {
            assertTrue(assertMetadataSetContainsMetadata(metadata, TITLE, "Band 1"), "Process does not contain correct metadata");
            assertTrue(assertMetadataSetContainsMetadata(metadata, PLACE, "Hamburg"), "Process does not contain correct metadata");
            assertTrue(assertMetadataSetContainsMetadata(metadata, PLACE, "Berlin"), "Process does not contain correct metadata");
        } finally {
            ProcessTestUtils.removeTestProcess(processWithAdditionalMetadata.getId());
        }
    }

    /**
     * Tests whether basic catalog metadata import with additional preset metadata including LABEL and ORDERLABEL
     * succeeds.
     *
     * @throws DAOException when loading ImportConfiguration or removing test process from test database fails.
     * @throws ImportException when importing metadata fails
     * @throws IOException when importing metadata fails
     */
    @Test
    public void testImportProcessWithAdditionalMetadataWithLabelAndOrderlabel() throws DAOException, ImportException, IOException {
        Map<String, List<String>> presetMetadata = new HashMap<>();
        presetMetadata.put(TITLE, List.of("Band 1"));
        presetMetadata.put(PLACE, List.of("Hamburg", "Berlin"));
        presetMetadata.put(LABEL, List.of("TEST-LABEL"));
        presetMetadata.put(ORDERLABEL, List.of("TEST-ORDERLABEL"));
        Process processWithAdditionalMetadata = importProcessWithAdditionalMetadata(RECORD_ID,
                MockDatabase.getK10PlusImportConfiguration(), presetMetadata);
        Workpiece workpiece = ServiceManager.getMetsService()
                .loadWorkpiece(processService.getMetadataFileUri(processWithAdditionalMetadata));
        HashSet<Metadata> metadata = workpiece.getLogicalStructure().getMetadata();
        String processLabel = workpiece.getLogicalStructure().getLabel();
        String processOrderlabel = workpiece.getLogicalStructure().getOrderlabel();
        try {
            assertTrue(assertMetadataSetContainsMetadata(metadata, TITLE, "Band 1"), "Process does not contain correct metadata");
            assertTrue(assertMetadataSetContainsMetadata(metadata, PLACE, "Hamburg"), "Process does not contain correct metadata");
            assertTrue(assertMetadataSetContainsMetadata(metadata, PLACE, "Berlin"), "Process does not contain correct metadata");
            assertEquals("TEST-LABEL", processLabel,"Process does not have the correct LABEL");
            assertEquals("TEST-ORDERLABEL", processOrderlabel,"Process does not have the correct ORDERLABEL");
        } finally {
            ProcessTestUtils.removeTestProcess(processWithAdditionalMetadata.getId());
        }
    }


    private boolean assertMetadataSetContainsMetadata(HashSet<Metadata> metadataSet, String metadataKey, String metadataValue) {
        return metadataSet.stream()
                .filter(metadata -> metadata.getKey().equals(metadataKey))
                .anyMatch(metadata -> metadata instanceof MetadataEntry &&
                        ((MetadataEntry) metadata).getValue().equals(metadataValue));
    }

    @Test
    public void shouldCreateUrlWithCustomParameters() throws DAOException, ImportException, IOException {
        Process importedProcess = importProcess(CUSTOM_INTERFACE_RECORD_ID, MockDatabase.getCustomTypeImportConfiguration());
        try {
            assertNotNull(importedProcess);
        } finally {
            ProcessTestUtils.removeTestProcess(importedProcess.getId());
        }
    }

    @Test
    public void shouldFailToImportFromCustomInterfaceWithoutConfiguredUrlParameters() throws DAOException {
        ImportConfiguration customConfiguration = MockDatabase.getCustomTypeImportConfiguration();
        UrlParameter wrongUrlParameter = new UrlParameter();
        wrongUrlParameter.setParameterKey("firstKey");
        wrongUrlParameter.setParameterValue("wrongValue");
        customConfiguration.setUrlParameters(Collections.singletonList(wrongUrlParameter));
        assertThrows(ImportException.class, () -> importProcess(CUSTOM_INTERFACE_RECORD_ID, customConfiguration));
    }

    /**
     * Tests whether all document types in allow a functional metadata of type 'recordIdentifier' or not.
     * @throws IOException when test ruleset file cannot be loaded
     */
    @Test
    public void shouldTestWhetherRecordIdentifierMetadataIsConfigured() throws IOException {
        RulesetManagementInterface rulesetManagement = ServiceManager.getRulesetManagementService()
                .getRulesetManagement();
        rulesetManagement.load(new File(TestConstants.TEST_RULESET));
        assertTrue(ServiceManager.getImportService().isRecordIdentifierMetadataConfigured(rulesetManagement), "Should determine that recordIdentifier is configured for all document types");
    }

    /**
     * Tests whether creating TempProcess from document succeeds or not.
     * @throws Exception when creating TempProcess fails.
     */
    @Test
    public void shouldCreateTempProcessFromDocument() throws Exception {
        ImportConfiguration importConfiguration = MockDatabase.getK10PlusImportConfiguration();
        try (InputStream inputStream = Files.newInputStream(Paths.get(TEST_KITODO_METADATA_FILE_PATH))) {
            String fileContent = IOUtils.toString(inputStream, StandardCharsets.UTF_8);
            Document xmlDocument = XMLUtils.parseXMLString(fileContent);
            TempProcess tempProcess = ServiceManager.getImportService().createTempProcessFromDocument(importConfiguration,
                    xmlDocument, TEMPLATE_ID, PROJECT_ID);
            assertNotNull(tempProcess, "TempProcess should not be null");
        }
    }

    /**
     * Tests whether the parent process with the provided process ID exists and
     * whether the parent TempProcess was created from it.
     *
     * @throws DAOException
     *             when test ruleset cannot be loaded from database
     * @throws IOException
     *             when checking for parent process fails
     * @throws DataException
     *             when copying test metadata file fails
     */
    @Test
    public void shouldCheckForParent() throws DAOException, IOException, DataException {
        int parentTestId = MockDatabase.insertTestProcess("Test parent process", PROJECT_ID, TEMPLATE_ID, RULESET_ID);
        ProcessTestUtils.copyTestMetadataFile(parentTestId, TEST_KITODO_METADATA_FILE);
        Ruleset ruleset = ServiceManager.getRulesetService().getById(RULESET_ID);
        try {
            ProcessTestUtils.updateIdentifier(parentTestId);
            importService.checkForParent(String.valueOf(parentTestId), ruleset, PROJECT_ID);
            assertNotNull(importService.getParentTempProcess());
        } finally {
            ProcessTestUtils.removeTestProcess(parentTestId);
        }
    }

    /**
     * Tests retrieving number of child records.
     *
     * @throws DAOException when loading K10Plus ImportConfiguration from test database fails
     */
    @Test
    public void shouldGetNumberOfChildren() throws DAOException {
        int numberOfChildren = importService.getNumberOfChildren(MockDatabase.getK10PlusImportConfiguration(), RECORD_ID);
        assertEquals(EXPECTED_NR_OF_CHILDREN, numberOfChildren, "Number of children is incorrect");
    }

    /**
     * Tests whether importing child processes via an ImportConfiguration that does not support it fails or not.
     */
    @Test
    public void shouldFailToLoadK1PlusChildProcesses() {
        assertThrows(NoRecordFoundException.class,
            () -> importService.getChildProcesses(MockDatabase.getK10PlusImportConfiguration(), RECORD_ID, PROJECT_ID, TEMPLATE_ID, 1, Collections.emptyList()));
    }

    /**
     * Tests whether importing child processes via an ImportConfiguration with corresponding support succeeds or not.
     *
     * @throws Exception when loading ImportConfiguration from test database fails
     */
    @Test
    public void shouldSucceedToLoadKalliopeChildProcesses() throws Exception {
        List<TempProcess> childRecords = importService.getChildProcesses(MockDatabase.getKalliopeImportConfiguration(),
                KALLIOPE_RECORD_ID, PROJECT_ID, TEMPLATE_ID, 3, Collections.emptyList());
        assertEquals(3, childRecords.size(), "Wrong number of Kalliope child records");
    }

    /**
     * Tests whether retrieving child records for a parent process with a given ID succeeds or not.
     *
     * @throws Exception when preparing test environment fails
     */
    @Test
    public void shouldGetChildProcesses() throws Exception {
        int parentProcessId = MockDatabase.insertTestProcess("Parent process", PROJECT_ID, TEMPLATE_ID, RULESET_ID);
        try {
            ProcessTestUtils.copyTestMetadataFile(parentProcessId, PARENT_PROCESS_TEST_FILE);
            Process parentProcess = ServiceManager.getProcessService().getById(parentProcessId);
            URI metadataFilePath = ServiceManager.getFileService().getMetadataFilePath(parentProcess);
            Workpiece parentWorkpiece = ServiceManager.getMetsService().loadWorkpiece(metadataFilePath);
            TempProcess parentTempProcess = new TempProcess(parentProcess, parentWorkpiece);
            LinkedList<TempProcess> childProcesses = ServiceManager.getImportService().getChildProcesses(
                    MockDatabase.getKalliopeImportConfiguration(), PARENT_RECORD_CATALOG_ID, PROJECT_ID, TEMPLATE_ID, 3,
                    Collections.singletonList(parentTempProcess));
            assertEquals(3, childProcesses.size(), "Wrong number of imported child processes");
            for (TempProcess childProcess : childProcesses) {
                String childId = CHILD_RECORD_IDS.get(childProcesses.indexOf(childProcess));
                Optional<Metadata> importedChildId = childProcess.getWorkpiece().getLogicalStructure().getMetadata().stream()
                        .filter(metadata -> metadata instanceof MetadataEntry && metadata.getKey().equals("CatalogIDDigital")
                                && ((MetadataEntry) metadata).getValue().equals(childId)).findAny();
                assertTrue(importedChildId.isPresent(), String.format("Retrieved child records should contain process with CatalogIDDigital '%s'", childId));
            }
        } finally {
            ProcessTestUtils.removeTestProcess(parentProcessId);
        }
    }

    /**
     * Tests whether transforming external SRU MODS record to internal succeeds or not.
     *
     * @throws DAOException when loading test ImportConfiguration from database fails
     * @throws UnsupportedFormatException when DataRecord metadata format does not match ImportConfigurations format
     * @throws XPathExpressionException when ImportConfiguration contains invalid XPaths properties
     * @throws ProcessGenerationException when the created Document is null
     * @throws URISyntaxException when converting the external record to internal record fails
     * @throws IOException when creating external document fails
     * @throws ParserConfigurationException when created internal data record does not contain valid XML
     * @throws SAXException when created internal data record does not contain valid XML
     */
    @Test
    public void shouldConvertDataRecordToInternal() throws DAOException, UnsupportedFormatException,
            XPathExpressionException, ProcessGenerationException, URISyntaxException, IOException,
            ParserConfigurationException, SAXException {
        DataRecord dataRecord = new DataRecord();
        dataRecord.setFileFormat(FileFormat.XML);
        dataRecord.setMetadataFormat(MetadataFormat.MODS);
        try (InputStream inputStream = Files.newInputStream(Paths.get(MODS_TEST_RECORD_PATH))) {
            dataRecord.setOriginalData(IOUtils.toString(inputStream, Charset.defaultCharset()));
            Document internalDocument = ServiceManager.getImportService().convertDataRecordToInternal(dataRecord,
                    MockDatabase.getKalliopeImportConfiguration(), false);
            assertEquals(1, internalDocument.getElementsByTagNameNS(KITODO_NAMESPACE, KITODO).getLength(), "Converted data should contain one 'kitodo' root node");
            assertEquals(3, internalDocument.getElementsByTagNameNS(KITODO_NAMESPACE, METADATA).getLength(), "Converted data should contain three 'metadata' nodes");
        }
    }

    /**
     * Test whether processing TempProcess succeeds or not.
     *
     * @throws DAOException when loading Ruleset or ImportConfiguration from test database fails
     * @throws IOException when opening test Ruleset or test metadata file fails
     * @throws ProcessGenerationException when creating TempProcess from test Document fails
     * @throws InvalidMetadataValueException when creating TempProcess from test Document fails
     * @throws NoSuchMetadataFieldException when creating TempProcess from test Document fails
     * @throws ParserConfigurationException when creating test Document from test metadata XML file fails
     * @throws SAXException when creating test Document from test metadata XML file fails
     * @throws TransformerException when creating TempProcess from test Document fails
     */
    @Test
    public void shouldProcessTempProcess() throws DAOException, IOException, ProcessGenerationException,
            InvalidMetadataValueException, NoSuchMetadataFieldException, ParserConfigurationException, SAXException,
            TransformerException {
        Ruleset ruleset = ServiceManager.getRulesetService().getById(RULESET_ID);
        RulesetManagementInterface management = ServiceManager.getRulesetService().openRuleset(ruleset);
        ImportConfiguration importConfiguration = MockDatabase.getK10PlusImportConfiguration();
        try (InputStream inputStream = Files.newInputStream(Paths.get(TEST_KITODO_METADATA_FILE_PATH))) {
            String fileContent = IOUtils.toString(inputStream, StandardCharsets.UTF_8);
            Document xmlDocument = XMLUtils.parseXMLString(fileContent);
            TempProcess tempProcess = ServiceManager.getImportService().createTempProcessFromDocument(
                    importConfiguration, xmlDocument, TEMPLATE_ID, PROJECT_ID);
<<<<<<< HEAD
            ImportService.processTempProcess(tempProcess, management,
                    ImportService.ACQUISITION_STAGE_CREATE, ServiceManager.getUserService()
                            .getCurrentMetadataLanguage(), null);
=======
            ImportService.processTempProcess(tempProcess, managementInterface, CREATE,
                    ServiceManager.getUserService().getCurrentMetadataLanguage(), null);
>>>>>>> ba218662
            assertFalse(tempProcess.getProcess().getProperties().isEmpty(), "Process should have some properties");
            assertTrue(StringUtils.isNotBlank(tempProcess.getProcess().getTitle()), "Process title should not be empty");
        }
    }

    /**
     * Tests retrieving value of ProcessDetail.
     *
     * @throws Exception when loading process details from test process fails
     */
    @Test
    public void shouldGetProcessDetailValue() throws Exception {
        List<ProcessDetail> processDetails = loadProcessDetailsFromTestProcess(TEST_KITODO_METADATA_FILE_PATH);
        assertFalse(processDetails.isEmpty(), "List of process details should not be empty");
        assertEquals(TEST_PROCESS_TITLE, ImportService.getProcessDetailValue(processDetails.get(0)), "Value of first process details should not be empty");
    }

    /**
     * Tests setting value of a ProcessDetail.
     *
     * @throws Exception when loading process details from test process fails
     */
    @Test
    public void shouldSetProcessDetailValue() throws Exception {
        String newProcessTitle = "New process title";
        List<ProcessDetail> processDetails = loadProcessDetailsFromTestProcess(TEST_KITODO_METADATA_FILE_PATH);
        assertFalse(processDetails.isEmpty(), "Process detail list should not be empty");
        ProcessDetail title = processDetails.get(0);
        assertEquals(TEST_PROCESS_TITLE, ImportService.getProcessDetailValue(title), "Wrong title process detail before setting it");
        ImportService.setProcessDetailValue(title, newProcessTitle);
        assertEquals(newProcessTitle, ImportService.getProcessDetailValue(title), "Wrong title process detail after setting it");
    }

    /**
     * Tests retrieving list of creators from ProcessDetails.
     *
     * @throws Exception when loading process details from test process fails
     */
    @Test
    public void shouldGetListOfCreators() throws Exception {
        List<ProcessDetail> processDetails = loadProcessDetailsFromTestProcess(TEST_METADATA_WITH_AUTHOR_FILE_PATH);
        assertFalse(processDetails.isEmpty(), "Process detail list should not be empty");
        String creators = ImportService.getListOfCreators(processDetails);
        assertEquals(EXPECTED_AUTHOR, creators, "Author metadata is not correct");
    }

    /**
     * Tests selecting an exemplar record.
     *
     * @throws Exception when loading process details from test process fails
     */
    @Test
    public void shouldSetSelectedExemplarRecord() throws Exception {
        String expectedOwner = "SUB Hamburg";
        String expectedSignature = "222";
        ImportConfiguration importConfiguration = MockDatabase.getGbvImportConfiguration();
        List<ProcessDetail> processDetails = loadProcessDetailsFromTestProcess(TEST_METADATA_WITH_AUTHOR_FILE_PATH);
        String exemplarDataOwner = getProcessDetailByMetadataId(importConfiguration.getItemFieldOwnerMetadata(), processDetails);
        String exemplarDataSignature = getProcessDetailByMetadataId(importConfiguration.getItemFieldSignatureMetadata(), processDetails);
        assertNotEquals(exemplarDataOwner, expectedOwner, "Wrong exemplar data owner BEFORE selecting exemplar");
        assertNotEquals(exemplarDataSignature, expectedSignature, "Wrong exemplar data signature BEFORE selecting exemplar");
        ExemplarRecord exemplarRecord = new ExemplarRecord(expectedOwner, expectedSignature);
        ImportService.setSelectedExemplarRecord(exemplarRecord, importConfiguration, processDetails);
        exemplarDataOwner = getProcessDetailByMetadataId(importConfiguration.getItemFieldOwnerMetadata(), processDetails);
        exemplarDataSignature = getProcessDetailByMetadataId(importConfiguration.getItemFieldSignatureMetadata(), processDetails);
        assertEquals(exemplarDataOwner, expectedOwner, "Wrong exemplar data owner AFTER selecting exemplar");
        assertEquals(exemplarDataSignature, expectedSignature, "Wrong exemplar data signature AFTER selecting exemplar");
    }

    /**
     * Tests whether ensuring non-empty process titles succeeds or not.
     *
     * @throws DAOException when preparing test process fails
     * @throws DAOException when copying test metadata file fails
     * @throws IOException when loading workpiece fails
     */
    @Test
    public void shouldEnsureNonEmptyTitles() throws DAOException, IOException {
        int parentProcessId = MockDatabase.insertTestProcess("", PROJECT_ID, TEMPLATE_ID, RULESET_ID);
        try {
            ProcessTestUtils.copyTestMetadataFile(parentProcessId, TEST_KITODO_METADATA_FILE);
            Process parentProcess = ServiceManager.getProcessService().getById(parentProcessId);
            URI metadataFilePath = ServiceManager.getFileService().getMetadataFilePath(parentProcess);
            Workpiece parentWorkpiece = ServiceManager.getMetsService().loadWorkpiece(metadataFilePath);
            TempProcess parentTempProcess = new TempProcess(parentProcess, parentWorkpiece);
            assertTrue(StringUtils.isBlank(parentTempProcess.getProcess().getTitle()), "Process title should be empty before setting it");
            LinkedList<TempProcess> tempProcesses = new LinkedList<>();
            tempProcesses.add(parentTempProcess);
            boolean titleChanged = ImportService.ensureNonEmptyTitles(tempProcesses);
            assertTrue(titleChanged, "Process titles should have been changed");
        } finally {
            ProcessTestUtils.removeTestProcess(parentProcessId);
        }
    }

    /**
     * Tests adding properties to a process.
     *
     * @throws Exception when preparing the test process environment fails
     */
    @Test
    public void shouldAddProperties() throws Exception {
        String monograph = "monograph";
        String imageDescription = "Image Description";
        String docType = "DocType";
        Template template = ServiceManager.getTemplateService().getById(TEMPLATE_ID);
        int processId = MockDatabase.insertTestProcess("Test process", PROJECT_ID, TEMPLATE_ID, RULESET_ID);
        try {
            ProcessTestUtils.copyTestMetadataFile(processId, TEST_KITODO_METADATA_FILE);
            Process process = ServiceManager.getProcessService().getById(processId);
            URI metadataFilePath = ServiceManager.getFileService().getMetadataFilePath(process);
            Workpiece workpiece = ServiceManager.getMetsService().loadWorkpiece(metadataFilePath);
            TempProcess tempProcess = new TempProcess(process, workpiece);
            List<ProcessDetail> processDetails = loadProcessDetailsFromTestProcess(TEST_METADATA_WITH_AUTHOR_FILE_PATH);
            assertFalse(process.getWorkpieces().stream().anyMatch(property -> docType.equals(property.getTitle())), "Process should NOT contain 'DocType' property before adding it");
            ImportService.addProperties(tempProcess, template, processDetails, monograph, imageDescription);
            assertTrue(process.getWorkpieces().stream().anyMatch(property -> docType.equals(property.getTitle())), "Process should contain 'DocType' property after adding it");
        } finally {
            ProcessTestUtils.removeTestProcess(processId);
        }
    }

    /**
     * Test EAD import.
     *
     * @throws Exception when something goes wrong
     */
    @Test
    public void shouldImportEadCollection() throws Exception {
        User user = ServiceManager.getUserService().getById(1);
        Client client = ServiceManager.getClientService().getById(1);
        Project eadProject = MockDatabase.insertProjectForEadImport(user, client);
        Template eadTemplate = eadProject.getTemplates().get(0);
        CreateProcessForm createProcessForm = new CreateProcessForm();
        createProcessForm.setProject(eadProject);
        createProcessForm.setTemplate(eadTemplate);
        createProcessForm.setSelectedEadLevel(FILE);
        createProcessForm.setSelectedParentEadLevel(COLLECTION);
        createProcessForm.setCurrentImportConfiguration(eadProject.getDefaultImportConfiguration());
        createProcessForm.updateRulesetAndDocType(eadTemplate.getRuleset());
        File script = new File(ConfigCore.getParameter(ParameterCore.SCRIPT_CREATE_DIR_META));
        List<Integer> allIds = ServiceManager.getProcessService().getAll().stream().map(BaseBean::getId).collect(
            Collectors.toList());
        if (!SystemUtils.IS_OS_WINDOWS) {
            ExecutionPermission.setExecutePermission(script);
        }
        try (InputStream inputStream = Thread.currentThread().getContextClassLoader()
                .getResourceAsStream(EAD_COLLECTION_FILE)) {
            if (Objects.nonNull(inputStream)) {
                String xmlString = IOUtils.toString(inputStream, Charset.defaultCharset());
                createProcessForm.setXmlString(xmlString);
                ImportEadProcessesThread eadProcessesThread = new ImportEadProcessesThread(createProcessForm, user, client);
                eadProcessesThread.start();
                assertTrue(eadProcessesThread.isAlive(), "Process should have been started");
                eadProcessesThread.join(3000);
                assertFalse(eadProcessesThread.isAlive(), "Process should have been stopped");
            }
        }
        if (!SystemUtils.IS_OS_WINDOWS) {
            ExecutionPermission.setNoExecutePermission(script);
        }
        List<Integer> allIdsWithEad = ServiceManager.getProcessService().getAll().stream().map(BaseBean::getId).collect(
            Collectors.toList());
        // EAD test file contains one collection and 5 files, so the system should contain 6 new processes altogether
        assertEquals(allIds.size() + 6, allIdsWithEad.size(),
                "Database does not contain the correct number of processes after EAD import");
        if (allIdsWithEad.removeAll(allIds)) {
            for (int processId : allIdsWithEad) {
                ProcessTestUtils.removeTestProcess(processId);
            }
        }
    }

    private String getProcessDetailByMetadataId(String metadataId, List<ProcessDetail> processDetails) {
        for (ProcessDetail processDetail : processDetails) {
            if (Objects.equals(processDetail.getMetadataID(), metadataId) && processDetail instanceof ProcessTextMetadata) {
                return ((ProcessTextMetadata)processDetail).getValue();
            }
        }
        return null;
    }

    private static List<ProcessDetail> loadProcessDetailsFromTestProcess(String filepath) throws IOException,
            DAOException, ProcessGenerationException, InvalidMetadataValueException, TransformerException,
            NoSuchMetadataFieldException, ParserConfigurationException, SAXException {
        ImportConfiguration importConfiguration = MockDatabase.getK10PlusImportConfiguration();
        Ruleset ruleset = ServiceManager.getRulesetService().getById(RULESET_ID);
        RulesetManagementInterface management = ServiceManager.getRulesetService().openRuleset(ruleset);
        try (InputStream inputStream = Files.newInputStream(Paths.get(filepath))) {
            String fileContent = IOUtils.toString(inputStream, StandardCharsets.UTF_8);
            Document xmlDocument = XMLUtils.parseXMLString(fileContent);
            TempProcess tempProcess = ServiceManager.getImportService().createTempProcessFromDocument(
                    importConfiguration, xmlDocument, TEMPLATE_ID, PROJECT_ID);
<<<<<<< HEAD
            return ProcessHelper.transformToProcessDetails(tempProcess, management,
                    ImportService.ACQUISITION_STAGE_CREATE, ServiceManager.getUserService()
                            .getCurrentMetadataLanguage());
=======
            return ProcessHelper.transformToProcessDetails(tempProcess, managementInterface, CREATE,
                    ServiceManager.getUserService().getCurrentMetadataLanguage());
>>>>>>> ba218662
        }
    }

    private static void setupServer() throws IOException {
        // REST endpoint for testing metadata import
        MockDatabase.addRestEndPointForSru(server, PICA_PPN + "=" + RECORD_ID, TEST_FILE_PATH, PICA_XML, 1);
        // REST endpoint for testing retrieval of number of child records
        MockDatabase.addRestEndPointForSru(server, PICA_PARENT_ID + "=" + RECORD_ID, TEST_FILE_PATH_NUMBER_OF_HITS, PICA_XML, 0);
        // REST endpoint for testing failed import of child records
        MockDatabase.addRestEndPointForSru(server, PICA_PARENT_ID + "=" + RECORD_ID, TEST_FILE_PATH_NUMBER_OF_HITS, PICA_XML, 1);
        // REST endpoint for testing successful import of child records
        MockDatabase.addRestEndPointForSru(server, TestConstants.EAD_PARENT_ID + "=" + KALLIOPE_RECORD_ID, CHILD_RECORDS_PATH, TestConstants.MODS, 3);
        // REST endpoint for testing retrieval of child records given existing parent process
        MockDatabase.addRestEndPointForSru(server, TestConstants.EAD_PARENT_ID + "=" + PARENT_RECORD_CATALOG_ID, CHILD_RECORDS_PATH, TestConstants.MODS,3);
        // REST endpoint for successful import from custom search interface
        MockDatabase.addRestEndPointForCustom(server, TEST_FILE_SUCCESS_RESPONSE_PATH, CUSTOM_INTERFACE_RECORD_ID,
                "firstValue");
        // REST endpoint for failed import from custom search interface
        MockDatabase.addRestEndPointForCustom(server, TEST_FILE_ERROR_RESPONSE_PATH, CUSTOM_INTERFACE_RECORD_ID,
                "wrongValue");
    }

    private Process importProcess(String recordId, ImportConfiguration importConfiguration)
            throws IOException, ImportException {
        File script = new File(ConfigCore.getParameter(ParameterCore.SCRIPT_CREATE_DIR_META));
        if (!SystemUtils.IS_OS_WINDOWS) {
            ExecutionPermission.setExecutePermission(script);
        }
        Process importedProcess = importService.importProcess(recordId, 1, 1,
                importConfiguration, new HashMap<>());
        if (!SystemUtils.IS_OS_WINDOWS) {
            ExecutionPermission.setNoExecutePermission(script);
        }
        return importedProcess;
    }

    private Process importProcessWithAdditionalMetadata(String recordId, ImportConfiguration importConfiguration,
                                                        Map<String, List<String>> presetMetadata)
            throws IOException, ImportException {
        File script = new File(ConfigCore.getParameter(ParameterCore.SCRIPT_CREATE_DIR_META));
        if (!SystemUtils.IS_OS_WINDOWS) {
            ExecutionPermission.setExecutePermission(script);
        }
        Process importedProcess = importService.importProcess(recordId, 1, 1,
                importConfiguration, presetMetadata);
        if (!SystemUtils.IS_OS_WINDOWS) {
            ExecutionPermission.setNoExecutePermission(script);
        }
        return importedProcess;
    }
}<|MERGE_RESOLUTION|>--- conflicted
+++ resolved
@@ -442,14 +442,8 @@
             Document xmlDocument = XMLUtils.parseXMLString(fileContent);
             TempProcess tempProcess = ServiceManager.getImportService().createTempProcessFromDocument(
                     importConfiguration, xmlDocument, TEMPLATE_ID, PROJECT_ID);
-<<<<<<< HEAD
-            ImportService.processTempProcess(tempProcess, management,
-                    ImportService.ACQUISITION_STAGE_CREATE, ServiceManager.getUserService()
-                            .getCurrentMetadataLanguage(), null);
-=======
-            ImportService.processTempProcess(tempProcess, managementInterface, CREATE,
-                    ServiceManager.getUserService().getCurrentMetadataLanguage(), null);
->>>>>>> ba218662
+            ImportService.processTempProcess(tempProcess, management, CREATE, ServiceManager.getUserService()
+                    .getCurrentMetadataLanguage(), null);
             assertFalse(tempProcess.getProcess().getProperties().isEmpty(), "Process should have some properties");
             assertTrue(StringUtils.isNotBlank(tempProcess.getProcess().getTitle()), "Process title should not be empty");
         }
@@ -643,14 +637,8 @@
             Document xmlDocument = XMLUtils.parseXMLString(fileContent);
             TempProcess tempProcess = ServiceManager.getImportService().createTempProcessFromDocument(
                     importConfiguration, xmlDocument, TEMPLATE_ID, PROJECT_ID);
-<<<<<<< HEAD
-            return ProcessHelper.transformToProcessDetails(tempProcess, management,
-                    ImportService.ACQUISITION_STAGE_CREATE, ServiceManager.getUserService()
-                            .getCurrentMetadataLanguage());
-=======
-            return ProcessHelper.transformToProcessDetails(tempProcess, managementInterface, CREATE,
-                    ServiceManager.getUserService().getCurrentMetadataLanguage());
->>>>>>> ba218662
+            return ProcessHelper.transformToProcessDetails(tempProcess, management, CREATE, ServiceManager
+                    .getUserService().getCurrentMetadataLanguage());
         }
     }
 
