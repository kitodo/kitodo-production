--- conflicted
+++ resolved
@@ -47,18 +47,9 @@
 import org.apache.commons.io.IOUtils;
 import org.apache.commons.lang3.StringUtils;
 import org.apache.commons.lang3.SystemUtils;
-<<<<<<< HEAD
-import org.junit.AfterClass;
-import org.junit.Assert;
-import org.junit.BeforeClass;
-import org.junit.Ignore;
-import org.junit.Test;
-=======
 import org.junit.jupiter.api.AfterAll;
-import org.junit.jupiter.api.Assertions;
 import org.junit.jupiter.api.BeforeAll;
 import org.junit.jupiter.api.Test;
->>>>>>> a690e9b7
 import org.kitodo.ExecutionPermission;
 import org.kitodo.MockDatabase;
 import org.kitodo.SecurityTestUtils;
@@ -170,13 +161,8 @@
      * @throws IOException when importing metadata fails
      */
     @Test
-<<<<<<< HEAD
     public void testImportProcess() throws DAOException, ImportException, IOException {
-        Assert.assertEquals("Not the correct amount of processes found", 7, (long) processService.count());
-=======
-    public void testImportProcess() throws DAOException, DataException, ImportException, IOException {
         assertEquals(7, (long) processService.count(), "Not the correct amount of processes found");
->>>>>>> a690e9b7
         Process importedProcess = importProcess(RECORD_ID, MockDatabase.getK10PlusImportConfiguration());
         try {
             assertEquals("Kitodo_" + RECORD_ID, importedProcess.getTitle(), "WrongProcessTitle");
@@ -279,7 +265,6 @@
      * @throws DAOException when copying test metadata file fails
      */
     @Test
-    @Ignore("index currently not available")
     public void shouldCheckForParent() throws DAOException, ProcessGenerationException, IOException {
         int parentTestId = MockDatabase.insertTestProcess("Test parent process", PROJECT_ID, TEMPLATE_ID, RULESET_ID);
         ProcessTestUtils.copyTestMetadataFile(parentTestId, TEST_KITODO_METADATA_FILE);
