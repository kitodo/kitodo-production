/*
 * (c) Kitodo. Key to digital objects e. V. <contact@kitodo.org>
 *
 * This file is part of the Kitodo project.
 *
 * It is licensed under GNU General Public License version 3 or later.
 *
 * For the full copyright and license information, please read the
 * GPL3-License.txt file that was distributed with this source code.
 */

package org.kitodo.production.process;

<<<<<<< HEAD
import static org.junit.jupiter.api.Assertions.assertThrows;
=======
import static org.junit.jupiter.api.Assertions.assertEquals;
import static org.junit.jupiter.api.Assertions.assertNull;
import static org.junit.jupiter.api.Assertions.assertTrue;
import static org.junit.jupiter.api.Assertions.fail;
>>>>>>> a690e9b7

import java.io.File;
import java.io.IOException;
import java.net.URI;
import java.time.MonthDay;
import java.util.Arrays;
import java.util.List;
import java.util.Objects;
import java.util.stream.Collectors;

import org.apache.commons.lang3.SystemUtils;
import org.awaitility.Awaitility;
import org.junit.jupiter.api.AfterAll;
import org.junit.jupiter.api.AfterEach;
import org.junit.jupiter.api.BeforeEach;
import org.junit.jupiter.api.BeforeAll;
import org.junit.jupiter.api.Test;
import org.kitodo.ExecutionPermission;
import org.kitodo.FileLoader;
import org.kitodo.MockDatabase;
import org.kitodo.NewspaperCourse;
import org.kitodo.SecurityTestUtils;
import org.kitodo.api.MetadataEntry;
import org.kitodo.api.dataformat.LogicalDivision;
import org.kitodo.api.dataformat.Workpiece;
import org.kitodo.config.ConfigCore;
import org.kitodo.config.enums.KitodoConfigFile;
import org.kitodo.config.enums.ParameterCore;
import org.kitodo.data.database.beans.Process;
import org.kitodo.data.database.beans.User;
import org.kitodo.data.database.exceptions.DAOException;
import org.kitodo.production.helper.tasks.GeneratesNewspaperProcessesThread;
import org.kitodo.production.model.bibliography.course.Course;
import org.kitodo.production.model.bibliography.course.Granularity;
import org.kitodo.production.services.ServiceManager;
import org.kitodo.production.services.data.ProcessService;
import org.kitodo.production.services.dataformat.MetsService;
import org.kitodo.test.utils.ProcessTestUtils;

public class NewspaperProcessesGeneratorIT {
    private static final ProcessService processService = ServiceManager.getProcessService();
    private static final MetsService metsService = ServiceManager.getMetsService();

    private static final String firstProcess = "First process";
    private static final File script = new File(ConfigCore.getParameter(ParameterCore.SCRIPT_CREATE_DIR_META));
    private static int newspaperTestProcessId = -1;
    private static int rulesetId = -1;
    private static final String NEWSPAPER_TEST_METADATA_FILE = "testmetaNewspaper.xml";
    private static final String NEWSPAPER_TEST_PROCESS_TITLE = "NewspaperOverallProcess";

    /**
     * The test environment is being set up.
     *
     * @throws Exception
     *             if that does not work
     */
    @BeforeAll
    public static void setUp() throws Exception {
        if (!SystemUtils.IS_OS_WINDOWS) {
            ExecutionPermission.setExecutePermission(script);
        }
        FileLoader.createConfigProjectsFileForCalendarHierarchyTests();
        MockDatabase.startNode();
        MockDatabase.insertProcessesFull();
        MockDatabase.insertFoldersForSecondProject();
        MockDatabase.setUpAwaitility();
        rulesetId = MockDatabase.insertRuleset("Newspaper", "newspaper.xml", 1);
        User userOne = ServiceManager.getUserService().getById(1);
        SecurityTestUtils.addUserDataToSecurityContext(userOne, 1);
        Awaitility.await().until(() -> {
            SecurityTestUtils.addUserDataToSecurityContext(userOne, 1);
            return !processService.findByTitle(firstProcess).isEmpty();
        });
    }

    /**
     * The test environment is cleaned up and the database is closed.
     */
    @AfterAll
    public static void tearDown() throws Exception {
        MockDatabase.stopNode();
        MockDatabase.cleanDatabase();
        KitodoConfigFile.PROJECT_CONFIGURATION.getFile().delete();

        if (!SystemUtils.IS_OS_WINDOWS) {
            ExecutionPermission.setNoExecutePermission(script);
        }
    }

    /**
     * Create newspaper test process and copy corresponding meta.xml file.
     * @throws DAOException when inserting test or dummy processes fails
     * @throws DAOException when inserting test or dummy processes fails
     * @throws IOException when copying test metadata file fails
     */
<<<<<<< HEAD
    @Before
    public void prepareNewspaperProcess() throws DAOException, IOException {
=======
    @BeforeEach
    public void prepareNewspaperProcess() throws DAOException, DataException, IOException {
>>>>>>> a690e9b7
        newspaperTestProcessId = MockDatabase.insertTestProcess(NEWSPAPER_TEST_PROCESS_TITLE, 1, 1, rulesetId);
        ProcessTestUtils.copyTestFiles(newspaperTestProcessId, NEWSPAPER_TEST_METADATA_FILE);
    }

    /**
     * Remove newspaper test processes.
     * @throws DAOException when removing dummy processes from database fails
     * @throws DAOException when deleting newspaper test processes fails
     * @throws IOException when deleting metadata test files fails
     */
<<<<<<< HEAD
    @After
    public void cleanupNewspaperProcess() throws DAOException, IOException {
=======
    @AfterEach
    public void cleanupNewspaperProcess() throws DAOException, DataException, IOException {
>>>>>>> a690e9b7
        if (newspaperTestProcessId > 0) {
            deleteProcessHierarchy(ServiceManager.getProcessService().getById(newspaperTestProcessId));
        }
    }

    private static void deleteProcessHierarchy(Process process) throws DAOException, IOException {
        for (Process childProcess : process.getChildren()) {
            deleteProcessHierarchy(childProcess);
        }
        ProcessService.deleteProcess(process.getId());
    }

    /**
     * Perform the test. A long-running task is simulated: Progress and number
     * of steps are queried and the next step is performed.
     */
    @Test
    public void shouldGenerateNewspaperProcesses() throws Exception {
        Process completeEdition = ServiceManager.getProcessService().getById(newspaperTestProcessId);
        Course course = NewspaperCourse.getCourse();
        course.splitInto(Granularity.DAYS);
        NewspaperProcessesGenerator underTest = new NewspaperProcessesGenerator(completeEdition, course);
        while (underTest.getProgress() < underTest.getNumberOfSteps()) {
            underTest.nextStep();
        }
        int maxId = getChildProcessWithLargestId(completeEdition, 0);
        assertEquals(underTest.getNumberOfSteps(), underTest.getProgress(), "The newspaper processes generator has not been completed!");
        assertEquals("NewspaperOverallProcess", readProcessTitleFromMetadata(newspaperTestProcessId, false), "Process title missing in newspaper's meta.xml");
        assertEquals("NewspaperOverallProcess_1703", readProcessTitleFromMetadata(newspaperTestProcessId + 1, false), "Process title missing in year's meta.xml");
        assertEquals("NewspaperOverallProcess_17050127", readProcessTitleFromMetadata(maxId, true), "Process title missing in issue's meta.xml");
    }

    private int getChildProcessWithLargestId(Process process, int maxId) {
        maxId = Math.max(maxId, process.getId());
        for (Process childProcess : process.getChildren()) {
            maxId = getChildProcessWithLargestId(childProcess, maxId);
        }
        return maxId;
    }

    /*
     * @param issue
     *            In the overall process and in the annual processes (both
     *            {@code false}), the process title is saved in the root
     *            element. In the issue process ({@code true}), it is in the
     *            issue, which is two levels below the logical structure.
     */
    private String readProcessTitleFromMetadata(int processId, boolean issue) throws DAOException, IOException {
        LogicalDivision logicalStructure = metsService
                .loadWorkpiece(processService.getMetadataFileUri(processService.getById(processId))).getLogicalStructure();
        LogicalDivision logicalDivision = issue
                ? logicalStructure.getChildren().get(0).getChildren().get(0)
                : logicalStructure;
        return logicalDivision.getMetadata().parallelStream()
                .filter(metadata -> metadata.getKey().equals("ProcessTitle")).map(MetadataEntry.class::cast)
                .map(MetadataEntry::getValue).collect(Collectors.joining(" ; "));
    }

    /**
     * Tests whether the newspaper generator correctly creates processes with a
     * postponed start of the year.
     */
    @Test
    public void shouldGenerateSeasonProcesses() throws Exception {
        Process seasonProcess = ServiceManager.getProcessService().getById(newspaperTestProcessId);
        URI seasonUri = processService.getMetadataFileUri(seasonProcess);
        Workpiece seasonMets = metsService.loadWorkpiece(seasonUri);
        seasonMets.getLogicalStructure().setType("Season");
        metsService.saveWorkpiece(seasonMets, seasonUri);

        Course course = NewspaperCourse.getCourse();
        course.setYearStart(MonthDay.of(7, 1));
        course.splitInto(Granularity.DAYS);

        NewspaperProcessesGenerator underTest = new NewspaperProcessesGenerator(seasonProcess, course);
        while (underTest.getProgress() < underTest.getNumberOfSteps()) {
            underTest.nextStep();
        }
        assertEquals(underTest.getNumberOfSteps(), underTest.getProgress(), "The newspaper processes generator has not been completed!");

        // check season-year processes
        for (Process process : processService.getAll()) {
            if (Objects.nonNull(process.getParent()) && !process.getChildren().isEmpty()) {
                URI saisonYearProcessMetadataUri = processService.getMetadataFileUri(process);
                Workpiece workpiece = metsService.loadWorkpiece(saisonYearProcessMetadataUri);

                /*
                 * Year identifier must be two consecutive integer years
                 * separated by '/'.
                 */
                String twoYears = workpiece.getLogicalStructure().getOrderlabel();
                List<String> years = Arrays.asList(twoYears.split("/", 2));
                assertEquals(Integer.parseInt(years.get(0)) + 1, Integer.parseInt(years.get(1)), "Bad season-year in " + seasonProcess + ": " + twoYears);

                // more tests
                monthChecksOfShouldGenerateSeasonProcesses(seasonProcess, workpiece, twoYears, years);
                dayChecksOfShouldGenerateSeasonProcesses(seasonProcess, workpiece);
            }
        }
    }

    @Test
    public void shouldNotGenerateDuplicateProcessTitle() throws DAOException {
        Process completeEdition = ServiceManager.getProcessService().getById(newspaperTestProcessId);
        Course course = NewspaperCourse.getDuplicatedCourse();
        course.splitInto(Granularity.DAYS);
        GeneratesNewspaperProcessesThread generatesNewspaperProcessesThread = new GeneratesNewspaperProcessesThread(completeEdition, course);
        generatesNewspaperProcessesThread.start();
<<<<<<< HEAD
        DAOException dataException = assertThrows(DAOException.class,
            () -> ServiceManager.getProcessService().getById(11));
        Assert.assertEquals("Process should not have been created", "Process 11 cannot be found in database",
            dataException.getMessage());
=======

        ProcessDTO byId = ServiceManager.getProcessService().findById(11);
        assertNull(byId.getTitle(), "Process should not have been created");
>>>>>>> a690e9b7
    }

    private void dayChecksOfShouldGenerateSeasonProcesses(Process seasonProcess, Workpiece seasonYearWorkpiece) {
        // all days must be inside their month
        for (LogicalDivision monthLogicalDivision : seasonYearWorkpiece.getLogicalStructure()
                .getChildren()) {
            String monthValue = monthLogicalDivision.getOrderlabel();
            for (LogicalDivision dayLogicalDivision : monthLogicalDivision
                    .getChildren()) {
                String dayValue = dayLogicalDivision.getOrderlabel();
                assertTrue(dayValue.startsWith(monthValue), "Error in " + seasonProcess + ": " + dayValue + " misplaced in month " + monthValue + '!');
            }
        }

        // days must be ordered ascending
        for (LogicalDivision monthLogicalDivision : seasonYearWorkpiece.getLogicalStructure()
                .getChildren()) {
            String previousDayValue = null;
            for (LogicalDivision dayLogicalDivision : monthLogicalDivision
                    .getChildren()) {
                String dayValue = dayLogicalDivision.getOrderlabel();
                if (Objects.nonNull(previousDayValue)) {
                    assertTrue(dayValue.compareTo(previousDayValue) > 0, "Bad order of days in " + seasonProcess + ": " + dayValue + " should be before "
                            + previousDayValue + ", but isn’t!");
                }
                previousDayValue = dayValue;
            }
        }
    }

    private void monthChecksOfShouldGenerateSeasonProcesses(Process seasonProcess, Workpiece seasonYearWorkpiece,
            String twoYears, List<String> years) {
        // all months must be in the timespan
        for (LogicalDivision monthLogicalDivision : seasonYearWorkpiece.getLogicalStructure()
                .getChildren()) {
            String monthValue = monthLogicalDivision.getOrderlabel();
            List<String> monthValueFields = Arrays.asList(monthValue.split("-", 2));
            int monthNumberOfMonth = Integer.parseInt(monthValueFields.get(1));
            if (monthValueFields.get(0).equals(years.get(0))) {
                assertTrue(monthNumberOfMonth >= 7, "Error in " + seasonProcess + ": Found misplaced month " + monthValue
                        + ", should not be in year " + twoYears + ", starting by the 1st of July!");
            } else if (monthValueFields.get(0).equals(years.get(1))) {
                assertTrue(monthNumberOfMonth < 7, "Error in " + seasonProcess + ": Found misplaced month " + monthValue
                        + ", should not be in year " + twoYears + ", starting by the 1st of July!");
            } else {
                fail("Error in " + seasonProcess + ": Month " + monthValue + " is not in years " + twoYears + '!');
            }
        }

        // months must be ordered ascending
        String previousMonthValue = null;
        for (LogicalDivision monthLogicalDivision : seasonYearWorkpiece.getLogicalStructure()
                .getChildren()) {
            String monthValue = monthLogicalDivision.getOrderlabel();
            if (Objects.nonNull(previousMonthValue)) {
                assertTrue(monthValue.compareTo(previousMonthValue) > 0, "Bad order of months in " + seasonProcess + ": " + monthValue + " should be before "
                        + previousMonthValue + ", but isn’t!");
            }
            previousMonthValue = monthValue;
        }
    }
}<|MERGE_RESOLUTION|>--- conflicted
+++ resolved
@@ -11,14 +11,10 @@
 
 package org.kitodo.production.process;
 
-<<<<<<< HEAD
+import static org.junit.jupiter.api.Assertions.assertEquals;
 import static org.junit.jupiter.api.Assertions.assertThrows;
-=======
-import static org.junit.jupiter.api.Assertions.assertEquals;
-import static org.junit.jupiter.api.Assertions.assertNull;
 import static org.junit.jupiter.api.Assertions.assertTrue;
 import static org.junit.jupiter.api.Assertions.fail;
->>>>>>> a690e9b7
 
 import java.io.File;
 import java.io.IOException;
@@ -33,8 +29,8 @@
 import org.awaitility.Awaitility;
 import org.junit.jupiter.api.AfterAll;
 import org.junit.jupiter.api.AfterEach;
+import org.junit.jupiter.api.BeforeAll;
 import org.junit.jupiter.api.BeforeEach;
-import org.junit.jupiter.api.BeforeAll;
 import org.junit.jupiter.api.Test;
 import org.kitodo.ExecutionPermission;
 import org.kitodo.FileLoader;
@@ -110,34 +106,22 @@
 
     /**
      * Create newspaper test process and copy corresponding meta.xml file.
-     * @throws DAOException when inserting test or dummy processes fails
-     * @throws DAOException when inserting test or dummy processes fails
+     * @throws DAOException when inserting test or dummy processes fails or when inserting test or dummy processes fails
      * @throws IOException when copying test metadata file fails
      */
-<<<<<<< HEAD
-    @Before
+    @BeforeEach
     public void prepareNewspaperProcess() throws DAOException, IOException {
-=======
-    @BeforeEach
-    public void prepareNewspaperProcess() throws DAOException, DataException, IOException {
->>>>>>> a690e9b7
         newspaperTestProcessId = MockDatabase.insertTestProcess(NEWSPAPER_TEST_PROCESS_TITLE, 1, 1, rulesetId);
         ProcessTestUtils.copyTestFiles(newspaperTestProcessId, NEWSPAPER_TEST_METADATA_FILE);
     }
 
     /**
      * Remove newspaper test processes.
-     * @throws DAOException when removing dummy processes from database fails
-     * @throws DAOException when deleting newspaper test processes fails
+     * @throws DAOException when removing dummy processes from database fails or when deleting newspaper test processes fails
      * @throws IOException when deleting metadata test files fails
      */
-<<<<<<< HEAD
-    @After
+    @AfterEach
     public void cleanupNewspaperProcess() throws DAOException, IOException {
-=======
-    @AfterEach
-    public void cleanupNewspaperProcess() throws DAOException, DataException, IOException {
->>>>>>> a690e9b7
         if (newspaperTestProcessId > 0) {
             deleteProcessHierarchy(ServiceManager.getProcessService().getById(newspaperTestProcessId));
         }
@@ -246,16 +230,10 @@
         course.splitInto(Granularity.DAYS);
         GeneratesNewspaperProcessesThread generatesNewspaperProcessesThread = new GeneratesNewspaperProcessesThread(completeEdition, course);
         generatesNewspaperProcessesThread.start();
-<<<<<<< HEAD
         DAOException dataException = assertThrows(DAOException.class,
             () -> ServiceManager.getProcessService().getById(11));
-        Assert.assertEquals("Process should not have been created", "Process 11 cannot be found in database",
+        assertEquals("Process should not have been created", "Process 11 cannot be found in database",
             dataException.getMessage());
-=======
-
-        ProcessDTO byId = ServiceManager.getProcessService().findById(11);
-        assertNull(byId.getTitle(), "Process should not have been created");
->>>>>>> a690e9b7
     }
 
     private void dayChecksOfShouldGenerateSeasonProcesses(Process seasonProcess, Workpiece seasonYearWorkpiece) {
