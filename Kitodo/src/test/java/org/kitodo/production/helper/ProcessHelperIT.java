/*
 * (c) Kitodo. Key to digital objects e. V. <contact@kitodo.org>
 *
 * This file is part of the Kitodo project.
 *
 * It is licensed under GNU General Public License version 3 or later.
 *
 * For the full copyright and license information, please read the
 * GPL3-License.txt file that was distributed with this source code.
 */

package org.kitodo.production.helper;

import static org.junit.jupiter.api.Assertions.assertEquals;
import static org.junit.jupiter.api.Assertions.assertNull;

import java.io.IOException;
import java.util.Collections;
import java.util.List;
import java.util.Locale;

import org.junit.jupiter.api.AfterEach;
import org.junit.jupiter.api.AfterAll;
import org.junit.jupiter.api.BeforeEach;
import org.junit.jupiter.api.BeforeAll;
import org.junit.jupiter.api.Test;
import org.kitodo.MockDatabase;
import org.kitodo.SecurityTestUtils;
import org.kitodo.api.dataeditor.rulesetmanagement.RulesetManagementInterface;
import org.kitodo.api.dataformat.Workpiece;
import org.kitodo.data.database.beans.Process;
import org.kitodo.data.database.beans.User;
import org.kitodo.data.database.exceptions.DAOException;
import org.kitodo.exceptions.ProcessGenerationException;
import org.kitodo.production.forms.createprocess.ProcessFieldedMetadata;
import org.kitodo.production.process.TitleGenerator;
import org.kitodo.production.services.ServiceManager;
import org.kitodo.test.utils.ProcessTestUtils;

public class ProcessHelperIT {

    public static final String DOCTYPE = "Monograph";
    private static final String ACQUISITION_STAGE_CREATE = "create";
    private static final String TEST_PROCESS_TITLE = "Second process";
    private static List<Locale.LanguageRange> priorityList;
    private static int processHelperTestProcessId = -1;
    private static final String metadataTestfile = "testMetadataForKitodoScript.xml";

    /**
     * Function to run before test is executed.
     *
     * @throws Exception
     *         the exception when set up test
     */
    @BeforeAll
    public static void setUp() throws Exception {
        MockDatabase.startNode();
        MockDatabase.insertProcessesFull();
        MockDatabase.setUpAwaitility();
        User userOne = ServiceManager.getUserService().getById(1);
        SecurityTestUtils.addUserDataToSecurityContext(userOne, 1);
        priorityList = ServiceManager.getUserService().getCurrentMetadataLanguage();
    }

    @AfterAll
    public static void tearDown() throws Exception {
        MockDatabase.stopNode();
        MockDatabase.cleanDatabase();
    }

<<<<<<< HEAD
    @Before
    public void prepareTestProcess() throws DAOException, IOException {
=======
    @BeforeEach
    public void prepareTestProcess() throws DAOException, DataException, IOException {
>>>>>>> a690e9b7
        processHelperTestProcessId = MockDatabase.insertTestProcess(TEST_PROCESS_TITLE, 1, 1, 1);
        ProcessTestUtils.copyTestMetadataFile(processHelperTestProcessId, metadataTestfile);
    }

    @AfterEach
    public void removeTestProcess() throws DAOException {
        ProcessTestUtils.removeTestProcess(processHelperTestProcessId);
        processHelperTestProcessId = -1;
    }

    /**
     * Tests the ProcessHelper functions of generating the atstsl fields.
     *
     * @throws DAOException
     *         the database exception.
     * @throws ProcessGenerationException
     *         the exception when process is generated.
     * @throws IOException
     *         the exception when ruleset is opened.
     */
    @Test
    public void generateAtstslFields() throws DAOException, ProcessGenerationException, IOException {
        Process process = new Process();
        process.setProject(ServiceManager.getProjectService().getById(1));
        process.setRuleset(ServiceManager.getRulesetService().getById(1));
        TempProcess tempProcess = new TempProcess(process, new Workpiece());
        RulesetManagementInterface rulesetManagement = ServiceManager.getRulesetService()
                .openRuleset(tempProcess.getProcess().getRuleset());

        testGenerationOfAtstslByCurrentTempProcess(tempProcess, rulesetManagement);

        testForceRegenerationOfAtstsl(tempProcess, rulesetManagement);

        testForceRegenerationByTempProcessParents(tempProcess, rulesetManagement);

        testForceRegenerationByParentProcess(tempProcess, rulesetManagement);
    }

    private void testForceRegenerationByParentProcess(TempProcess tempProcess,
            RulesetManagementInterface rulesetManagement) throws ProcessGenerationException, DAOException {
        ProcessHelper.generateAtstslFields(tempProcess, tempProcess.getProcessMetadata().getProcessDetailsElements(),
                null, DOCTYPE, rulesetManagement, ACQUISITION_STAGE_CREATE, priorityList,
                ServiceManager.getProcessService().getById(processHelperTestProcessId), true);
        assertEquals("Secopr", tempProcess.getAtstsl());
    }

    private void testForceRegenerationByTempProcessParents(TempProcess tempProcess,
            RulesetManagementInterface rulesetManagement) throws DAOException, ProcessGenerationException {
        TempProcess tempProcessParent = new TempProcess(ServiceManager.getProcessService().getById(processHelperTestProcessId),
                new Workpiece());
        tempProcess.getProcessMetadata().setProcessDetails(new ProcessFieldedMetadata() {
            {
                treeNode.getChildren()
                        .add(ProcessTestUtils.getTreeNode(TitleGenerator.TSL_ATS, TitleGenerator.TSL_ATS, ""));
            }
        });
        ProcessHelper.generateAtstslFields(tempProcess, tempProcess.getProcessMetadata().getProcessDetailsElements(),
                Collections.singletonList(tempProcessParent), DOCTYPE, rulesetManagement,
                ACQUISITION_STAGE_CREATE, priorityList, null, true);
        assertEquals("Secopr", tempProcess.getAtstsl());
    }

    private void testForceRegenerationOfAtstsl(TempProcess tempProcess,
            RulesetManagementInterface rulesetManagement) throws ProcessGenerationException {
        ProcessHelper.generateAtstslFields(tempProcess, tempProcess.getProcessMetadata().getProcessDetailsElements(),
                null, DOCTYPE, rulesetManagement, ACQUISITION_STAGE_CREATE, priorityList, null, false);
        assertEquals("test", tempProcess.getAtstsl());
        ProcessHelper.generateAtstslFields(tempProcess, tempProcess.getProcessMetadata().getProcessDetailsElements(),
                null, DOCTYPE, rulesetManagement, ACQUISITION_STAGE_CREATE, priorityList, null, true);
        assertEquals("test2", tempProcess.getAtstsl());
    }

    private void testGenerationOfAtstslByCurrentTempProcess(TempProcess tempProcess,
            RulesetManagementInterface rulesetManagement) throws ProcessGenerationException {
        tempProcess.getProcessMetadata().setProcessDetails(new ProcessFieldedMetadata() {
            {
                treeNode.getChildren()
                        .add(ProcessTestUtils.getTreeNode(TitleGenerator.TSL_ATS, TitleGenerator.TSL_ATS, "test"));
            }
        });
        assertNull(tempProcess.getAtstsl());
        ProcessHelper.generateAtstslFields(tempProcess, tempProcess.getProcessMetadata().getProcessDetailsElements(),
                null, DOCTYPE, rulesetManagement, ACQUISITION_STAGE_CREATE, priorityList, null, false);
        assertEquals("test", tempProcess.getAtstsl());
        tempProcess.getProcessMetadata().setProcessDetails(new ProcessFieldedMetadata() {
            {
                treeNode.getChildren()
                        .add(ProcessTestUtils.getTreeNode(TitleGenerator.TSL_ATS, TitleGenerator.TSL_ATS, "test2"));
            }
        });
    }

}<|MERGE_RESOLUTION|>--- conflicted
+++ resolved
@@ -19,10 +19,10 @@
 import java.util.List;
 import java.util.Locale;
 
+import org.junit.jupiter.api.AfterAll;
 import org.junit.jupiter.api.AfterEach;
-import org.junit.jupiter.api.AfterAll;
+import org.junit.jupiter.api.BeforeAll;
 import org.junit.jupiter.api.BeforeEach;
-import org.junit.jupiter.api.BeforeAll;
 import org.junit.jupiter.api.Test;
 import org.kitodo.MockDatabase;
 import org.kitodo.SecurityTestUtils;
@@ -68,13 +68,8 @@
         MockDatabase.cleanDatabase();
     }
 
-<<<<<<< HEAD
-    @Before
+    @BeforeEach
     public void prepareTestProcess() throws DAOException, IOException {
-=======
-    @BeforeEach
-    public void prepareTestProcess() throws DAOException, DataException, IOException {
->>>>>>> a690e9b7
         processHelperTestProcessId = MockDatabase.insertTestProcess(TEST_PROCESS_TITLE, 1, 1, 1);
         ProcessTestUtils.copyTestMetadataFile(processHelperTestProcessId, metadataTestfile);
     }
