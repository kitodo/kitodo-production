--- conflicted
+++ resolved
@@ -753,7 +753,6 @@
     }
 
     /**
-<<<<<<< HEAD
      * Test that the catalog search dialog appears when clicking on the update metadata button for a logical division.
      */
     @Test
@@ -796,7 +795,9 @@
         await().ignoreExceptions().pollDelay(100, TimeUnit.MILLISECONDS).atMost(5, TimeUnit.SECONDS).until(
             () -> !Browser.getDriver().findElement(By.id("metadataAccordion:updateMetadataButton")).isEnabled()
         );
-=======
+    }
+
+    /*
      * Checks that multiple elements can be selected in the logical structure tree using the 
      * ctrl and shift keys. Verifies that selection is applied to pagination panel and gallery.
      */
@@ -847,7 +848,6 @@
 
         // verify all pages are selected in gallery
         metaDataEditor.checkGallerySelection(3);
->>>>>>> 30816f2d
     }
 
     /**
