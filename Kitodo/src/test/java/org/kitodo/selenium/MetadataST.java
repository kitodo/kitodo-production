--- conflicted
+++ resolved
@@ -409,7 +409,6 @@
     }
 
     /**
-<<<<<<< HEAD
      * Tests that a metadata row of the metadata table is highlighted as soon as a user adds a new
      * row via the add metadata dialog.
      */
@@ -468,7 +467,9 @@
         assertTrue(0 < (Long)Browser.getDriver().executeScript(
             "return document.getElementById('metadataAccordion:metadata:metadataTable').scrollTop;"
         ));
-=======
+    }
+
+    /*
      * Verifies that an image can be openend in a separate window by clicking on the corresponding 
      * context menu item of the first logical tree node.
      */
@@ -523,7 +524,6 @@
 
         // switch back to previous window
         Browser.getDriver().switchTo().window(firstWindowHandle);
->>>>>>> 3d32ea15
     }
 
     /**
