/*
 * (c) Kitodo. Key to digital objects e. V. <contact@kitodo.org>
 *
 * This file is part of the Kitodo project.
 *
 * It is licensed under GNU General Public License version 3 or later.
 *
 * For the full copyright and license information, please read the
 * GPL3-License.txt file that was distributed with this source code.
 */

package org.kitodo.selenium;

import static org.awaitility.Awaitility.await;
import static org.junit.jupiter.api.Assertions.assertEquals;
import static org.junit.jupiter.api.Assertions.assertFalse;
import static org.junit.jupiter.api.Assertions.assertNotEquals;
import static org.junit.jupiter.api.Assertions.assertTrue;

import java.io.IOException;
import java.nio.file.Files;
import java.nio.file.Path;
import java.nio.file.Paths;
import java.util.LinkedList;
import java.util.List;
import java.util.concurrent.Callable;
import java.util.concurrent.TimeUnit;
import java.util.function.Function;

import org.junit.jupiter.api.AfterAll;
import org.junit.jupiter.api.AfterEach;
import org.junit.jupiter.api.BeforeAll;
import org.junit.jupiter.api.Disabled;
import org.junit.jupiter.api.Test;
import org.kitodo.MockDatabase;
import org.kitodo.config.ConfigCore;
import org.kitodo.data.database.beans.Process;
import org.kitodo.data.database.beans.User;
import org.kitodo.data.database.exceptions.DAOException;
import org.kitodo.production.services.ServiceManager;
import org.kitodo.production.services.data.ProcessService;
import org.kitodo.selenium.testframework.BaseTestSelenium;
import org.kitodo.selenium.testframework.Browser;
import org.kitodo.selenium.testframework.Pages;
import org.kitodo.selenium.testframework.pages.MetadataEditorPage;
import org.kitodo.test.utils.ProcessTestUtils;
import org.openqa.selenium.By;
import org.openqa.selenium.WebElement;
import org.openqa.selenium.interactions.Actions;

/**
 * Tests for functions in the metadata editor.
 */
public class MetadataST extends BaseTestSelenium {

    private static final String TEST_MEDIA_REFERENCES_FILE = "testUpdatedMediaReferencesMeta.xml";
    private static final String TEST_METADATA_LOCK_FILE = "testMetadataLockMeta.xml";
    private static final String TEST_RENAME_MEDIA_FILE = "testRenameMediaMeta.xml";
    private static final String TEST_LINK_PAGE_TO_NEXT_DIVISION_MEDIA_FILE = "testLinkPageToNextDivisionMeta.xml";
    private static int mediaReferencesProcessId = -1;
    private static int metadataLockProcessId = -1;
    private static int parentProcessId = -1;
    private static int renamingMediaProcessId = -1;
    private static int dragndropProcessId = -1;
    private static int createStructureAndDragndropProcessId = -1;
    private static int createStructureProcessId = -1;
    private static int linkPageToNextDivisionProcessId = -1;
    private static final String PARENT_PROCESS_TITLE = "Parent process";
    private static final String FIRST_CHILD_PROCESS_TITLE = "First child process";
    private static final String SECOND_CHILD_PROCESS_TITLE = "Second child process";
    private static final String LINK_PAGE_TO_NEXT_DIVISION_PROCESS_TITLE = "Link page to next division";
    private static final String TEST_PARENT_PROCESS_METADATA_FILE = "testParentProcessMeta.xml";
    private static final String FIRST_CHILD_ID = "FIRST_CHILD_ID";
    private static final String SECOND_CHILD_ID = "SECOND_CHILD_ID";
    private static List<Integer> processHierarchyTestProcessIds = new LinkedList<>();
    private static final String FIRST_STRUCTURE_TREE_NODE_LABEL = "1 : -";
    private static final String SECOND_STRUCTURE_TREE_NODE_LABEL = "2 : -";

    private static void prepareMediaReferenceProcess() throws DAOException, IOException {
        insertTestProcessForMediaReferencesTest();
        copyTestFilesForMediaReferences();
    }

    private static void prepareMetadataLockProcess() throws DAOException, IOException {
        insertTestProcessForMetadataLockTest();
        ProcessTestUtils.copyTestMetadataFile(metadataLockProcessId, TEST_METADATA_LOCK_FILE);
    }

    private static void prepareProcessHierarchyProcesses() throws DAOException, IOException {
        processHierarchyTestProcessIds = linkProcesses();
        copyTestParentProcessMetadataFile();
        updateChildProcessIdsInParentProcessMetadataFile();
    }

    private static void prepareMediaRenamingProcess() throws DAOException, IOException {
        insertTestProcessForRenamingMediaFiles();
        copyTestFilesForRenamingMediaFiles();
    }

    private static void prepareDragNDropProcess() throws DAOException, IOException {
        insertTestProcessForDragAndDrop();
        copyTestFilesForDragAndDrop();
    }

<<<<<<< HEAD
    private static void prepareCreateStructureProcess() throws DAOException, IOException {
=======
    private static void prepareCreateStructureAndDragNDropProcess() throws DAOException, DataException, IOException {
        insertTestProcessForCreateStructureAndDragAndDrop();
        copyTestFilesForCreateStructureAndDragAndDrop();
    }

    private static void prepareCreateStructureProcess() throws DAOException, DataException, IOException {
>>>>>>> 8fa5a98e
        insertTestProcessForCreatingStructureElement();
        copyTestFilesForCreateStructure();
    }

    private static void prepareLinkPageToNextDivision() throws DAOException, IOException {
        linkPageToNextDivisionProcessId = MockDatabase.insertTestProcessIntoSecondProject(LINK_PAGE_TO_NEXT_DIVISION_PROCESS_TITLE);
        ProcessTestUtils.copyTestFiles(linkPageToNextDivisionProcessId, TEST_LINK_PAGE_TO_NEXT_DIVISION_MEDIA_FILE);
    }

    /**
     * Prepare tests by inserting dummy processes into database and index for sub-folders of test metadata resources.
     * @throws DAOException when saving of dummy or test processes fails or when retrieving test project for test processes fails.
     * @throws IOException when copying test metadata or image files fails.
     */
    @BeforeAll
    public static void prepare() throws DAOException,  IOException {
        MockDatabase.insertFoldersForSecondProject();
        prepareMetadataLockProcess();
        prepareMediaReferenceProcess();
        prepareProcessHierarchyProcesses();
        prepareMediaRenamingProcess();
        prepareDragNDropProcess();
        prepareCreateStructureAndDragNDropProcess();
        prepareCreateStructureProcess();
        prepareLinkPageToNextDivision();
    }

    /**
     * Tests whether structure tree is hidden when user lacks permission to see a process structure in metadata editor.
     * @throws Exception when page navigation fails
     */
    @Test
    public void hideStructureDataTest() throws Exception {
        login("verylast");
        Pages.getProcessesPage().goTo().editMetadata(MockDatabase.METADATA_LOCK_TEST_PROCESS_TITLE);
        assertFalse(Pages.getMetadataEditorPage().isStructureTreeFormVisible());
        Pages.getMetadataEditorPage().save();
    }

    /**
     * Tests if process metadata lock is being removed when the user leaves the metadata editor
     * without clicking the close button.
     */
    @Test
    public void removeMetadataLockTest() throws Exception {
        // Open process in metadata editor by default user to set metadata lock for this process and user
        login("kowal");
        Pages.getProcessesPage().goTo().editMetadata(MockDatabase.METADATA_LOCK_TEST_PROCESS_TITLE);
        Pages.getMetadataEditorPage().save();
        // Leave metadata editor without explicitly clicking the 'close' button
        Pages.getMetadataEditorPage().clickPortalLogo();
        // Try to open metadata editor with separate user to check whether metadata lock is still in place
        Pages.getTopNavigation().logout();
        login("verylast");
        Pages.getProcessesPage().goTo().editMetadata(MockDatabase.METADATA_LOCK_TEST_PROCESS_TITLE);
        assertTrue(Browser.getCurrentUrl().contains("metadataEditor.jsf"), "Unable to open metadata editor that was not closed by 'close' button");
    }

    /**
     * Verifies that linked child processes can be reordered via drag'n'drop in the metadata editor.
     * @throws Exception if processes cannot be saved or loaded
     */
    @Test
    public void changeProcessLinkOrderTest() throws Exception {
        login("kowal");
        Pages.getProcessesPage().goTo().editParentProcessMetadata();
        assertTrue(Pages.getMetadataEditorPage().getNameOfFirstLinkedChildProcess().endsWith(FIRST_CHILD_PROCESS_TITLE), "Wrong initial order of linked child processes");
        assertTrue(Pages.getMetadataEditorPage().getSecondRootElementChildLabel().endsWith(SECOND_CHILD_PROCESS_TITLE), "Wrong initial order of linked child processes");
        Pages.getMetadataEditorPage().changeOrderOfLinkedChildProcesses();
        Pages.getMetadataEditorPage().saveAndExit();
        Pages.getProcessesPage().goTo().editParentProcessMetadata();
        assertTrue(Pages.getMetadataEditorPage().getNameOfFirstLinkedChildProcess().endsWith(SECOND_CHILD_PROCESS_TITLE), "Wrong resulting order of linked child processes");
        assertTrue(Pages.getMetadataEditorPage().getSecondRootElementChildLabel().endsWith(FIRST_CHILD_PROCESS_TITLE), "Wrong resulting order of linked child processes");
    }

    /**
     * Verifies that clicking the "collapse all" and "expand all" buttons in the structure panel of the metadata editor
     * does indeed collapse and expand all tree nodes correctly.
     * @throws Exception when page navigation fails
     */
    @Test
    public void toggleAllStructureNodesTest() throws Exception {
        login("kowal");
        Pages.getProcessesPage().goTo().editMetadata(MockDatabase.METADATA_LOCK_TEST_PROCESS_TITLE);
        assertEquals(2, Pages.getMetadataEditorPage().getNumberOfDisplayedStructureElements(), "Number of visible nodes is wrong initially");
        Pages.getMetadataEditorPage().collapseAll();
        assertEquals(1, Pages.getMetadataEditorPage().getNumberOfDisplayedStructureElements(), "Number of visible nodes after collapsing all is wrong");
        Pages.getMetadataEditorPage().expandAll();
        assertEquals(2, Pages.getMetadataEditorPage().getNumberOfDisplayedStructureElements(), "Number of visible nodes after expanding all is wrong");
    }

    /**
     * Tests total number of scans.
     */
    @Test
    public void totalNumberOfScansTest() throws Exception {
        login("kowal");
        Pages.getProcessesPage().goTo().editMetadata(MockDatabase.MEDIA_RENAMING_TEST_PROCESS_TITLE);
        assertEquals("(3 Medien)", Pages.getMetadataEditorPage().getNumberOfScans(), "Total number of scans is not correct");
    }

    /**
     * Verifies that turning the "pagination panel switch" on in the user settings
     * results in pagination panel being displayed by default in the metadata editor.
     */
    @Test
    public void showPaginationByDefaultTest() throws Exception {
        login("kowal");
        Pages.getProcessesPage().goTo().editMetadata(MockDatabase.MEDIA_RENAMING_TEST_PROCESS_TITLE);
        assertFalse(Pages.getMetadataEditorPage().isPaginationPanelVisible());
        Pages.getMetadataEditorPage().closeEditor();
        Pages.getUserEditPage().togglePaginationToShowByDefault();
        Pages.getProcessesPage().goTo().editMetadata(MockDatabase.MEDIA_RENAMING_TEST_PROCESS_TITLE);
        assertTrue(Pages.getMetadataEditorPage().isPaginationPanelVisible());
        // disable pagination again to prevent conflicts with other tests (when interacting with metadata table)
        Pages.getMetadataEditorPage().closeEditor();
        Pages.getUserEditPage().togglePaginationToShowByDefault();
        Pages.getProcessesPage().goTo().editMetadata(MockDatabase.MEDIA_RENAMING_TEST_PROCESS_TITLE);
        assertFalse(Pages.getMetadataEditorPage().isPaginationPanelVisible());
    }

    /**
     * Verifies that changing the pagination type does not reset the selected pagination scope.
     * @throws Exception when page navigation fails
     */
    @Test
    public void keepPaginationScopeOnPaginationTypeChangeTest() throws Exception {
        String paginationTogglerId = "secondSectionSecondColumnToggler";
        String paginationScopeId = "paginationForm:selectPaginationScope";
        String paginationTypeId = "paginationForm:paginationTypeSelect";
        String secondTypeCssSelector = "#paginationForm\\:paginationTypeSelect_items li:nth-child(2)";
        login("kowal");
        Pages.getProcessesPage().goTo().editMetadata(MockDatabase.MEDIA_RENAMING_TEST_PROCESS_TITLE);
        Browser.getDriver().findElement(By.id(paginationTogglerId)).click();
        // get current scope value
        await().ignoreExceptions().pollDelay(300, TimeUnit.MILLISECONDS).atMost(3, TimeUnit.SECONDS)
                .until(Browser.getDriver().findElement(By.id(paginationScopeId))::isDisplayed);
        String scope = Browser.getDriver().findElement(By.id(paginationScopeId)).getText();
        // change pagination type
        await().ignoreExceptions().pollDelay(300, TimeUnit.MILLISECONDS).atMost(3, TimeUnit.SECONDS)
                .until(Browser.getDriver().findElement(By.id(paginationTypeId))::isDisplayed);
        Browser.getDriver().findElement(By.id(paginationTypeId)).click();
        await().ignoreExceptions().pollDelay(300, TimeUnit.MILLISECONDS).atMost(3, TimeUnit.SECONDS)
                .until(Browser.getDriver().findElement(By.cssSelector(secondTypeCssSelector))::isDisplayed);
        Browser.getDriver().findElement(By.cssSelector(secondTypeCssSelector)).click();
        // verify that scope value did not change
        await().ignoreExceptions().pollDelay(300, TimeUnit.MILLISECONDS).atMost(3, TimeUnit.SECONDS)
                .until(Browser.getDriver().findElement(By.id(paginationScopeId))::isDisplayed);
        String scopeUpdated = Browser.getDriver().findElement(By.id(paginationScopeId)).getText();
        assertEquals(scope, scopeUpdated, "Pagination scope changed after changing pagination type");
    }

    /**
     * Verifies that changing process images on file system triggers information/warning dialog.
     * @throws Exception when page navigation fails
     */
    @Test
    public void updateMediaReferencesTest() throws Exception {
        login("kowal");
        Pages.getProcessesPage().goTo().editMetadata(MockDatabase.MEDIA_REFERENCES_TEST_PROCESS_TITLE);
        assertTrue(Pages.getMetadataEditorPage()
                .isFileReferencesUpdatedDialogVisible(), "Media references updated dialog not visible");
        Pages.getMetadataEditorPage().acknowledgeFileReferenceChanges();
    }

    /**
     * Verifies that renaming media files shows 'renaming successful' dialog and renames files correctly according to
     * their corresponding physical divisions ORDER attribute.
     * @throws Exception when page navigation fails
     */
    @Test
    public void renameMediaFilesTest() throws Exception {
        login("kowal");
        Pages.getProcessesPage().goTo().editMetadata(MockDatabase.MEDIA_RENAMING_TEST_PROCESS_TITLE);
        assertEquals(FIRST_STRUCTURE_TREE_NODE_LABEL, Pages.getMetadataEditorPage().getSecondRootElementChildLabel(), "Second child node in structure tree has wrong label BEFORE renaming media files");
        Pages.getMetadataEditorPage().renameMedia();
        assertTrue(Pages.getMetadataEditorPage()
                .isRenamingMediaFilesDialogVisible(), "'Renaming media files was successful' dialog is not visible");
        Pages.getMetadataEditorPage().acknowledgeRenamingMediaFiles();
        assertEquals(SECOND_STRUCTURE_TREE_NODE_LABEL, Pages.getMetadataEditorPage().getSecondRootElementChildLabel(), "Second child node in structure tree has wrong label AFTER renaming media files");
    }

    /**
     * Verifies single thumbnail drag and drop functionality in gallery.
     * 
     * @throws Exception when page navigation or process saving fails.
     */
    @Test
    public void singleDragAndDropPageGalleryTest() throws Exception {
        login("kowal");

        // open metadata editor
        MetadataEditorPage metaDataEditor = Pages.getMetadataEditorPage();
        Pages.getProcessesPage().goTo().editMetadata(MockDatabase.DRAG_N_DROP_TEST_PROCESS_TITLE);

        // wait until gallery is visible, page order should be 2-1-3
        WebElement unstructuredMedia = Browser.getDriver().findElement(By.id("imagePreviewForm:unstructuredMedia"));
        await().ignoreExceptions().pollDelay(300, TimeUnit.MILLISECONDS).atMost(3, TimeUnit.SECONDS)
                .until(unstructuredMedia::isDisplayed);

        // wait until first page is visible in unstructured media stripe
        WebElement dragThumbnail = Browser.getDriver()
                .findElement(By.id("imagePreviewForm:unstructuredMediaList:0:unstructuredMediaPanel"));
        await().ignoreExceptions().pollDelay(300, TimeUnit.MILLISECONDS).atMost(3, TimeUnit.SECONDS)
                .until(dragThumbnail::isDisplayed);

        // hover over second thumbnail to verify overlay text before drag'n'drop
        metaDataEditor.checkGalleryThumbnailOverlayText(
            "imagePreviewForm:unstructuredMediaList:1:unstructuredMediaPanel",
            "Bild 1, Seite -",
            "Second thumbnail has wrong overlay before drag'n'drop action"
        );

        // drop position for drag'n'drop action
        WebElement dropPosition = Browser.getDriver()
                .findElement(By.id("imagePreviewForm:unstructuredMediaList:2:unstructuredPageDropArea"));
        await().ignoreExceptions().pollDelay(300, TimeUnit.MILLISECONDS).atMost(3, TimeUnit.SECONDS)
                .until(dropPosition::isDisplayed);

        // drag'n'drop action
        Actions dragAndDropAction = new Actions(Browser.getDriver());
        dragAndDropAction.dragAndDrop(dragThumbnail, dropPosition).build().perform();
        await().ignoreExceptions().pollDelay(300, TimeUnit.MILLISECONDS).atMost(5, TimeUnit.SECONDS)
                .until(Browser.getDriver().findElement(By.id("buttonForm:saveExit"))::isEnabled);

        // page order should now be 1-2-3

        // save process
        Pages.getMetadataEditorPage().saveAndExit();

        // check whether new position has been saved correctly
        Pages.getProcessesPage().goTo().editMetadata(MockDatabase.DRAG_N_DROP_TEST_PROCESS_TITLE);
        metaDataEditor.checkGalleryThumbnailOverlayText(
            "imagePreviewForm:unstructuredMediaList:1:unstructuredMediaPanel",
            "Bild 2, Seite -",
            "Second thumbnail has wrong overlay after drag'n'drop action"
        );

        // move page 2 back to first position
        dragThumbnail = Browser.getDriver()
                .findElement(By.id("imagePreviewForm:unstructuredMediaList:1:unstructuredMediaPanel"));
        dropPosition = Browser.getDriver()
            .findElement(By.id("imagePreviewForm:unstructuredMediaList:0:unstructuredPageDropArea"));
        dragAndDropAction = new Actions(Browser.getDriver());
        dragAndDropAction.dragAndDrop(dragThumbnail, dropPosition).build().perform();
        await().ignoreExceptions().pollDelay(300, TimeUnit.MILLISECONDS).atMost(5, TimeUnit.SECONDS)
                .until(Browser.getDriver().findElement(By.id("buttonForm:saveExit"))::isEnabled);
    
        // page order should now be 2-1-3 again
    
        // save process
        Pages.getMetadataEditorPage().saveAndExit();

        // check whether original position was saved correctly
        Pages.getProcessesPage().goTo().editMetadata(MockDatabase.DRAG_N_DROP_TEST_PROCESS_TITLE);
        metaDataEditor.checkGalleryThumbnailOverlayText(
            "imagePreviewForm:unstructuredMediaList:1:unstructuredMediaPanel",
            "Bild 1, Seite -",
            "Second thumbnail has wrong overlay after drag'n'drop action"
        );
    }

    /**
     * Verifies multi-select drag and drop functionality in the logical structure tree.
     * 
     * @throws Exception when page navigation or process saving fails.
     */
    @Test
    @Disabled
    public void multiDragAndDropStructureTreeTest() throws Exception {
        login("kowal");

        // open metadata editor
        MetadataEditorPage metaDataEditor = Pages.getMetadataEditorPage();
        Pages.getProcessesPage().goTo().editMetadata(MockDatabase.DRAG_N_DROP_TEST_PROCESS_TITLE);

        // wait until logical tree is shown
        await().ignoreExceptions().pollDelay(100, TimeUnit.MILLISECONDS).atMost(5, TimeUnit.SECONDS)
            .until(() -> Browser.getDriver().findElement(By.id("logicalTree")).isDisplayed());

        // wait until gallery is visible
        await().ignoreExceptions().pollDelay(300, TimeUnit.MILLISECONDS).atMost(3, TimeUnit.SECONDS)
                .until(() -> Browser.getDriver().findElement(By.id("imagePreviewForm:unstructuredMedia")).isDisplayed());

        // page order is 2-1-3

        // select page 1 and 3 in structure tree
        metaDataEditor.selectStructureTreeNode("0_1", false, false);
        metaDataEditor.selectStructureTreeNode("0_2", true, false);

        // verify two images are selected in gallery and pagination panel
        metaDataEditor.checkPaginationSelection(2);
        metaDataEditor.checkGallerySelection(2);

        // drag and drop them to first drop position inside structure tree
        WebElement dragElement = Browser.getDriver()
            .findElement(By.cssSelector("#logicalTree\\:0_1 .ui-treenode-content"));
        WebElement dropPosition = Browser.getDriver()
                .findElement(By.cssSelector("li.ui-tree-droppoint:has(+ #logicalTree\\:0_0)"));
        new Actions(Browser.getDriver()).dragAndDrop(dragElement, dropPosition).build().perform();

        // verify selection in gallery and pagination panel remains active after drag and drop
        metaDataEditor.checkPaginationSelection(2);
        metaDataEditor.checkGallerySelection(2);

        // page order should now be 1-3-2

        // save process
        Pages.getMetadataEditorPage().saveAndExit();
        Pages.getProcessesPage().goTo().editMetadata(MockDatabase.DRAG_N_DROP_TEST_PROCESS_TITLE);

        // wait until gallery is visible
        await().ignoreExceptions().pollDelay(300, TimeUnit.MILLISECONDS).atMost(3, TimeUnit.SECONDS)
                .until(() -> Browser.getDriver().findElement(By.id("imagePreviewForm:unstructuredMedia")).isDisplayed());

        metaDataEditor.checkGalleryThumbnailOverlayText(
            "imagePreviewForm:unstructuredMediaList:1:unstructuredMediaPanel",
            "Bild 3, Seite -",
            "Second thumbnail has wrong overlay after multi-select drag'n'drop action"
        );

        // revert page order to original order such that test is idempotent
        metaDataEditor.selectStructureTreeNode("0_2", false, false);

        // drag and drop page 2 to first drop position
        dragElement = Browser.getDriver()
            .findElement(By.cssSelector("#logicalTree\\:0_2 .ui-treenode-content"));
        dropPosition = Browser.getDriver()
            .findElement(By.cssSelector("li.ui-tree-droppoint:has(+ #logicalTree\\:0_0)"));
        new Actions(Browser.getDriver()).dragAndDrop(dragElement, dropPosition).build().perform();

        // save process
        Pages.getMetadataEditorPage().saveAndExit();
        Pages.getProcessesPage().goTo().editMetadata(MockDatabase.DRAG_N_DROP_TEST_PROCESS_TITLE);

        // wait until gallery is visible
        await().ignoreExceptions().pollDelay(300, TimeUnit.MILLISECONDS).atMost(3, TimeUnit.SECONDS)
                .until(() -> Browser.getDriver().findElement(By.id("imagePreviewForm:unstructuredMedia")).isDisplayed());

        metaDataEditor.checkGalleryThumbnailOverlayText(
            "imagePreviewForm:unstructuredMediaList:2:unstructuredMediaPanel",
            "Bild 3, Seite -",
            "Last thumbnail has wrong overlay after reverting drag'n'drop actions"
        );
    }

    /**
     * Verifies functionality of creating structure elements in the metadata editor using the structure tree context
     * menu.
     */
    @Test
    public void createStructureElementTest() throws Exception {
        login("kowal");
        Pages.getProcessesPage().goTo().editMetadata(MockDatabase.CREATE_STRUCTURE_PROCESS_TITLE);
        WebElement createdStructure = Pages.getMetadataEditorPage().createStructureElement();
        assertEquals("Band", createdStructure.getText(), "Added structure element has wrong type!");
    }

    /**
     * Verifies that moving media to newly created, but unsaved structure element in the gallery using drag'n'drop works
     * as expected.
     *
     * @throws Exception when page nagivation fails
     */
    @Test
    public void movePagesToUnsavedStructureTest() throws Exception {
        login("kowal");
        Pages.getProcessesPage().goTo().editMetadata(MockDatabase.CREATE_STRUCTURE_AND_DRAG_N_DROP_TEST_PROCESS_TITLE);
        Pages.getMetadataEditorPage().createStructureElement();
        String dropId = "imagePreviewForm:structuredPages:1:structureElementDataList_content";
        String targetId = "imagePreviewForm:structuredPages:1:structureElementDataList:0:structuredPagePanel";
        String expectedOverlay = "Bild 1, Seite -";
        WebElement target = Pages.getMetadataEditorPage().performDragAndDrop(dropId, targetId, expectedOverlay);
        assertEquals("Bild 2, Seite -", target.getText().strip(),
                "Dragged thumbnail in new structure has wrong overlay after drag'n'drop action");
    }

    /**
     * Tests that column layout can be saved to database and is loaded into hidden form inputs.
     * Does not test whether column layout is actually applied via Javascript (see resize.js).
     */
    @Test
    public void saveLayoutTest() throws Exception {
        login("kowal");

        Pages.getProcessesPage().goTo().editMetadata(MockDatabase.MEDIA_RENAMING_TEST_PROCESS_TITLE);
        
        String structureWithId = "metadataEditorLayoutForm:structureWidth";
        String metadataWidthId = "metadataEditorLayoutForm:metadataWidth";
        String galleryWithId = "metadataEditorLayoutForm:galleryWidth";

        Function<String, String> getValue = 
            (id) -> Browser.getDriver().findElement(By.id(id)).getAttribute("value");
        
        // by default, layout settings are all 0
        assertEquals("0.0", getValue.apply(structureWithId));
        assertEquals("0.0", getValue.apply(metadataWidthId));
        assertEquals("0.0", getValue.apply(galleryWithId));

        // open layout menu
        Browser.getDriver().findElement(By.id("metadataEditorLayoutButtonForm:open")).click();
        await().ignoreExceptions().pollDelay(100, TimeUnit.MILLISECONDS).atMost(5, TimeUnit.SECONDS)
            .until(Browser.getDriver().findElement(By.id("metadataEditorLayoutForm:saveDefault"))::isDisplayed);
        // save layout
        Browser.getDriver().findElement(By.id("metadataEditorLayoutForm:saveDefault")).click();

        // wait until success message is shown
        await().ignoreExceptions().pollDelay(100, TimeUnit.MILLISECONDS).atMost(3, TimeUnit.SECONDS)
            .until(Browser.getDriver().findElement(By.id("dataEditorSavingResultDialog_content"))::isDisplayed);
        
        // confirm success message
        Browser.getDriver().findElement(By.id("dataEditorSavingResultForm:reload")).click();

        // close metadata editor, wait until closed, and re-open
        Pages.getMetadataEditorPage().closeEditor();
        await().ignoreExceptions().pollDelay(100, TimeUnit.MILLISECONDS).atMost(3, TimeUnit.SECONDS)
            .until(() -> Pages.getProcessesPage().isAt());
        Pages.getProcessesPage().goTo().editMetadata(MockDatabase.MEDIA_RENAMING_TEST_PROCESS_TITLE);

        // verify that layout was saved
        assertNotEquals("0.0", getValue.apply(structureWithId));
        assertNotEquals("0.0", getValue.apply(metadataWidthId));
        assertNotEquals("0.0", getValue.apply(galleryWithId));
    }

    /**
     * Verifies that turning the "show physical page number below thumbnail switch" on in the user settings
     * results in thumbnail banner being displayed in the gallery of the metadata editor.
     */
    @Test
    public void showPhysicalPageNumberBelowThumbnailTest() throws Exception {
        login("kowal");
       
        // open the metadata editor
        Pages.getProcessesPage().goTo().editMetadata(MockDatabase.MEDIA_RENAMING_TEST_PROCESS_TITLE);
        
        // verify that physical page number is not shown below thumbnail by default
        assertEquals(0, Browser.getDriver().findElements(By.cssSelector(".thumbnail-banner")).size());

        // change user setting
        Pages.getMetadataEditorPage().closeEditor();
        Pages.getUserEditPage().toggleShowPhysicalPageNumberBelowThumbnail();
        Pages.getProcessesPage().goTo().editMetadata(MockDatabase.MEDIA_RENAMING_TEST_PROCESS_TITLE);

        // verify physical page number is now shown below thumbnail
        assertFalse(Browser.getDriver().findElements(By.cssSelector(".thumbnail-banner")).isEmpty());
    }

    /** 
     * Verifies that the label of a node in the logical structure tree changes according to the 
     * "structureTreeTitle" option from the ruleset after switching to the "title" display option. 
     */
    @Test
    public void selectStructureTreeTitleTest() throws Exception {
        login("kowal");

        // open the metadata editor
        Pages.getProcessesPage().goTo().editMetadata(MockDatabase.MEDIA_RENAMING_TEST_PROCESS_TITLE);

        // wait until logical tree is shown
        await().ignoreExceptions().pollDelay(100, TimeUnit.MILLISECONDS).atMost(5, TimeUnit.SECONDS)
            .until(() -> Browser.getDriver().findElement(By.id("logicalTree")).isDisplayed());

        // check that first tree node label shows type label "Band"
        assertEquals("Band", 
            Browser.getDriver().findElement(By.cssSelector("#logicalTree\\:0 .ui-treenode-label")).getText());

        // open select menu
        Browser.getDriver().findElement(By.id("logicalStructureTitle")).click();

        // wait until select menu is open
        await().ignoreExceptions().pollDelay(100, TimeUnit.MILLISECONDS).atMost(5, TimeUnit.SECONDS)
            .until(() -> Browser.getDriver().findElement(By.id("logicalStructureTitle_panel")).isDisplayed());

        // click on title menu entry
        Browser.getDriver().findElement(By.id("logicalStructureTitle_1")).click();

        // wait until menu disappears
        await().ignoreExceptions().pollDelay(100, TimeUnit.MILLISECONDS).atMost(5, TimeUnit.SECONDS)
            .until(() -> !Browser.getDriver().findElement(By.id("logicalStructureTitle_panel")).isDisplayed());
        
        // check that node title has changed to metadata value of "HauptTitel"
        assertEquals("Der Titel des Bandes", 
            Browser.getDriver().findElement(By.cssSelector("#logicalTree\\:0 .ui-treenode-label")).getText());
    }
    
    @Test
    public void linkPageToNextDivision() throws Exception {
        login("kowal");

        // open metadata editor
        Pages.getProcessesPage().goTo().editMetadata(LINK_PAGE_TO_NEXT_DIVISION_PROCESS_TITLE);

        MetadataEditorPage metaDataEditor = Pages.getMetadataEditorPage();

        // wait until structure tree is shown
        await().ignoreExceptions().pollDelay(100, TimeUnit.MILLISECONDS).atMost(5, TimeUnit.SECONDS)
                .until(metaDataEditor::isLogicalTreeVisible);       

        // check page "2" is not marked as "linked"
        assertFalse(metaDataEditor.isStructureTreeNodeAssignedSeveralTimes("0_0_0_0"));

        // open context menu for page "2"
        metaDataEditor.openContextMenuForStructureTreeNode("0_0_0_0");

        // click on 2nd menu entry "assign to next element"
        metaDataEditor.clickStructureTreeContextMenuEntry("assignToNextElement");

        // verify page "2" is now marked as "linked"
        assertTrue(metaDataEditor.isStructureTreeNodeAssignedSeveralTimes("0_0_0_0"));

        // verify linked page "2" was created at correct tree position
        assertTrue(metaDataEditor.isStructureTreeNodeAssignedSeveralTimes("0_1_0_0"));

        // check page "3" was moved to be 2nd sibling
        assertFalse(metaDataEditor.isStructureTreeNodeAssignedSeveralTimes("0_1_0_1"));

        // open context menu for linked page "2"
        metaDataEditor.openContextMenuForStructureTreeNode("0_1_0_0");

        // click on 2nd menu entry "remove assignment"
        metaDataEditor.clickStructureTreeContextMenuEntry("unassign");

        // check page "2" is not marked as "linked" anymore
        assertFalse(metaDataEditor.isStructureTreeNodeAssignedSeveralTimes("0_0_0_0"));

        // check page "3" is now only child of folder again
        assertTrue(Browser.getDriver().findElements(By.cssSelector("#logicalTree\\:0_1_0_1")).isEmpty());
    }

    /*
     * Check if media can be linked to next structure element via thumbnail context menu in gallery when media is hidden
     * in structure tree.
     */
    @Test
    public void linkPageToNextDivisionViaGalleryWhileMediaIsHiddenInStructureTreeTest() throws Exception {
        login("kowal");

        // open metadata editor
        Pages.getProcessesPage().goTo().editMetadata(LINK_PAGE_TO_NEXT_DIVISION_PROCESS_TITLE);

        MetadataEditorPage metaDataEditor = Pages.getMetadataEditorPage();

        // wait until structure tree is shown
        await().ignoreExceptions().pollDelay(100, TimeUnit.MILLISECONDS).atMost(5, TimeUnit.SECONDS)
                .until(metaDataEditor::isLogicalTreeVisible);

        String menuButtonId = "logicalStructureMenuButton";
        String hideMediaOptionId ="logicalStructureMenuForm:hideMediaCheckbox";

        // hide media!
        pollAssertTrue(() -> Browser.getDriver().findElement(By.id(menuButtonId)).isDisplayed());
        Browser.getDriver().findElement(By.id(menuButtonId)).click();
        pollAssertTrue(() -> Browser.getDriver().findElement(By.id(hideMediaOptionId)).isDisplayed());
        Browser.getDriver().findElement(By.id(hideMediaOptionId)).click();
        pollAssertTrue(() -> Browser.getDriver().findElement(By.id(menuButtonId)).isDisplayed());
        Browser.getDriver().findElement(By.id(menuButtonId)).click();

        String thumbnailId = "#imagePreviewForm\\:structuredPages\\:2\\:structureElementDataList\\:0\\:structuredPagePanel";

        pollAssertTrue(() -> Browser.getDriver().findElement(By.cssSelector(thumbnailId)).isDisplayed());

        // assert first thumbnail is not yet linked
        assertTrue(Browser.getDriver().findElements(By.cssSelector(thumbnailId + " .assigned-several-times")).isEmpty());

        // open context menu of first thumbnail
        Actions rightClickAction = new Actions(Browser.getDriver());
        rightClickAction.contextClick(Browser.getDriver().findElement(By.cssSelector(thumbnailId))).build().perform();
        pollAssertTrue(() -> Browser.getDriver().findElement(By.id("imagePreviewForm:mediaContextMenu")).isDisplayed());

        // link to next structure via gallery
        pollAssertTrue(() -> Browser.getDriver().findElement(By.className("assignToNextElement")).isDisplayed());
        Browser.getDriver().findElement(By.className("assignToNextElement")).click();

        pollAssertTrue(() -> Browser.getDriver().findElement(By.cssSelector(thumbnailId)).isDisplayed());

        // assert first thumbnail is linked
        assertFalse(Browser.getDriver().findElements(By.cssSelector(thumbnailId + " .assigned-several-times")).isEmpty());
    }

    /**
     * Tests that a metadata row of the metadata table is highlighted as soon as a user adds a new
     * row via the add metadata dialog.
     */
    @Test
    public void focusRecentlyAddedMetadataRowTest() throws Exception {
        login("kowal");

        // open the metadata editor
        Pages.getProcessesPage().goTo().editMetadata(MockDatabase.MEDIA_RENAMING_TEST_PROCESS_TITLE);

        // wait until metadata table is shown
        await().ignoreExceptions().pollDelay(100, TimeUnit.MILLISECONDS).atMost(5, TimeUnit.SECONDS).until(
            () -> Browser.getDriver().findElement(By.id("metadataAccordion:metadata:metadataTable")).isDisplayed()
        );

        // verify no metadata row is focused yet
        assertTrue(Browser.getDriver().findElements(
            By.cssSelector("#metadataAccordion\\:metadata\\:metadataTable tr.focusedRow")).isEmpty()
        );

        // click on add metadata button
        Browser.getDriver().findElement(By.id("metadataAccordion:addMetadataButton")).click();
        
        // wait until dialog is visible
        await().ignoreExceptions().pollDelay(100, TimeUnit.MILLISECONDS).atMost(5, TimeUnit.SECONDS).until(
            () -> Browser.getDriver().findElement(By.id("addMetadataDialog")).isDisplayed()
        );

        // open select menu
        Browser.getDriver().findElement(By.id("addMetadataForm:metadataTypeSelection")).click();

        // wait until selection menu list is visible
        await().ignoreExceptions().pollDelay(100, TimeUnit.MILLISECONDS).atMost(5, TimeUnit.SECONDS).until(
            () -> Browser.getDriver().findElement(By.id("addMetadataForm:metadataTypeSelection_items")).isDisplayed()
        );
        
        // select Person as new metadata row
        Browser.getDriver().findElement(By.cssSelector(
            "#addMetadataForm\\:metadataTypeSelection_items li[data-label='Person'].ui-selectonemenu-item"
        )).click();

        // confirm dialog
        Browser.getDriver().findElement(By.id("addMetadataForm:apply")).click();

        // wait until dialog disappears
        await().ignoreExceptions().pollDelay(100, TimeUnit.MILLISECONDS).atMost(5, TimeUnit.SECONDS).until(
            () -> !Browser.getDriver().findElement(By.id("addMetadataDialog")).isDisplayed()
        );

        // verify metadata row with name "Person" is selected
        assertEquals("Person:", Browser.getDriver().findElement(
            By.cssSelector("#metadataAccordion\\:metadata\\:metadataTable tr.focusedRow label")
        ).getText());

        // verify accordion was scrolled down
        assertTrue(0 < (Long)Browser.getDriver().executeScript(
            "return document.getElementById('metadataAccordion:metadata:metadataTable').scrollTop;"
        ));
    }

    /*
     * Verifies that an image can be openend in a separate window by clicking on the corresponding 
     * context menu item of the first logical tree node.
     */
    @Test
    public void openPageInSeparateWindowTest() throws Exception {
        login("kowal");

        // remember current window handle
        String firstWindowHandle = Browser.getDriver().getWindowHandle();
       
        // open the metadata editor
        Pages.getProcessesPage().goTo().editMetadata(MockDatabase.MEDIA_RENAMING_TEST_PROCESS_TITLE);

         // wait until structure tree is shown
        await().ignoreExceptions().pollDelay(100, TimeUnit.MILLISECONDS).atMost(5, TimeUnit.SECONDS)
            .until(() -> Browser.getDriver().findElement(By.id("logicalTree")).isDisplayed());

        // open context menu for linked page "2"
        Pages.getMetadataEditorPage().openContextMenuForStructureTreeNode("0_0");

        // click second menu entry to open new tab
        Browser.getDriver().findElement(By.cssSelector("#contextMenuLogicalTree .viewPageInNewWindow")).click();

        // find handle of new tab window
        String newWindowHandle = Browser.getDriver().getWindowHandles().stream()
            .filter((h) -> !h.equals(firstWindowHandle)).findFirst().get();

        // switch to new window
        Browser.getDriver().switchTo().window(newWindowHandle);

        // wait until preview image is found
        await().ignoreExceptions().pollDelay(100, TimeUnit.MILLISECONDS).atMost(5, TimeUnit.SECONDS)
            .until(() -> !Browser.getDriver().findElements(By.id("imagePreviewForm:mediaPreviewGraphicImage")).isEmpty());

        // check that title contains image number
        assertEquals("Bild 2", Browser.getDriver().findElement(By.id("externalViewTitle")).getText());

        // check that canvas is visible
        assertTrue(Browser.getDriver().findElement(By.cssSelector("#map canvas")).isDisplayed());

        // close tab
        Browser.getDriver().close();

        // switch back to previous window
        Browser.getDriver().switchTo().window(firstWindowHandle);
    }

    /**
     * Checks that multiple elements can be selected in the logical structure tree using the 
     * ctrl and shift keys. Verifies that selection is applied to pagination panel and gallery.
     */
    @Test
    public void multiSelectInLogicalStructureTreeTest() throws Exception {
        login("kowal");

        // open metadata editor
        Pages.getProcessesPage().goTo().editMetadata(MockDatabase.MEDIA_RENAMING_TEST_PROCESS_TITLE);

        // wait until logical structure tree is available
        MetadataEditorPage metaDataEditor = Pages.getMetadataEditorPage();
        await().ignoreExceptions().pollDelay(100, TimeUnit.MILLISECONDS).atMost(5, TimeUnit.SECONDS)
            .until(() -> Browser.getDriver().findElement(By.id("logicalTree")).isDisplayed());

        // select first page
        metaDataEditor.selectStructureTreeNode("0_0", false, false);

        // verify metadata shows of first page is displayed
        await().ignoreExceptions().pollDelay(100, TimeUnit.MILLISECONDS).atMost(5, TimeUnit.SECONDS)
            .until(() -> Browser.getDriver().findElement(
                By.id("metadataAccordion:metadata:metadataTable:0:inputText")
            ).getAttribute("value").equals("-"));

        // select second page with ctrl
        metaDataEditor.selectStructureTreeNode("0_1", true, false);

        // verify metadata panel is empty
        await().ignoreExceptions().pollDelay(100, TimeUnit.MILLISECONDS).atMost(5, TimeUnit.SECONDS)
            .until(() -> Browser.getDriver().findElement(
                By.id("metadataAccordion:metadata:metadataTable")
            ).getText().equals("No records found."));
        
        // verify both pages are selected in pagination panel
        metaDataEditor.checkPaginationSelection(2);

        // verify both pages are selected in gallery
        metaDataEditor.checkGallerySelection(2);

        // select last page
        metaDataEditor.selectStructureTreeNode("0_2", false, false);

        // select first page with shift (range select)
        metaDataEditor.selectStructureTreeNode("0_0", false, true);

        // verify all pages are selected in pagination panel
        metaDataEditor.checkPaginationSelection(3);

        // verify all pages are selected in gallery
        metaDataEditor.checkGallerySelection(3);
    }

    /**
     * Close metadata editor and logout after every test.
     * @throws Exception when page navigation fails
     */
    @AfterEach
    public void closeEditorAndLogout() throws Exception {
        Pages.getMetadataEditorPage().closeEditor();
        Pages.getTopNavigation().logout();
    }

    /**
     * Cleanup test environment by removing temporal dummy processes from database and index.
     * @throws DAOException when dummy process cannot be removed from database or when dummy process cannot be removed from index
     * @throws IOException when deleting test files fails.
     */
    @AfterAll
    public static void cleanup() throws DAOException, IOException {
        for (int processId : processHierarchyTestProcessIds) {
            ProcessService.deleteProcess(processId);
        }
        ProcessService.deleteProcess(mediaReferencesProcessId);
        ProcessService.deleteProcess(metadataLockProcessId);
        ProcessService.deleteProcess(renamingMediaProcessId);
        ProcessService.deleteProcess(dragndropProcessId);
        ProcessService.deleteProcess(createStructureAndDragndropProcessId);
        ProcessService.deleteProcess(createStructureProcessId);
        ProcessService.deleteProcess(linkPageToNextDivisionProcessId);
    }

    private void login(String username) throws InstantiationException, IllegalAccessException, InterruptedException {
        User metadataUser = ServiceManager.getUserService().getByLogin(username);
        Pages.getLoginPage().goTo().performLogin(metadataUser);
    }

    private static void insertTestProcessForMediaReferencesTest() throws DAOException {
        mediaReferencesProcessId = MockDatabase.insertTestProcessForMediaReferencesTestIntoSecondProject();
    }

    private static void insertTestProcessForMetadataLockTest() throws DAOException {
        metadataLockProcessId = MockDatabase.insertTestProcessForMetadataLockTestIntoSecondProject();
    }

    private static void insertTestProcessForRenamingMediaFiles() throws DAOException {
        renamingMediaProcessId = MockDatabase.insertTestProcessForRenamingMediaTestIntoSecondProject();
    }

    private static void insertTestProcessForDragAndDrop() throws DAOException {
        dragndropProcessId = MockDatabase.insertTestProcessForDragNDropTestIntoSecondProject();
    }

<<<<<<< HEAD
    private static void insertTestProcessForCreatingStructureElement() throws DAOException {
=======
    private static void insertTestProcessForCreateStructureAndDragAndDrop() throws DAOException, DataException {
        createStructureAndDragndropProcessId = MockDatabase.insertTestProcessForCreateStructureAndDragNDropTestIntoSecondProject();
    }

    private static void insertTestProcessForCreatingStructureElement() throws DAOException, DataException {
>>>>>>> 8fa5a98e
        createStructureProcessId = MockDatabase.insertTestProcessForCreatingStructureElementIntoSecondProject();
    }

    /**
     * Creates dummy parent process and links first two test processes as child processes to parent process.
     * @throws DAOException if loading of processes fails
     * @throws DAOException if saving of processes fails
     */
    private static List<Integer> linkProcesses() throws DAOException {
        List<Integer> processIds = new LinkedList<>();
        List<Process> childProcesses = new LinkedList<>();
        childProcesses.add(ProcessTestUtils.addProcess(FIRST_CHILD_PROCESS_TITLE));
        childProcesses.add(ProcessTestUtils.addProcess(SECOND_CHILD_PROCESS_TITLE));
        Process parentProcess = ProcessTestUtils.addProcess(PARENT_PROCESS_TITLE);
        parentProcess.getChildren().addAll(childProcesses);
        ServiceManager.getProcessService().save(parentProcess);
        parentProcessId = parentProcess.getId();
        for (Process childProcess : childProcesses) {
            childProcess.setParent(parentProcess);
            ServiceManager.getProcessService().save(childProcess);
            processIds.add(childProcess.getId());
        }
        processIds.add(parentProcess.getId());
        return processIds;
    }

    private static void copyTestFilesForMediaReferences() throws IOException, DAOException {
        ProcessTestUtils.copyTestFiles(mediaReferencesProcessId, TEST_MEDIA_REFERENCES_FILE);
    }

    private static void copyTestFilesForRenamingMediaFiles() throws IOException, DAOException {
        ProcessTestUtils.copyTestFiles(renamingMediaProcessId, TEST_RENAME_MEDIA_FILE);
    }

    private static void copyTestFilesForDragAndDrop() throws IOException, DAOException {
        ProcessTestUtils.copyTestFiles(dragndropProcessId, TEST_RENAME_MEDIA_FILE);
    }

<<<<<<< HEAD
    private static void copyTestFilesForCreateStructure() throws DAOException, IOException {
=======
    private static void copyTestFilesForCreateStructureAndDragAndDrop() throws IOException, DAOException, DataException {
        ProcessTestUtils.copyTestFiles(createStructureAndDragndropProcessId, TEST_RENAME_MEDIA_FILE);
    }

    private static void copyTestFilesForCreateStructure() throws DAOException, DataException, IOException {
>>>>>>> 8fa5a98e
        ProcessTestUtils.copyTestFiles(createStructureProcessId, TEST_RENAME_MEDIA_FILE);
    }

    private static void copyTestParentProcessMetadataFile() throws IOException, DAOException {
        ProcessTestUtils.copyTestMetadataFile(parentProcessId, TEST_PARENT_PROCESS_METADATA_FILE);
    }

    private static void updateChildProcessIdsInParentProcessMetadataFile() throws IOException, DAOException {
        Process parentProcess = ServiceManager.getProcessService().getById(parentProcessId);
        Path metaXml = Paths.get(ConfigCore.getKitodoDataDirectory(), parentProcessId + ProcessTestUtils.META_XML);
        String xmlContent = Files.readString(metaXml);
        String firstChildId = String.valueOf(parentProcess.getChildren().get(0).getId());
        String secondChildId = String.valueOf(parentProcess.getChildren().get(1).getId());
        xmlContent = xmlContent.replaceAll(FIRST_CHILD_ID, String.valueOf(firstChildId));
        xmlContent = xmlContent.replaceAll(SECOND_CHILD_ID, String.valueOf(secondChildId));
        Files.write(metaXml, xmlContent.getBytes());
    }

    private void pollAssertTrue(Callable<Boolean> conditionEvaluator) {
        await().ignoreExceptions()
                .pollDelay(1, TimeUnit.SECONDS)
                .pollInterval(100, TimeUnit.MILLISECONDS)
                .atMost(5, TimeUnit.SECONDS)
                .until(conditionEvaluator);
    }
}<|MERGE_RESOLUTION|>--- conflicted
+++ resolved
@@ -102,16 +102,12 @@
         copyTestFilesForDragAndDrop();
     }
 
-<<<<<<< HEAD
-    private static void prepareCreateStructureProcess() throws DAOException, IOException {
-=======
-    private static void prepareCreateStructureAndDragNDropProcess() throws DAOException, DataException, IOException {
+    private static void prepareCreateStructureAndDragNDropProcess() throws DAOException, IOException {
         insertTestProcessForCreateStructureAndDragAndDrop();
         copyTestFilesForCreateStructureAndDragAndDrop();
     }
 
-    private static void prepareCreateStructureProcess() throws DAOException, DataException, IOException {
->>>>>>> 8fa5a98e
+    private static void prepareCreateStructureProcess() throws DAOException, IOException {
         insertTestProcessForCreatingStructureElement();
         copyTestFilesForCreateStructure();
     }
@@ -904,15 +900,11 @@
         dragndropProcessId = MockDatabase.insertTestProcessForDragNDropTestIntoSecondProject();
     }
 
-<<<<<<< HEAD
+    private static void insertTestProcessForCreateStructureAndDragAndDrop() throws DAOException {
+        createStructureAndDragndropProcessId = MockDatabase.insertTestProcessForCreateStructureAndDragNDropTestIntoSecondProject();
+    }
+
     private static void insertTestProcessForCreatingStructureElement() throws DAOException {
-=======
-    private static void insertTestProcessForCreateStructureAndDragAndDrop() throws DAOException, DataException {
-        createStructureAndDragndropProcessId = MockDatabase.insertTestProcessForCreateStructureAndDragNDropTestIntoSecondProject();
-    }
-
-    private static void insertTestProcessForCreatingStructureElement() throws DAOException, DataException {
->>>>>>> 8fa5a98e
         createStructureProcessId = MockDatabase.insertTestProcessForCreatingStructureElementIntoSecondProject();
     }
 
@@ -951,15 +943,11 @@
         ProcessTestUtils.copyTestFiles(dragndropProcessId, TEST_RENAME_MEDIA_FILE);
     }
 
-<<<<<<< HEAD
+    private static void copyTestFilesForCreateStructureAndDragAndDrop() throws IOException, DAOException {
+        ProcessTestUtils.copyTestFiles(createStructureAndDragndropProcessId, TEST_RENAME_MEDIA_FILE);
+    }
+
     private static void copyTestFilesForCreateStructure() throws DAOException, IOException {
-=======
-    private static void copyTestFilesForCreateStructureAndDragAndDrop() throws IOException, DAOException, DataException {
-        ProcessTestUtils.copyTestFiles(createStructureAndDragndropProcessId, TEST_RENAME_MEDIA_FILE);
-    }
-
-    private static void copyTestFilesForCreateStructure() throws DAOException, DataException, IOException {
->>>>>>> 8fa5a98e
         ProcessTestUtils.copyTestFiles(createStructureProcessId, TEST_RENAME_MEDIA_FILE);
     }
 
