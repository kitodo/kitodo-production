--- conflicted
+++ resolved
@@ -79,10 +79,7 @@
         assertTrue("Created Template was not listed at templates table!", templateAvailable);
     }
 
-<<<<<<< HEAD
-=======
     @Ignore("buttons invisible for tests")
->>>>>>> 8abe478a
     @Test
     public void addProcessTest() throws Exception {
         assumeTrue(!SystemUtils.IS_OS_WINDOWS && !SystemUtils.IS_OS_MAC);
