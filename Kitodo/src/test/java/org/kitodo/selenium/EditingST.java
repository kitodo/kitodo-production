--- conflicted
+++ resolved
@@ -129,12 +129,7 @@
         assertEquals("Entwurf", status, "Status is not correct");
         WorkflowEditPage workflowEditPage = projectsPage.editWorkflow();
         workflowEditPage.changeWorkflowStatusToActive();
-<<<<<<< HEAD
-        assertEquals("Header for edit workflow is incorrect", "Workflow bearbeiten (test_second)",
-            Pages.getWorkflowEditPage().getHeaderText());
-=======
         assertEquals("Workflow bearbeiten (test)", Pages.getWorkflowEditPage().getHeaderText(), "Header for edit workflow is incorrect");
->>>>>>> a690e9b7
         projectsPage = workflowEditPage.save();
         status = projectsPage.goToWorkflowTab().getWorkflowStatusForWorkflow();
         assertEquals("Aktiv", status, "Status change was not saved");
