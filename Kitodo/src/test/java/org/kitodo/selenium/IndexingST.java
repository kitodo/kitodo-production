/*
 * (c) Kitodo. Key to digital objects e. V. <contact@kitodo.org>
 *
 * This file is part of the Kitodo project.
 *
 * It is licensed under GNU General Public License version 3 or later.
 *
 * For the full copyright and license information, please read the
 * GPL3-License.txt file that was distributed with this source code.
 */

package org.kitodo.selenium;

import static org.awaitility.Awaitility.with;
import static org.junit.jupiter.api.Assertions.assertTrue;

import java.util.Objects;
import java.util.concurrent.TimeUnit;
import java.util.function.Predicate;

import org.awaitility.Durations;
<<<<<<< HEAD
import org.junit.After;
import org.junit.Assert;
import org.junit.Before;
import org.junit.Ignore;
import org.junit.Test;
=======
import org.junit.jupiter.api.AfterEach;
import org.junit.jupiter.api.BeforeEach;
import org.junit.jupiter.api.Test;
>>>>>>> a690e9b7
import org.kitodo.selenium.testframework.BaseTestSelenium;
import org.kitodo.selenium.testframework.Pages;

public class IndexingST extends BaseTestSelenium {

    @BeforeEach
    public void login() throws Exception {
        Pages.getLoginPage().goTo().performLoginAsAdmin();
    }

    @AfterEach
    public void logout() throws Exception {
        Pages.getTopNavigation().logout();
    }

    @Ignore
    @Test
    public void reindexingTest() throws Exception {
        assertTrue(true);
        Pages.getSystemPage().goTo().startReindexingAll();

        Predicate<String> isIndexingFinished = (d) -> {
            if (Objects.nonNull(d)) {
                return "100%".equals(d);
            }
            return false;
        };

        with().conditionEvaluationListener(
            condition -> System.out.printf("%s (elapsed time %dms, remaining time %dms)\n", condition.getDescription(),
                condition.getElapsedTimeInMS(), condition.getRemainingTimeInMS())).await("Wait for reindexing")
                .pollDelay(5, TimeUnit.SECONDS).atMost(120, TimeUnit.SECONDS).pollInterval(Durations.FIVE_SECONDS)
                .ignoreExceptions()
                .until(() -> isIndexingFinished.test(Pages.getSystemPage().getIndexingProgress()));
    }
}<|MERGE_RESOLUTION|>--- conflicted
+++ resolved
@@ -19,17 +19,10 @@
 import java.util.function.Predicate;
 
 import org.awaitility.Durations;
-<<<<<<< HEAD
-import org.junit.After;
-import org.junit.Assert;
-import org.junit.Before;
-import org.junit.Ignore;
-import org.junit.Test;
-=======
 import org.junit.jupiter.api.AfterEach;
 import org.junit.jupiter.api.BeforeEach;
+import org.junit.jupiter.api.Disabled;
 import org.junit.jupiter.api.Test;
->>>>>>> a690e9b7
 import org.kitodo.selenium.testframework.BaseTestSelenium;
 import org.kitodo.selenium.testframework.Pages;
 
@@ -45,7 +38,7 @@
         Pages.getTopNavigation().logout();
     }
 
-    @Ignore
+    @Disabled
     @Test
     public void reindexingTest() throws Exception {
         assertTrue(true);
