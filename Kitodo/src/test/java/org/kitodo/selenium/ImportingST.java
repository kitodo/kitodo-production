/*
 * (c) Kitodo. Key to digital objects e. V. <contact@kitodo.org>
 *
 * This file is part of the Kitodo project.
 *
 * It is licensed under GNU General Public License version 3 or later.
 *
 * For the full copyright and license information, please read the
 * GPL3-License.txt file that was distributed with this source code.
 */

package org.kitodo.selenium;

import static org.awaitility.Awaitility.await;
import static org.junit.jupiter.api.Assertions.assertEquals;
import static org.junit.jupiter.api.Assertions.assertFalse;
import static org.junit.jupiter.api.Assertions.assertTrue;

import com.xebialabs.restito.server.StubServer;

import java.io.IOException;
import java.util.List;
import java.util.concurrent.TimeUnit;

<<<<<<< HEAD
import com.xebialabs.restito.server.StubServer;
import org.junit.After;
import org.junit.AfterClass;
import org.junit.Before;
import org.junit.BeforeClass;
import org.junit.Ignore;
import org.junit.Test;
=======
import org.junit.jupiter.api.AfterAll;
import org.junit.jupiter.api.AfterEach;
import org.junit.jupiter.api.BeforeAll;
import org.junit.jupiter.api.BeforeEach;
import org.junit.jupiter.api.Test;
>>>>>>> a690e9b7
import org.kitodo.MockDatabase;
import org.kitodo.data.database.exceptions.DAOException;
import org.kitodo.production.services.data.ProcessService;
import org.kitodo.selenium.testframework.BaseTestSelenium;
import org.kitodo.selenium.testframework.Browser;
import org.kitodo.selenium.testframework.Pages;
import org.kitodo.selenium.testframework.pages.ProcessFromTemplatePage;
import org.kitodo.selenium.testframework.pages.ProcessesPage;
import org.kitodo.selenium.testframework.pages.ProjectsPage;
import org.kitodo.test.utils.ProcessTestUtils;
import org.kitodo.test.utils.TestConstants;
import org.openqa.selenium.support.ui.Select;

public class ImportingST extends BaseTestSelenium {

    private static StubServer server;
    private static final String TEST_VOLUME = "Test volume";
    private static final String TEST_MULTI_VOLUME_WORK_FILE = "testMultiVolumeWorkMeta.xml";
    private static ProcessFromTemplatePage importPage;
    private static ProjectsPage projectsPage;
    private static ProcessesPage processesPage;
    private static int multiVolumeWorkId = -1;

    @BeforeAll
    public static void setup() throws Exception {
        projectsPage = Pages.getProjectsPage();
        processesPage = Pages.getProcessesPage();
        importPage = Pages.getProcessFromTemplatePage();
        MockDatabase.insertPlaceholderProcesses(4, 10);
        multiVolumeWorkId = MockDatabase.insertMultiVolumeWork();
        MockDatabase.insertMappingFiles();
        MockDatabase.insertImportConfigurations();
        MockDatabase.addDefaultChildProcessImportConfigurationToFirstProject();
        server = new StubServer(MockDatabase.PORT).run();
        setupServer();
    }

    @BeforeEach
    public void login() throws Exception {
        Pages.getLoginPage().goTo().performLoginAsAdmin();
    }

    @AfterEach
    public void logout() throws Exception {
        Pages.getTopNavigation().logout();
        if (Browser.isAlertPresent()) {
            Browser.getDriver().switchTo().alert().accept();
        }
    }

<<<<<<< HEAD
    @AfterClass
    public static void cleanup() throws DAOException, IOException {
=======
    @AfterAll
    public static void cleanup() throws DAOException, DataException, IOException {
>>>>>>> a690e9b7
        ProcessService.deleteProcess(multiVolumeWorkId);
        server.stop();
    }

    private static void setupServer() throws IOException {
        // endpoint for retrieving number of child records of process with given ID
        MockDatabase.addRestEndPointForSru(server, TestConstants.EAD_PARENT_ID + "=" + TestConstants.KALLIOPE_PARENT_ID,
                TestConstants.NUMBER_OF_CHILD_RECORDS_PATH, TestConstants.MODS, 0);
        // endpoint for retrieving parent process with given ID
        MockDatabase.addRestEndPointForSru(server, TestConstants.EAD_ID + "=" +  TestConstants.KALLIOPE_PARENT_ID,
                TestConstants.PARENT_RECORD_PATH, TestConstants.MODS, 1);
        // endpoint for retrieving child records of process with given ID
        MockDatabase.addRestEndPointForSru(server, TestConstants.EAD_PARENT_ID + "=" + TestConstants.KALLIOPE_PARENT_ID,
                TestConstants.MULTIPLE_CHILD_RECORDS_PATH, TestConstants.MODS, 1, 3);
    }

    @Test
    public void checkDefaultValuesTest() throws Exception {
        projectsPage.createNewProcess();
        Select catalogSelectMenu = new Select(importPage.getCatalogMenu());
        assertEquals(TestConstants.K10PLUS, catalogSelectMenu.getFirstSelectedOption().getAttribute("label"), "Wrong default catalog selected");

        importPage.selectGBV();
        Select searchFieldSelectMenu = new Select(importPage.getSearchFieldMenu());
        assertEquals(TestConstants.PPN, searchFieldSelectMenu.getFirstSelectedOption().getAttribute("label"), "Wrong default search field selected");
    }

    /**
     * Checks whether 'Search' button is properly deactivated until import configuration, search field
     * and search term have been selected/entered.
     * @throws Exception when navigating to 'Create new process' page fails.
     */
    @Test
    public void checkSearchButtonActivatedText() throws Exception {
        projectsPage.createNewProcess();
        assertFalse(importPage.getSearchButton().isEnabled(), "'Search' button should be deactivated until import configuration, search field and "
                + "search term have been selected");
        importPage.enterTestSearchValue("12345");
        await("Wait for 'Search' button to be enabled").pollDelay(700, TimeUnit.MILLISECONDS)
                .atMost(30, TimeUnit.SECONDS).ignoreExceptions()
                .until(() -> importPage.getSearchButton().isEnabled());
        assertTrue(importPage.getSearchButton().isEnabled(), "'Search' button should be activated when import configuration, search field and "
                + "search term have been selected");
    }

    /**
     * Test whether correct child process default import configuration is preselected or not.
     * @throws Exception when navigating to processes page or create process page fails
     */
    /*
     * Test exits at statement: processesPage.applyFilter(...)
     * there-in, at statement: headerText.click();
     * with exception:
     * org.openqa.selenium.ElementClickInterceptedException:
     * element click intercepted: Element <h3 id="headerText">...</h3> is not
     * clickable at point (321, 96). Other element would receive the click: <div
     * id="loadingScreen" style="">...</div>
     * 
     * It is not clear why, the loading screen is not visible at that moment.
     * Since the problem seems unrelated to the current development, this test
     * is temporarily disabled.
     */
   @Test
   @Ignore("unclear element click intecepted exception")
    public void checkDefaultChildProcessImportConfiguration() throws Exception {
        ProcessTestUtils.copyTestMetadataFile(multiVolumeWorkId, TEST_MULTI_VOLUME_WORK_FILE);
        processesPage.goTo();
        processesPage.applyFilter("id:" + multiVolumeWorkId); /* <-- PROBLEM HERE */
        await("Wait for filter to be applied")
                .pollDelay(100, TimeUnit.MILLISECONDS)
                .atMost(5, TimeUnit.SECONDS).ignoreExceptions()
                .untilAsserted(() -> assertEquals(1, processesPage.getProcessTitles().size(), "Wrong number of filtered processes"));
        processesPage.createChildProcess();
        Select templateProcessMenu = new Select(importPage.getTemplateProcessMenu());
        assertEquals(TEST_VOLUME, templateProcessMenu.getFirstSelectedOption().getAttribute("label"), "Wrong default child import configuration selected");
    }

    @Test
    public void checkOrderOfImportConfigurations() throws Exception {
        projectsPage.createNewProcess();
        List<String> importConfigurationNames = importPage.getImportConfigurationsTitles();
        assertEquals(TestConstants.GBV, importConfigurationNames.get(1), "Wrong title of first import configuration");
        assertEquals(TestConstants.K10PLUS, importConfigurationNames.get(2), "Wrong title of second import configuration");
    }

    /**
     * Tests whether import process hierarchies works correctly or not.
     */
    @Test
    public void checkHierarchyImport() throws Exception {
        projectsPage.createNewProcess();
        Select catalogSelectMenu = new Select(importPage.getCatalogMenu());
        assertEquals(TestConstants.K10PLUS, catalogSelectMenu.getFirstSelectedOption().getAttribute("label"), "Wrong default catalog selected");
        importPage.selectKalliope();
        Select searchFieldSelectMenu = new Select(importPage.getSearchFieldMenu());
        assertEquals(TestConstants.IDENTIFIER, searchFieldSelectMenu.getFirstSelectedOption().getAttribute("label"), "Wrong default search field selected");
        importPage.enterTestSearchValue(TestConstants.KALLIOPE_PARENT_ID);
        importPage.activateChildProcessImport();
        importPage.decreaseImportDepth();
        importPage.getSearchButton().click();
        assertTrue(importPage.isHierarchyPanelVisible(), "Hierarchy panel should be visible");
        importPage.addPpnAndTitle();
        String parentTitle = importPage.getProcessTitle();
        Pages.getProcessFromTemplatePage().save();
        processesPage.applyFilter(parentTitle);
        assertEquals(1, processesPage.countListedProcesses(), "Exactly one imported parent process should be displayed");
        List<String> processIds = processesPage.getProcessIds();
        assertEquals(1, processIds.size(), "Exactly one process ID should be visible");
        int processId = Integer.parseInt(processIds.get(0));
        processesPage.filterByChildren();
        List<String> childProcessIds = processesPage.getProcessIds();
        assertEquals(3, childProcessIds.size(), "Wrong number of child processes");
        ProcessTestUtils.removeTestProcess(processId);
    }
}<|MERGE_RESOLUTION|>--- conflicted
+++ resolved
@@ -22,21 +22,12 @@
 import java.util.List;
 import java.util.concurrent.TimeUnit;
 
-<<<<<<< HEAD
-import com.xebialabs.restito.server.StubServer;
-import org.junit.After;
-import org.junit.AfterClass;
-import org.junit.Before;
-import org.junit.BeforeClass;
-import org.junit.Ignore;
-import org.junit.Test;
-=======
 import org.junit.jupiter.api.AfterAll;
 import org.junit.jupiter.api.AfterEach;
 import org.junit.jupiter.api.BeforeAll;
 import org.junit.jupiter.api.BeforeEach;
+import org.junit.jupiter.api.Disabled;
 import org.junit.jupiter.api.Test;
->>>>>>> a690e9b7
 import org.kitodo.MockDatabase;
 import org.kitodo.data.database.exceptions.DAOException;
 import org.kitodo.production.services.data.ProcessService;
@@ -87,13 +78,8 @@
         }
     }
 
-<<<<<<< HEAD
-    @AfterClass
+    @AfterAll
     public static void cleanup() throws DAOException, IOException {
-=======
-    @AfterAll
-    public static void cleanup() throws DAOException, DataException, IOException {
->>>>>>> a690e9b7
         ProcessService.deleteProcess(multiVolumeWorkId);
         server.stop();
     }
@@ -157,7 +143,7 @@
      * is temporarily disabled.
      */
    @Test
-   @Ignore("unclear element click intecepted exception")
+   @Disabled("unclear element click intecepted exception")
     public void checkDefaultChildProcessImportConfiguration() throws Exception {
         ProcessTestUtils.copyTestMetadataFile(multiVolumeWorkId, TEST_MULTI_VOLUME_WORK_FILE);
         processesPage.goTo();
