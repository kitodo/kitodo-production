/*
 * (c) Kitodo. Key to digital objects e. V. <contact@kitodo.org>
 *
 * This file is part of the Kitodo project.
 *
 * It is licensed under GNU General Public License version 3 or later.
 *
 * For the full copyright and license information, please read the
 * GPL3-License.txt file that was distributed with this source code.
 */

package org.kitodo.selenium;

import static org.junit.jupiter.api.Assertions.assertEquals;
import static org.junit.jupiter.api.Assertions.assertTrue;

import java.util.List;
import java.util.stream.Collectors;

<<<<<<< HEAD
import org.junit.AfterClass;
import org.junit.BeforeClass;
import org.junit.Ignore;
import org.junit.Test;
=======
import org.junit.jupiter.api.AfterAll;
import org.junit.jupiter.api.BeforeAll;
import org.junit.jupiter.api.Test;
>>>>>>> a690e9b7
import org.kitodo.SecurityTestUtils;
import org.kitodo.data.database.beans.User;
import org.kitodo.production.services.ServiceManager;
import org.kitodo.selenium.testframework.BaseTestSelenium;
import org.kitodo.selenium.testframework.Pages;
import org.kitodo.selenium.testframework.pages.DesktopPage;
import org.kitodo.selenium.testframework.pages.ProcessesPage;
import org.kitodo.selenium.testframework.pages.ProjectsPage;
import org.kitodo.selenium.testframework.pages.TasksPage;
import org.kitodo.selenium.testframework.pages.TemplateEditPage;
import org.kitodo.selenium.testframework.pages.UsersPage;

public class ListingST extends BaseTestSelenium {

    private static DesktopPage desktopPage;
    private static ProcessesPage processesPage;
    private static ProjectsPage projectsPage;
    private static TasksPage tasksPage;
    private static UsersPage usersPage;

    @BeforeAll
    public static void setup() throws Exception {
        desktopPage = Pages.getDesktopPage();
        processesPage = Pages.getProcessesPage();
        projectsPage = Pages.getProjectsPage();
        tasksPage = Pages.getTasksPage();
        usersPage = Pages.getUsersPage();
    }

    @BeforeAll
    public static void login() throws Exception {
        Pages.getLoginPage().goTo().performLoginAsAdmin();

        User user = ServiceManager.getUserService().getByLogin("kowal");
        SecurityTestUtils.addUserDataToSecurityContext(user, 1);
    }

    @AfterAll
    public static void cleanSecurityContext() {
        SecurityTestUtils.cleanSecurityContext();
    }

    @Test
    public void securityAccessTest() throws Exception {
        boolean expectedTrue = Pages.getTopNavigation().isShowingAllLinks();
        assertTrue(expectedTrue, "Top navigation is not showing that current user is admin");
    }

    @Test
    public void listDesktopTest() throws Exception {
        desktopPage.goTo();

        long processesInDatabase = ServiceManager.getProcessService().countResults(null);
        long processesDisplayed = desktopPage.countListedProcesses();
        assertEquals(processesInDatabase, processesDisplayed, "Displayed wrong number of processes");

        int projectsInDatabase = ServiceManager.getProjectService()
                .getByQuery(
                    "FROM Project AS p INNER JOIN p.users AS u WITH u.id = 1 INNER JOIN p.client AS c WITH c.id = 1")
                .size();
        int projectsDisplayed = desktopPage.countListedProjects();
        assertEquals(projectsInDatabase, projectsDisplayed, "Displayed wrong number of projects");

        String query = "SELECT t FROM Task AS t INNER JOIN t.roles AS r WITH r.id = 1"
                + " INNER JOIN t.process AS p WITH p.id IS NOT NULL WHERE (t.processingUser = 1 OR r.id = 1)"
                + " AND (t.processingStatus = 1 OR t.processingStatus = 2) AND t.typeAutomatic = 0";

        int tasksInDatabase = ServiceManager.getTaskService().getByQuery(query).size();
        int tasksDisplayed = desktopPage.countListedTasks();
        assertEquals(tasksInDatabase, tasksDisplayed, "Displayed wrong number of tasks");

        int statisticsDisplayed = desktopPage.countListedStatistics();
        assertEquals(9, statisticsDisplayed, "Displayed wrong number of statistics");

        List<String> statistics = desktopPage.getStatistics();

        long countInDatabase = ServiceManager.getTaskService().count();
        long countDisplayed = Long.parseLong(statistics.get(0));
        assertEquals(countInDatabase, countDisplayed, "Displayed wrong count for task statistics");

        countInDatabase = ServiceManager.getUserService().count();
        countDisplayed = Long.parseLong(statistics.get(1));
        assertEquals(countInDatabase, countDisplayed, "Displayed wrong count for user statistics");

        countInDatabase = ServiceManager.getProcessService().count();
        countDisplayed = Long.parseLong(statistics.get(2));
        assertEquals(countInDatabase, countDisplayed, "Displayed wrong count for process statistics");

        countInDatabase = ServiceManager.getDocketService().count();
        countDisplayed = Long.parseLong(statistics.get(3));
        assertEquals(countInDatabase, countDisplayed, "Displayed wrong count for docket statistics");

        countInDatabase = ServiceManager.getProjectService().count();
        countDisplayed = Long.parseLong(statistics.get(4));
        assertEquals(countInDatabase, countDisplayed, "Displayed wrong count for project statistics");

        countInDatabase = ServiceManager.getRulesetService().count();
        countDisplayed = Long.parseLong(statistics.get(5));
        assertEquals(countInDatabase, countDisplayed, "Displayed wrong count for ruleset statistics");

        countInDatabase = ServiceManager.getTemplateService().count();
        countDisplayed = Long.parseLong(statistics.get(6));
        assertEquals(countInDatabase, countDisplayed, "Displayed wrong count for template statistics");

        countInDatabase = ServiceManager.getRoleService().count();
        countDisplayed = Long.parseLong(statistics.get(7));
        assertEquals(countInDatabase, countDisplayed, "Displayed wrong count for role statistics");

        countInDatabase = ServiceManager.getWorkflowService().count();
        countDisplayed = Long.parseLong(statistics.get(8));
        assertEquals(countInDatabase, countDisplayed, "Displayed wrong count for workflow statistics");
    }

    @Test
    @Ignore("displaying task's edit type currently not available")
    public void listTasksTest() throws Exception {
        tasksPage.goTo();

        String query = "SELECT t FROM Task AS t INNER JOIN t.roles AS r WITH r.id = 1"
                + " INNER JOIN t.process AS p WITH p.id IS NOT NULL WHERE (t.processingUser = 1 OR r.id = 1)"
                + " AND (t.processingStatus = 1 OR t.processingStatus = 2) AND t.typeAutomatic = 0";

        int tasksInDatabase = ServiceManager.getTaskService().getByQuery(query).size();
        int tasksDisplayed = tasksPage.countListedTasks();
        assertEquals(tasksInDatabase, tasksDisplayed, "Displayed wrong number of tasks");

        List<String> detailsTask = tasksPage.getTaskDetails();
        assertEquals(5, detailsTask.size(), "Displayed wrong number of task's details");
        assertEquals("false", detailsTask.get(0), "Displayed wrong task's priority");
        assertEquals("2017-01-25 00:00:00", detailsTask.get(1), "Displayed wrong task's processing begin");
        assertEquals("", detailsTask.get(2), "Displayed wrong task's processing update");
        assertEquals("Nowak, Adam", detailsTask.get(3), "Displayed wrong task's processing user");
        assertEquals("manuell, regulärer Workflow", detailsTask.get(4), "Displayed wrong task's edit type");

        tasksPage.applyFilterShowOnlyOpenTasks();

        query = "SELECT t FROM Task AS t INNER JOIN t.roles AS r WITH r.id = 1"
                + " INNER JOIN t.process AS p WITH p.id IS NOT NULL WHERE (t.processingUser = 1 OR r.id = 1) AND "
                + "t.processingStatus = 1 AND t.typeAutomatic = 0";
        tasksInDatabase = ServiceManager.getTaskService().getByQuery(query).size();
        tasksDisplayed = tasksPage.countListedTasks();
        assertEquals(tasksInDatabase, tasksDisplayed, "Displayed wrong number of tasks with applied filter");
    }

    @Test
    public void listProjectsTest() throws Exception {
        projectsPage.goTo();
        int projectsInDatabase = ServiceManager.getProjectService()
                .getByQuery(
                    "FROM Project AS p INNER JOIN p.users AS u WITH u.id = 1 INNER JOIN p.client AS c WITH c.id = 1")
                .size();
        int projectsDisplayed = projectsPage.countListedProjects();
        assertEquals(projectsInDatabase, projectsDisplayed, "Displayed wrong number of projects");

        List<String> detailsProject = projectsPage.getProjectDetails();
        assertEquals(1, detailsProject.size(), "Displayed wrong number of project's details");
        assertEquals("Test Owner", detailsProject.get(0), "Displayed wrong project's METS owner");

        List<String> templatesProject = projectsPage.getProjectTemplates();
<<<<<<< HEAD
        assertEquals("Displayed wrong number of project's templates", 2, templatesProject.size());
        assertEquals("Displayed wrong project's template", "Fourth template", templatesProject.get(1));
=======
        assertEquals(2, templatesProject.size(), "Displayed wrong number of project's templates");
        assertEquals("Fourth template", templatesProject.get(0), "Displayed wrong project's template");
>>>>>>> a690e9b7

        int templatesInDatabase = ServiceManager.getTemplateService().getAll().stream()
                .filter(template -> template.getClient().getId() == 1).collect(Collectors.counting()).intValue();
        int templatesDisplayed = projectsPage.countListedTemplates();

        List<String> detailsTemplate =  projectsPage.getTemplateDetails();
        //TODO: find way to read this table without exception
        //assertEquals("Displayed wrong number of template's details", 4, detailsTemplate.size());
        //assertEquals("Displayed wrong template's workflow", "", detailsTemplate.get(0));
        //assertEquals("Displayed wrong template's ruleset", "SLUBHH", detailsTemplate.get(1));
        //assertEquals("Displayed wrong template's docket", "second", detailsTemplate.get(2));
        //assertEquals("Displayed wrong template's project", "First project", detailsTemplate.get(2));

        int workflowsInDatabase = ServiceManager.getWorkflowService().getAll().stream()
                .filter(workflow -> workflow.getClient().getId() == 1).collect(Collectors.counting()).intValue();
        int workflowsDisplayed = projectsPage.countListedWorkflows();
        assertEquals(workflowsInDatabase, workflowsDisplayed, "Displayed wrong number of workflows");

        int docketsInDatabase = ServiceManager.getDocketService().getAllForSelectedClient().size();
        int docketsDisplayed = projectsPage.countListedDockets();
        assertEquals(docketsInDatabase, docketsDisplayed, "Displayed wrong number of dockets");

        int rulesetsInDatabase = ServiceManager.getRulesetService().getAllForSelectedClient().size();
        int rulesetsDisplayed = projectsPage.countListedRulesets();
        assertEquals(rulesetsInDatabase, rulesetsDisplayed, "Displayed wrong number of rulesets");
    }

    @Test
    public void listProcessesTest() throws Exception {
        processesPage.goTo();
        long processesInDatabase = ServiceManager.getProcessService().countResults(null);
        long processesDisplayed = processesPage.countListedProcesses();
        assertEquals(processesInDatabase, processesDisplayed, "Displayed wrong number of processes");

        int batchesInDatabase = ServiceManager.getBatchService().getAll().size();
        int batchesDisplayed = processesPage.countListedBatches();
        assertEquals(batchesInDatabase, batchesDisplayed, "Displayed wrong number of batches");
    }

    @Test
    public void listUsersTest() throws Exception {
        usersPage.goTo();
        int usersInDatabase = ServiceManager.getUserService().getAll().size();
        int usersDisplayed = usersPage.countListedUsers();
        assertEquals(usersInDatabase, usersDisplayed, "Displayed wrong number of users");

        int rolesInDatabase = ServiceManager.getRoleService().getAll().size();
        int rolesDisplayed = usersPage.countListedRoles();
        assertEquals(rolesInDatabase, rolesDisplayed, "Displayed wrong number of roles");

        int clientsInDatabase = ServiceManager.getClientService().getAll().size();
        int clientsDisplayed = usersPage.countListedClients();
        assertEquals(clientsInDatabase, clientsDisplayed, "Displayed wrong number of clients");

        int ldapGroupsInDatabase = ServiceManager.getLdapGroupService().getAll().size();
        int ldapGroupsDisplayed = usersPage.countListedLdapGroups();
        assertEquals(ldapGroupsInDatabase, ldapGroupsDisplayed, "Displayed wrong number of ldap groups!");
    }

    /**
     * Test number of displayed templates. Assert deactivated templates are hidden by default and only visible
     * when activating the corresponding switch on the projects/templates page.
     *
     * @throws Exception when thread is interrupted or templates cannot be loaded.
     */
    @Test
    public void listTemplatesTest() throws Exception {
        projectsPage.goToTemplateTab();
        assertEquals(2, projectsPage.getTemplateTitles().size(), "Wrong number of templates before hiding first template");
        TemplateEditPage editTemplatePage = projectsPage.editTemplate();
        editTemplatePage.hideTemplate();
        editTemplatePage.save();
        assertEquals(1, projectsPage.getTemplateTitles().size(), "Wrong number of templates after hiding first template");
        projectsPage.goToTemplateTab();
        projectsPage.toggleHiddenTemplates();
        assertEquals(2, projectsPage.getTemplateTitles().size(), "Wrong number of templates after toggling hidden templates");
    }
}<|MERGE_RESOLUTION|>--- conflicted
+++ resolved
@@ -17,16 +17,10 @@
 import java.util.List;
 import java.util.stream.Collectors;
 
-<<<<<<< HEAD
-import org.junit.AfterClass;
-import org.junit.BeforeClass;
-import org.junit.Ignore;
-import org.junit.Test;
-=======
 import org.junit.jupiter.api.AfterAll;
 import org.junit.jupiter.api.BeforeAll;
+import org.junit.jupiter.api.Disabled;
 import org.junit.jupiter.api.Test;
->>>>>>> a690e9b7
 import org.kitodo.SecurityTestUtils;
 import org.kitodo.data.database.beans.User;
 import org.kitodo.production.services.ServiceManager;
@@ -141,7 +135,7 @@
     }
 
     @Test
-    @Ignore("displaying task's edit type currently not available")
+    @Disabled("displaying task's edit type currently not available")
     public void listTasksTest() throws Exception {
         tasksPage.goTo();
 
@@ -186,13 +180,8 @@
         assertEquals("Test Owner", detailsProject.get(0), "Displayed wrong project's METS owner");
 
         List<String> templatesProject = projectsPage.getProjectTemplates();
-<<<<<<< HEAD
-        assertEquals("Displayed wrong number of project's templates", 2, templatesProject.size());
-        assertEquals("Displayed wrong project's template", "Fourth template", templatesProject.get(1));
-=======
         assertEquals(2, templatesProject.size(), "Displayed wrong number of project's templates");
-        assertEquals("Fourth template", templatesProject.get(0), "Displayed wrong project's template");
->>>>>>> a690e9b7
+        assertEquals("Fourth template", templatesProject.get(1), "Displayed wrong project's template");
 
         int templatesInDatabase = ServiceManager.getTemplateService().getAll().stream()
                 .filter(template -> template.getClient().getId() == 1).collect(Collectors.counting()).intValue();
