/*
 * (c) Kitodo. Key to digital objects e. V. <contact@kitodo.org>
 *
 * This file is part of the Kitodo project.
 *
 * It is licensed under GNU General Public License version 3 or later.
 *
 * For the full copyright and license information, please read the
 * GPL3-License.txt file that was distributed with this source code.
 */

package org.kitodo.selenium;

import static org.junit.jupiter.api.Assertions.assertEquals;
import static org.junit.jupiter.api.Assertions.assertTrue;

import org.apache.logging.log4j.LogManager;
import org.apache.logging.log4j.Logger;
import org.junit.jupiter.api.AfterEach;
import org.junit.jupiter.api.BeforeAll;
import org.junit.jupiter.api.BeforeEach;
import org.junit.jupiter.api.Test;
import org.kitodo.selenium.testframework.BaseTestSelenium;
import org.kitodo.selenium.testframework.Pages;
import org.kitodo.selenium.testframework.pages.TasksPage;

/**
 * Tests the task list for various requirements related to sorting it.
 */
public class TasksSortingST extends BaseTestSelenium {

    @SuppressWarnings("unused")
    private static final Logger logger = LogManager.getLogger(TasksSortingST.class);

    private static TasksPage tasksPage;

    @BeforeAll
    public static void setup() throws Exception {
        tasksPage = Pages.getTasksPage();
    }

    @BeforeEach
    public void login() throws Exception {
        Pages.getLoginPage().goTo().performLoginAsAdmin();
    }

    @AfterEach
    public void logout() throws Exception {
        Pages.getTopNavigation().logout();
    }

    /**
     * Verifies that clicking the header of the title column of the task list 
     * will indeed trigger that tasks are sorted by title.
     */
    @Test
    public void sortByTaskTitle() throws Exception {
        tasksPage.goTo();

        // default first task title is "Next Open"
        assertEquals("Next Open", tasksPage.getFirstRowTaskTitle(), "Default task sort should be ascending by title");

        // first click on title column triggers reverse order such that top task is "Progress"
        tasksPage.clickTaskTableColumnHeaderForSorting(2);
        assertEquals("Progress", tasksPage.getFirstRowTaskTitle(), "Reverse order by task title not correct");
    }

    /**
     * Verifies that clicking the header of the process column of the task list 
     * will indeed trigger that tasks are sorted by process title.
     */
    @Test
    public void sortByTaskProcessTitle() throws Exception {
        tasksPage.goTo();

        // first click process top task "Progress" or "Open"
        tasksPage.clickTaskTableColumnHeaderForSorting(3);
        assertTrue(tasksPage.getFirstRowTaskTitle().matches("Progress|Open"), "Sorting tasks by process title not correct");

        tasksPage.clickTaskTableColumnHeaderForSorting(3);
        // second click process header top task "Processed and Some" or "Next Open"
        assertTrue(tasksPage.getFirstRowTaskTitle().matches("Processed and Some|Next Open"), "Reverse-sorting tasks by process title not correct");
    }

    /**
     * Verifies that clicking the header of the status column of the task list 
     * will indeed trigger that tasks are sorted by status.
     */
    @Test
    public void sortByTaskStatus() throws Exception {
        tasksPage.goTo();

        // first click on status header should have top task "Progress" or "Processed and Some" (both having the same status)
        tasksPage.clickTaskTableColumnHeaderForSorting(4);
<<<<<<< HEAD
        assertTrue("Sorting tasks by status not correct", tasksPage.getFirstRowTaskTitle().matches("Progress|Processed and Some"));
=======
        assertTrue(tasksPage.getFirstRowTaskTitle().matches("Progress|Processed Some"), "Sorting tasks by status not correct");
>>>>>>> a690e9b7

        // second click on status header should have top task "Open" or "Next Open" (both having the same status)
        tasksPage.clickTaskTableColumnHeaderForSorting(4);
        assertTrue(tasksPage.getFirstRowTaskTitle().matches("Open|Next Open"), "Sorting tasks by status not correct");
    }
}<|MERGE_RESOLUTION|>--- conflicted
+++ resolved
@@ -92,11 +92,8 @@
 
         // first click on status header should have top task "Progress" or "Processed and Some" (both having the same status)
         tasksPage.clickTaskTableColumnHeaderForSorting(4);
-<<<<<<< HEAD
-        assertTrue("Sorting tasks by status not correct", tasksPage.getFirstRowTaskTitle().matches("Progress|Processed and Some"));
-=======
-        assertTrue(tasksPage.getFirstRowTaskTitle().matches("Progress|Processed Some"), "Sorting tasks by status not correct");
->>>>>>> a690e9b7
+        assertTrue(tasksPage.getFirstRowTaskTitle().matches("Progress|Processed and Some"),
+            "Sorting tasks by status not correct");
 
         // second click on status header should have top task "Open" or "Next Open" (both having the same status)
         tasksPage.clickTaskTableColumnHeaderForSorting(4);
