/*
 * (c) Kitodo. Key to digital objects e. V. <contact@kitodo.org>
 *
 * This file is part of the Kitodo project.
 *
 * It is licensed under GNU General Public License version 3 or later.
 *
 * For the full copyright and license information, please read the
 * GPL3-License.txt file that was distributed with this source code.
 */

package org.kitodo.selenium;

import static org.junit.jupiter.api.Assertions.assertEquals;

import java.io.IOException;
import java.util.Arrays;
import java.util.List;

<<<<<<< HEAD
import org.junit.After;
import org.junit.AfterClass;
import org.junit.Before;
import org.junit.BeforeClass;
import org.junit.Ignore;
import org.junit.Test;
=======
import org.junit.jupiter.api.AfterAll;
import org.junit.jupiter.api.AfterEach;
import org.junit.jupiter.api.BeforeAll;
import org.junit.jupiter.api.BeforeEach;
import org.junit.jupiter.api.Test;
>>>>>>> a690e9b7
import org.kitodo.MockDatabase;
import org.kitodo.data.database.beans.User;
import org.kitodo.data.database.exceptions.DAOException;
import org.kitodo.production.services.ServiceManager;
import org.kitodo.selenium.testframework.BaseTestSelenium;
import org.kitodo.selenium.testframework.Pages;
import org.kitodo.selenium.testframework.pages.CalendarPage;
import org.kitodo.selenium.testframework.pages.ProcessesPage;
import org.kitodo.test.utils.ProcessTestUtils;

public class CalendarST extends BaseTestSelenium {

    private static ProcessesPage processesPage;
    private static CalendarPage calendarPage;
    private static int newspaperTestProcessId = -1;
    private static final String NEWSPAPER_TEST_METADATA_FILE = "testmetaNewspaper.xml";
    private static final String NEWSPAPER_TEST_PROCESS_TITLE = "NewspaperOverallProcess";

    @BeforeAll
    public static void setup() throws Exception {
        processesPage = Pages.getProcessesPage();
        calendarPage = Pages.getCalendarPage();
        int rulesetId = MockDatabase.insertRuleset("Newspaper", "newspaper.xml", 1);
        newspaperTestProcessId = MockDatabase.insertTestProcess(NEWSPAPER_TEST_PROCESS_TITLE, 1, 1, rulesetId);
        ProcessTestUtils.copyTestMetadataFile(newspaperTestProcessId, NEWSPAPER_TEST_METADATA_FILE);
    }

    @BeforeEach
    public void login() throws Exception {
        User calendarUser = ServiceManager.getUserService().getByLogin("kowal");
        Pages.getLoginPage().goTo().performLogin(calendarUser);
    }

    @AfterEach
    public void logout() throws Exception {
        calendarPage.closePage();
        Pages.getTopNavigation().logout();
    }

<<<<<<< HEAD
    @AfterClass
    public static void cleanup() throws DAOException, IOException {
=======
    @AfterAll
    public static void cleanup() throws CustomResponseException, DAOException, DataException, IOException {
>>>>>>> a690e9b7
        ProcessTestUtils.removeTestProcess(newspaperTestProcessId);
    }

    @Test
    @Ignore("currently not implemented")
    /* 'baseType' not available (only available from index), is null.
     * goToCalendar() fails because button is gray, because 'baseType' is not
     * "Newspaper". */
    public void createProcessFromCalendar() throws Exception {
        processesPage.goTo();
        processesPage.goToCalendar(newspaperTestProcessId);
        calendarPage.addBlock();
        calendarPage.addIssue("Morning issue");
        calendarPage.addIssue("Evening issue");
        assertEquals(4, calendarPage.countIssues(), "Number of issues in the calendar does not match");
        calendarPage.addMetadataToThis();
        calendarPage.addMetadataToAll();
        List<String> morningIssueMetadata = calendarPage.getMetadata("Morning issue");
        List<String> eveningIssueMetadata = calendarPage.getMetadata("Evening issue");
        assertEquals(Arrays.asList("Signatur", "Process title"), morningIssueMetadata, "Metadata for morning issue is incorrect");
        assertEquals(List.of("Signatur"), eveningIssueMetadata, "Metadata for evening issue is incorrect");
    }
}<|MERGE_RESOLUTION|>--- conflicted
+++ resolved
@@ -17,20 +17,12 @@
 import java.util.Arrays;
 import java.util.List;
 
-<<<<<<< HEAD
-import org.junit.After;
-import org.junit.AfterClass;
-import org.junit.Before;
-import org.junit.BeforeClass;
-import org.junit.Ignore;
-import org.junit.Test;
-=======
 import org.junit.jupiter.api.AfterAll;
 import org.junit.jupiter.api.AfterEach;
 import org.junit.jupiter.api.BeforeAll;
 import org.junit.jupiter.api.BeforeEach;
+import org.junit.jupiter.api.Disabled;
 import org.junit.jupiter.api.Test;
->>>>>>> a690e9b7
 import org.kitodo.MockDatabase;
 import org.kitodo.data.database.beans.User;
 import org.kitodo.data.database.exceptions.DAOException;
@@ -70,18 +62,13 @@
         Pages.getTopNavigation().logout();
     }
 
-<<<<<<< HEAD
-    @AfterClass
+    @AfterAll
     public static void cleanup() throws DAOException, IOException {
-=======
-    @AfterAll
-    public static void cleanup() throws CustomResponseException, DAOException, DataException, IOException {
->>>>>>> a690e9b7
         ProcessTestUtils.removeTestProcess(newspaperTestProcessId);
     }
 
     @Test
-    @Ignore("currently not implemented")
+    @Disabled("currently not implemented")
     /* 'baseType' not available (only available from index), is null.
      * goToCalendar() fails because button is gray, because 'baseType' is not
      * "Newspaper". */
