--- conflicted
+++ resolved
@@ -51,85 +51,6 @@
     private static final String CALENDAR_ISSUES = ".issue.match";
 
 
-<<<<<<< HEAD
-    @SuppressWarnings("unused")
-    @FindBy(id = BUTTON_ADD_BLOCK)
-    private WebElement buttonAddBlock;
-
-    @SuppressWarnings("unused")
-    @FindBy(id = BUTTON_CANCEL)
-    private WebElement buttonCancel;
-
-    @SuppressWarnings("unused")
-    @FindBy(css = DATEPICKER_FROM)
-    private WebElement datepickerFrom;
-
-    @SuppressWarnings("unused")
-    @FindBy(css = DATEPICKER_TO)
-    private WebElement datepickerTo;
-
-    @SuppressWarnings("unused")
-    @FindBy(xpath = DATEPICKER_TO_LINK)
-    private WebElement datepickerToLink;
-
-    @SuppressWarnings("unused")
-    @FindBy(css = BUTTON_ADD_ISSUE)
-    private WebElement buttonAddIssue;
-
-    @SuppressWarnings("unused")
-    @FindBy(css = INPUT_ISSUE)
-    private WebElement inputIssueName;
-
-    @SuppressWarnings("unused")
-    @FindBy(id = HEADER_TEXT)
-    private WebElement headerText;
-
-    @SuppressWarnings("unused")
-    @FindBy(css = CHECKBOX_MONDAY)
-    private WebElement checkboxMonday;
-
-    @SuppressWarnings("unused")
-    @FindBy(css = CHECKBOX_TUESDAY)
-    private WebElement checkboxTuesday;
-
-    @SuppressWarnings("unused")
-    @FindBy(xpath = CALENDAR_ENTRY)
-    private WebElement calendarEntry;
-
-    @SuppressWarnings("unused")
-    @FindBy(xpath = CALENDAR_ENTRY_BUTTON)
-    private WebElement calendarEntryButton;
-
-    @SuppressWarnings("unused")
-    @FindBy(id = BUTTON_ADD_METADATA_TO_THIS)
-    private WebElement buttonAddMetadataToThis;
-
-    @SuppressWarnings("unused")
-    @FindBy(id = BUTTON_ADD_METADATA_TO_ALL)
-    private WebElement buttonAddMetadataToAll;
-
-    @SuppressWarnings("unused")
-    @FindBy(id = METADATA_TYPE)
-    private WebElement metadataType;
-
-    @SuppressWarnings("unused")
-    @FindBy(id = METADATA_TYPE_PANEL)
-    private WebElement metadataTypePanel;
-
-    @SuppressWarnings("unused")
-    @FindBy(id = METADATA_VALUE)
-    private WebElement metadataValue;
-
-    @SuppressWarnings("unused")
-    @FindBy(id = CALENDAR_DIALOG_CLOSE_BUTTON)
-    private WebElement calendarDialogCloseButton;
-
-    @SuppressWarnings("unused")
-    @FindBy(id = CALENDAR)
-    private WebElement calendar;
-
-=======
->>>>>>> 71d3053f
     public CalendarPage() {
         super("pages/calendar.jsf");
     }
@@ -144,37 +65,13 @@
      */
     public void addBlock() {
         await("Wait for button to be displayed")
-<<<<<<< HEAD
-                .pollDelay(200, TimeUnit.MILLISECONDS)
-=======
-                .pollDelay(400, TimeUnit.MILLISECONDS)
->>>>>>> 71d3053f
+                .pollDelay(400, TimeUnit.MILLISECONDS)
                 .atMost(10, TimeUnit.SECONDS)
                 .ignoreExceptions()
                 .untilAsserted(() -> assertTrue(getById(BUTTON_ADD_BLOCK).isEnabled()));
         getById(BUTTON_ADD_BLOCK).click();
 
         await("Wait for datepicker from being displayed")
-<<<<<<< HEAD
-                .pollDelay(200, TimeUnit.MILLISECONDS)
-                .atMost(10, TimeUnit.SECONDS)
-                .ignoreExceptions()
-                .untilAsserted(() -> assertTrue(datepickerFrom.isEnabled()));
-        datepickerFrom.click();
-        datepickerFrom.sendKeys("01.02.2023");
-        getPageHeader().click();
-
-        await("Wait for datepicker to being displayed")
-                .pollDelay(1, TimeUnit.SECONDS)
-                .pollInterval(200, TimeUnit.MILLISECONDS)
-                .atMost(10, TimeUnit.SECONDS)
-                .ignoreExceptions()
-                .untilAsserted(() -> assertTrue(datepickerToLink.isEnabled()));
-        datepickerTo.click();
-        await("Wait for datepicker to being displayed")
-                .pollDelay(1, TimeUnit.SECONDS)
-                .pollInterval(200, TimeUnit.MILLISECONDS)
-=======
                 .pollDelay(400, TimeUnit.MILLISECONDS)
                 .atMost(10, TimeUnit.SECONDS)
                 .ignoreExceptions()
@@ -186,7 +83,6 @@
         await("Wait for datepicker to being displayed")
                 .pollDelay(2, TimeUnit.SECONDS)
                 .pollInterval(400, TimeUnit.MILLISECONDS)
->>>>>>> 71d3053f
                 .atMost(10, TimeUnit.SECONDS)
                 .ignoreExceptions()
                 .untilAsserted(() -> assertTrue(getByXPath(DATEPICKER_TO_LINK).isEnabled()));
@@ -206,22 +102,14 @@
      */
     public void addIssue(String title) {
         await("Wait for issue button being displayed")
-<<<<<<< HEAD
-                .pollDelay(200, TimeUnit.MILLISECONDS)
-=======
-                .pollDelay(400, TimeUnit.MILLISECONDS)
->>>>>>> 71d3053f
+                .pollDelay(400, TimeUnit.MILLISECONDS)
                 .atMost(10, TimeUnit.SECONDS)
                 .ignoreExceptions()
                 .untilAsserted(() -> assertTrue(getByCSS(BUTTON_ADD_ISSUE).isEnabled()));
         getByCSS(BUTTON_ADD_ISSUE).click();
 
         await("Wait for issue input being displayed")
-<<<<<<< HEAD
-                .pollDelay(200, TimeUnit.MILLISECONDS)
-=======
-                .pollDelay(400, TimeUnit.MILLISECONDS)
->>>>>>> 71d3053f
+                .pollDelay(400, TimeUnit.MILLISECONDS)
                 .atMost(10, TimeUnit.SECONDS)
                 .ignoreExceptions()
                 .untilAsserted(() -> assertTrue(getByCSS(INPUT_ISSUE).isEnabled()));
@@ -230,21 +118,13 @@
         getById(HEADER_TEXT).click();
 
         await("Wait for checkbox being displayed")
-<<<<<<< HEAD
-                .pollDelay(200, TimeUnit.MILLISECONDS)
-=======
-                .pollDelay(400, TimeUnit.MILLISECONDS)
->>>>>>> 71d3053f
+                .pollDelay(400, TimeUnit.MILLISECONDS)
                 .atMost(10, TimeUnit.SECONDS)
                 .ignoreExceptions()
                 .untilAsserted(() -> assertTrue(getByCSS(CHECKBOX_MONDAY).isDisplayed()));
         getByCSS(CHECKBOX_MONDAY).click();
         await("Wait for checkbox being displayed")
-<<<<<<< HEAD
-                .pollDelay(200, TimeUnit.MILLISECONDS)
-=======
-                .pollDelay(400, TimeUnit.MILLISECONDS)
->>>>>>> 71d3053f
+                .pollDelay(400, TimeUnit.MILLISECONDS)
                 .atMost(10, TimeUnit.SECONDS)
                 .ignoreExceptions()
                 .untilAsserted(() -> assertTrue(getByCSS(CHECKBOX_MONDAY).isDisplayed()));
@@ -272,35 +152,22 @@
      */
     public List<String> getMetadata(String issueName) {
         await("Wait for calendar entry being displayed")
-<<<<<<< HEAD
-                .pollDelay(1, TimeUnit.SECONDS)
-                .pollInterval(200, TimeUnit.MILLISECONDS)
-=======
                 .pollDelay(2, TimeUnit.SECONDS)
                 .pollInterval(400, TimeUnit.MILLISECONDS)
->>>>>>> 71d3053f
                 .atMost(10, TimeUnit.SECONDS)
                 .ignoreExceptions()
                 .untilAsserted(() -> assertTrue(getByXPath(CALENDAR_ENTRY).isDisplayed()));
         getByXPath(CALENDAR_ENTRY_BUTTON).click();
 
         await("Wait for issue '" + issueName + "' being displayed")
-<<<<<<< HEAD
-                .pollDelay(200, TimeUnit.MILLISECONDS)
-=======
-                .pollDelay(400, TimeUnit.MILLISECONDS)
->>>>>>> 71d3053f
+                .pollDelay(400, TimeUnit.MILLISECONDS)
                 .atMost(10, TimeUnit.SECONDS)
                 .ignoreExceptions()
                 .untilAsserted(() -> assertTrue(getIssue(issueName).isDisplayed()));
         if (Objects.equals(getIssue(issueName).getAttribute("aria-expanded"), "false")) {
             getByXPath("//div[@aria-expanded='true']").click();
             await("Wait for issue '" + issueName + "' being displayed")
-<<<<<<< HEAD
-                    .pollDelay(200, TimeUnit.MILLISECONDS)
-=======
                     .pollDelay(400, TimeUnit.MILLISECONDS)
->>>>>>> 71d3053f
                     .atMost(10, TimeUnit.SECONDS)
                     .ignoreExceptions()
                     .untilAsserted(() -> assertTrue(getIssue(issueName).isDisplayed()));
@@ -308,11 +175,7 @@
         }
 
         await("Wait for issue content for '" + issueName + "' being displayed")
-<<<<<<< HEAD
-                .pollDelay(200, TimeUnit.MILLISECONDS)
-=======
-                .pollDelay(400, TimeUnit.MILLISECONDS)
->>>>>>> 71d3053f
+                .pollDelay(400, TimeUnit.MILLISECONDS)
                 .atMost(10, TimeUnit.SECONDS)
                 .ignoreExceptions()
                 .untilAsserted(() -> assertTrue(getIssueContent(issueName).isDisplayed()));
@@ -332,21 +195,6 @@
 
     public int countIssues() {
         await("Wait for calendar issues to be displayed")
-<<<<<<< HEAD
-                .untilAsserted(() -> assertTrue(calendar.isDisplayed()));
-        return calendar.findElements(By.cssSelector(CALENDAR_ISSUES)).size();
-    }
-
-    private void addMetadata(String type, String value, WebElement addButton) {
-        await("Wait for calendar entry being displayed")
-                .pollDelay(200, TimeUnit.MILLISECONDS)
-                .atMost(10, TimeUnit.SECONDS)
-                .ignoreExceptions()
-                .untilAsserted(() -> assertTrue(calendarEntry.isDisplayed()));
-        calendarEntryButton.click();
-        await("Wait for button to add metadata to this issue being displayed")
-                .pollDelay(200, TimeUnit.MILLISECONDS)
-=======
                 .untilAsserted(() -> assertTrue(getById(CALENDAR).isDisplayed()));
         return getById(CALENDAR).findElements(By.cssSelector(CALENDAR_ISSUES)).size();
     }
@@ -360,18 +208,13 @@
         getByXPath(CALENDAR_ENTRY_BUTTON).click();
         await("Wait for button to add metadata to this issue being displayed")
                 .pollDelay(400, TimeUnit.MILLISECONDS)
->>>>>>> 71d3053f
                 .atMost(10, TimeUnit.SECONDS)
                 .ignoreExceptions()
                 .untilAsserted(() -> assertTrue(getById(addButton).isEnabled()));
         getById(addButton).click();
 
         await("Wait for button to add metadata to this issue being displayed")
-<<<<<<< HEAD
-                .pollDelay(200, TimeUnit.MILLISECONDS)
-=======
-                .pollDelay(400, TimeUnit.MILLISECONDS)
->>>>>>> 71d3053f
+                .pollDelay(400, TimeUnit.MILLISECONDS)
                 .atMost(10, TimeUnit.SECONDS)
                 .ignoreExceptions()
                 .untilAsserted(() -> assertTrue(getById(METADATA_TYPE).isEnabled()));
@@ -379,11 +222,7 @@
         getById(METADATA_TYPE_PANEL).findElement(By.xpath("//li[text()='" + type + "']")).click();
 
         await("Wait for metadata input being displayed")
-<<<<<<< HEAD
-                .pollDelay(200, TimeUnit.MILLISECONDS)
-=======
-                .pollDelay(400, TimeUnit.MILLISECONDS)
->>>>>>> 71d3053f
+                .pollDelay(400, TimeUnit.MILLISECONDS)
                 .atMost(10, TimeUnit.SECONDS)
                 .ignoreExceptions()
                 .untilAsserted(() -> assertTrue(getById(METADATA_VALUE).isEnabled()));
