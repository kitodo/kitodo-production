--- conflicted
+++ resolved
@@ -324,11 +324,7 @@
      */
     public void deleteRemovableUserGroup() throws Exception {
         deleteElement("Usergroup",
-<<<<<<< HEAD
-                MockDatabase.getRemovableObjectIDs().get(ObjectType.USERGROUP.name()),
-=======
                 MockDatabase.getRemovableObjectIDs().get(ObjectType.USER_GROUP.name()),
->>>>>>> 8b1eb3eb
                 TabIndex.USER_GROUPS.getIndex(),
                 usersTabView);
     }
