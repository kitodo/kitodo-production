--- conflicted
+++ resolved
@@ -1480,14 +1480,7 @@
             firstRole.getAuthorities().add(allAuthorities.get(i));
         }
 
-<<<<<<< HEAD
-        firstRole.setAuthorities(Collections.singletonList(ServiceManager.getAuthorityService()
-                .getByTitle("useMassImport" + CLIENT_ASSIGNABLE)));
-
         ServiceManager.getRoleService().save(firstRole);
-=======
-        ServiceManager.getRoleService().saveToDatabase(firstRole);
->>>>>>> f05e1ead
 
         Role secondRole = new Role();
         secondRole.setTitle("General");
