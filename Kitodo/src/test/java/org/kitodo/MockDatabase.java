/*
 * (c) Kitodo. Key to digital objects e. V. <contact@kitodo.org>
 *
 * This file is part of the Kitodo project.
 *
 * It is licensed under GNU General Public License version 3 or later.
 *
 * For the full copyright and license information, please read the
 * GPL3-License.txt file that was distributed with this source code.
 */

package org.kitodo;

import static com.xebialabs.restito.builder.stub.StubHttp.whenHttp;
import static com.xebialabs.restito.semantics.Condition.get;
import static com.xebialabs.restito.semantics.Condition.parameter;

import com.xebialabs.restito.semantics.Action;
import com.xebialabs.restito.server.StubServer;

import java.io.File;
import java.io.IOException;
import java.io.InputStream;
import java.nio.charset.StandardCharsets;
import java.nio.file.Files;
import java.nio.file.Paths;
import java.sql.Date;
import java.sql.SQLException;
import java.time.Duration;
import java.time.LocalDate;
import java.time.ZoneId;
import java.util.ArrayList;
import java.util.Arrays;
import java.util.Collections;
import java.util.HashMap;
import java.util.HashSet;
import java.util.LinkedList;
import java.util.List;
import java.util.Map;
import java.util.Set;
import java.util.concurrent.TimeUnit;

import org.apache.commons.io.FileUtils;
import org.apache.commons.io.IOUtils;
import org.apache.logging.log4j.LogManager;
import org.apache.logging.log4j.Logger;
import org.awaitility.Awaitility;
import org.awaitility.Durations;
import org.h2.tools.Server;
import org.hibernate.Session;
import org.hibernate.Transaction;
import org.kitodo.api.externaldatamanagement.ImportConfigurationType;
import org.kitodo.api.externaldatamanagement.SearchInterfaceType;
import org.kitodo.api.schemaconverter.FileFormat;
import org.kitodo.api.schemaconverter.MetadataFormat;
import org.kitodo.config.ConfigMain;
import org.kitodo.data.database.beans.Authority;
import org.kitodo.data.database.beans.Batch;
import org.kitodo.data.database.beans.Client;
import org.kitodo.data.database.beans.DataEditorSetting;
import org.kitodo.data.database.beans.Docket;
import org.kitodo.data.database.beans.Filter;
import org.kitodo.data.database.beans.Folder;
import org.kitodo.data.database.beans.ImportConfiguration;
import org.kitodo.data.database.beans.LdapGroup;
import org.kitodo.data.database.beans.LdapServer;
import org.kitodo.data.database.beans.ListColumn;
import org.kitodo.data.database.beans.MappingFile;
import org.kitodo.data.database.beans.Process;
import org.kitodo.data.database.beans.Project;
import org.kitodo.data.database.beans.Property;
import org.kitodo.data.database.beans.Role;
import org.kitodo.data.database.beans.Ruleset;
import org.kitodo.data.database.beans.SearchField;
import org.kitodo.data.database.beans.Task;
import org.kitodo.data.database.beans.Template;
import org.kitodo.data.database.beans.UrlParameter;
import org.kitodo.data.database.beans.User;
import org.kitodo.data.database.beans.Workflow;
import org.kitodo.data.database.enums.LinkingMode;
import org.kitodo.data.database.enums.PasswordEncryption;
import org.kitodo.data.database.enums.PropertyType;
import org.kitodo.data.database.enums.TaskEditType;
import org.kitodo.data.database.enums.TaskStatus;
import org.kitodo.data.database.enums.WorkflowStatus;
import org.kitodo.data.database.exceptions.DAOException;
import org.kitodo.data.database.persistence.HibernateUtil;
import org.kitodo.exceptions.WorkflowException;
import org.kitodo.production.enums.ObjectType;
import org.kitodo.production.enums.ProcessState;
import org.kitodo.production.process.ProcessGenerator;
import org.kitodo.production.security.password.SecurityPasswordEncoder;
import org.kitodo.production.services.ServiceManager;
import org.kitodo.production.services.workflow.WorkflowControllerService;
import org.kitodo.production.workflow.model.Converter;
import org.kitodo.test.utils.ProcessTestUtils;
import org.opensearch.common.settings.Settings;
import org.opensearch.env.Environment;
import org.opensearch.node.Node;
import org.opensearch.transport.Netty4Plugin;
import java.nio.file.Path;
import org.kitodo.test.utils.TestConstants;

/**
 * Insert data to test database.
 */
public class MockDatabase {

    private static Node node;
    private static final String GLOBAL_ASSIGNABLE = "_globalAssignable";
    private static final String CLIENT_ASSIGNABLE = "_clientAssignable";
    private static final String HTTP_TRANSPORT_PORT = "9305";
    private static final String TARGET = "target";
    private static final String CHOICE = "choice";
    private static final String TEST = "test";
    private static final String FIRST_VALUE = "first value";
    private static final Logger logger = LogManager.getLogger(MockDatabase.class);
    private static Server tcpServer;
    private static HashMap<String, Integer> removableObjectIDs;
    private static final int CUSTOM_CONFIGURATION_ID = 4;
    public static final String MEDIA_REFERENCES_TEST_PROCESS_TITLE = "Media";
    public static final String METADATA_LOCK_TEST_PROCESS_TITLE = "Metadata lock";
    public static final String MEDIA_RENAMING_TEST_PROCESS_TITLE = "Rename media";
    public static final String DRAG_N_DROP_TEST_PROCESS_TITLE = "Drag'n'drop";
    public static final String CREATE_STRUCTURE_PROCESS_TITLE = "Create_Structure_Element";
    public static final String HIERARCHY_PARENT = "HierarchyParent";
    public static final String HIERARCHY_CHILD_TO_KEEP = "HierarchyChildToKeep";
    public static final String HIERARCHY_CHILD_TO_REMOVE = "HierarchyChildToRemove";
    public static final String HIERARCHY_CHILD_TO_ADD = "HierarchyChildToAdd";
    public static final int PORT = 8888;

    public static void startDatabaseServer() throws SQLException {
        tcpServer = Server.createTcpServer().start();
    }

    public static void stopDatabaseServer() {
        if (tcpServer.isRunning(true)) {
            tcpServer.shutdown();
        }
    }

    public static void startNode() throws Exception {
        final String nodeName = "index";
        final String port = ConfigMain.getParameter("elasticsearch.port", "9205");
        Environment environment = prepareEnvironment(port, nodeName, Paths.get("target", "classes"));
        removeOldDataDirectories("target/" + nodeName);
        node = new ExtendedNode(environment, Collections.singleton(Netty4Plugin.class));
        node.start();
    }

    public static void stopNode() throws Exception {
        node.close();
        node = null;
    }

    public static void setUpAwaitility() {
        Awaitility.setDefaultPollInterval(10, TimeUnit.MILLISECONDS);
        Awaitility.setDefaultPollDelay(Duration.ZERO);
        Awaitility.setDefaultTimeout(Durations.ONE_MINUTE);
    }

    public static void insertProcessesFull() throws Exception {
        insertRolesFull();
        insertDockets();
        insertRulesets();
        insertProjects();
        insertFolders();
        insertTemplates();
        insertProcesses();
        insertBatches();
        insertProcessProperties();
        insertWorkpieceProperties();
        insertTemplateProperties();
        insertUserFilters();
        insertTasks();
        insertWorkflows();
        insertRemovableObjects();
    }

    public static void insertProcessesForWorkflowFull() throws Exception {
        insertRolesFull();
        insertDockets();
        insertRulesets();
        insertProjects();
        insertFolders();
        insertTemplates();
        insertProcesses();
        insertBatches();
        insertProcessPropertiesForWorkflow();
        insertWorkpieceProperties();
        insertTemplateProperties();
        insertUserFilters();
        insertTasks();
        insertDataForParallelTasks();
        insertDataForScriptParallelTasks();
        insertDataEditorSettings();
    }

    public static void insertRolesFull() throws DAOException {
        insertAuthorities();
        insertClients();
        insertLdapGroups();
        insertRoles();
        insertUsers();
    }

    public static void insertForAuthenticationTesting() throws Exception {
        insertAuthorities();
        insertLdapGroups();
        insertClients();
        insertRoles();
        insertUsers();
        insertProjects();
    }

    /**
     * Prepare database for tests.
     * @throws Exception when preparation fails
     */
    public static void insertForDataEditorTesting() throws Exception {
        insertRolesFull();
        insertDockets();
        insertRulesets();
        insertProjects();
        insertTemplates();
        insertDataEditorSettings();
    }

    private static void removeOldDataDirectories(String dataDirectory) throws Exception {
        File dataDir = new File(dataDirectory);
        if (dataDir.exists()) {
            FileUtils.deleteDirectory(dataDir);
        }
    }

    private static Environment prepareEnvironment(String httpPort, String nodeName, Path configPath) {
        Settings settings = Settings.builder().put("node.name", nodeName)
                .put("path.data", TARGET)
                .put("path.logs", TARGET)
                .put("path.home", TARGET)
                .put("http.type", "netty4")
                .put("http.port", httpPort)
                .put("transport.tcp.port", HTTP_TRANSPORT_PORT)
                .put("transport.type", "netty4")
                .put("action.auto_create_index", "false").build();
        return new Environment(settings, configPath);
    }

    public static void insertAuthorities() throws DAOException {
        List<Authority> authorities = new ArrayList<>();

        // Client
        authorities.add(new Authority("viewAllClients" + GLOBAL_ASSIGNABLE));
        authorities.add(new Authority("viewClient" + GLOBAL_ASSIGNABLE));
        authorities.add(new Authority("editClient" + GLOBAL_ASSIGNABLE));
        authorities.add(new Authority("deleteClient" + GLOBAL_ASSIGNABLE));
        authorities.add(new Authority("addClient" + GLOBAL_ASSIGNABLE));

        authorities.add(new Authority("viewClient" + CLIENT_ASSIGNABLE));
        authorities.add(new Authority("editClient" + CLIENT_ASSIGNABLE));

        // System page
        authorities.add(new Authority("viewIndex" + GLOBAL_ASSIGNABLE));
        authorities.add(new Authority("editIndex" + GLOBAL_ASSIGNABLE));
        authorities.add(new Authority("viewTaskManager" + GLOBAL_ASSIGNABLE));
        authorities.add(new Authority("viewTerms" + GLOBAL_ASSIGNABLE));
        authorities.add(new Authority("viewMigration" + GLOBAL_ASSIGNABLE));

        // Role
        authorities.add(new Authority("viewAllRoles" + GLOBAL_ASSIGNABLE));
        authorities.add(new Authority("viewRole" + GLOBAL_ASSIGNABLE));
        authorities.add(new Authority("addRole" + GLOBAL_ASSIGNABLE));
        authorities.add(new Authority("editRole" + GLOBAL_ASSIGNABLE));
        authorities.add(new Authority("deleteRole" + GLOBAL_ASSIGNABLE));

        authorities.add(new Authority("viewRole" + CLIENT_ASSIGNABLE));
        authorities.add(new Authority("viewAllRoles" + CLIENT_ASSIGNABLE));
        authorities.add(new Authority("editRole" + CLIENT_ASSIGNABLE));
        authorities.add(new Authority("deleteRole" + CLIENT_ASSIGNABLE));
        authorities.add(new Authority("addRole" + CLIENT_ASSIGNABLE));

        // User
        authorities.add(new Authority("viewAllUsers" + GLOBAL_ASSIGNABLE));
        authorities.add(new Authority("viewUser" + GLOBAL_ASSIGNABLE));
        authorities.add(new Authority("addUser" + GLOBAL_ASSIGNABLE));
        authorities.add(new Authority("editUser" + GLOBAL_ASSIGNABLE));
        authorities.add(new Authority("deleteUser" + GLOBAL_ASSIGNABLE));

        authorities.add(new Authority("viewUser" + CLIENT_ASSIGNABLE));
        authorities.add(new Authority("viewAllUsers" + CLIENT_ASSIGNABLE));
        authorities.add(new Authority("editUser" + CLIENT_ASSIGNABLE));
        authorities.add(new Authority("deleteUser" + CLIENT_ASSIGNABLE));
        authorities.add(new Authority("addUser" + CLIENT_ASSIGNABLE));

        // LDAP Group
        authorities.add(new Authority("viewAllLdapGroups" + GLOBAL_ASSIGNABLE));
        authorities.add(new Authority("viewLdapGroup" + GLOBAL_ASSIGNABLE));
        authorities.add(new Authority("addLdapGroup" + GLOBAL_ASSIGNABLE));
        authorities.add(new Authority("editLdapGroup" + GLOBAL_ASSIGNABLE));
        authorities.add(new Authority("deleteLdapGroup" + GLOBAL_ASSIGNABLE));

        // Project
        authorities.add(new Authority("viewProject" + CLIENT_ASSIGNABLE));
        authorities.add(new Authority("viewAllProjects" + CLIENT_ASSIGNABLE));
        authorities.add(new Authority("editProject" + CLIENT_ASSIGNABLE));
        authorities.add(new Authority("deleteProject" + CLIENT_ASSIGNABLE));
        authorities.add(new Authority("addProject" + CLIENT_ASSIGNABLE));

        // Template
        authorities.add(new Authority("viewTemplate" + CLIENT_ASSIGNABLE));
        authorities.add(new Authority("viewAllTemplates" + CLIENT_ASSIGNABLE));
        authorities.add(new Authority("editTemplate" + CLIENT_ASSIGNABLE));
        authorities.add(new Authority("deleteTemplate" + CLIENT_ASSIGNABLE));
        authorities.add(new Authority("addTemplate" + CLIENT_ASSIGNABLE));

        // Workflow
        authorities.add(new Authority("viewWorkflow" + CLIENT_ASSIGNABLE));
        authorities.add(new Authority("viewAllWorkflows" + CLIENT_ASSIGNABLE));
        authorities.add(new Authority("editWorkflow" + CLIENT_ASSIGNABLE));
        authorities.add(new Authority("deleteWorkflow" + CLIENT_ASSIGNABLE));
        authorities.add(new Authority("addWorkflow" + CLIENT_ASSIGNABLE));

        // Docket
        authorities.add(new Authority("viewDocket" + CLIENT_ASSIGNABLE));
        authorities.add(new Authority("viewAllDockets" + CLIENT_ASSIGNABLE));
        authorities.add(new Authority("editDocket" + CLIENT_ASSIGNABLE));
        authorities.add(new Authority("deleteDocket" + CLIENT_ASSIGNABLE));
        authorities.add(new Authority("addDocket" + CLIENT_ASSIGNABLE));

        // Ruleset
        authorities.add(new Authority("viewRuleset" + CLIENT_ASSIGNABLE));
        authorities.add(new Authority("viewAllRulesets" + CLIENT_ASSIGNABLE));
        authorities.add(new Authority("editRuleset" + CLIENT_ASSIGNABLE));
        authorities.add(new Authority("deleteRuleset" + CLIENT_ASSIGNABLE));
        authorities.add(new Authority("addRuleset" + CLIENT_ASSIGNABLE));

        // ImportConfigurations
        authorities.add(new Authority("addImportConfiguration" + CLIENT_ASSIGNABLE));
        authorities.add(new Authority("editImportConfiguration" + CLIENT_ASSIGNABLE));
        authorities.add(new Authority("viewImportConfiguration" + CLIENT_ASSIGNABLE));
        authorities.add(new Authority("viewAllImportConfigurations" + CLIENT_ASSIGNABLE));
        authorities.add(new Authority("deleteImportConfiguration" + CLIENT_ASSIGNABLE));

        // MappingFiles
        authorities.add(new Authority("addMappingFile" + CLIENT_ASSIGNABLE));
        authorities.add(new Authority("editMappingFile" + CLIENT_ASSIGNABLE));
        authorities.add(new Authority("viewMappingFile" + CLIENT_ASSIGNABLE));
        authorities.add(new Authority("viewAllMappingFiles" + CLIENT_ASSIGNABLE));
        authorities.add(new Authority("deleteMappingFile" + CLIENT_ASSIGNABLE));

        // Process
        authorities.add(new Authority("viewProcess" + CLIENT_ASSIGNABLE));
        authorities.add(new Authority("viewAllProcesses" + CLIENT_ASSIGNABLE));
        authorities.add(new Authority("editProcess" + CLIENT_ASSIGNABLE));
        authorities.add(new Authority("deleteProcess" + CLIENT_ASSIGNABLE));
        authorities.add(new Authority("addProcess" + CLIENT_ASSIGNABLE));
        authorities.add(new Authority("exportProcess" + CLIENT_ASSIGNABLE));

        authorities.add(new Authority("editProcessMetaData" + CLIENT_ASSIGNABLE));
        authorities.add(new Authority("editProcessStructureData" + CLIENT_ASSIGNABLE));
        authorities.add(new Authority("editProcessPagination" + CLIENT_ASSIGNABLE));
        authorities.add(new Authority("editProcessImages" + CLIENT_ASSIGNABLE));
        authorities.add(new Authority("viewProcessMetaData" + CLIENT_ASSIGNABLE));
        authorities.add(new Authority("viewProcessStructureData" + CLIENT_ASSIGNABLE));
        authorities.add(new Authority("viewProcessPagination" + CLIENT_ASSIGNABLE));
        authorities.add(new Authority("viewProcessImages" + CLIENT_ASSIGNABLE));

        // Batch
        authorities.add(new Authority("viewBatch" + CLIENT_ASSIGNABLE));
        authorities.add(new Authority("viewAllBatches" + CLIENT_ASSIGNABLE));
        authorities.add(new Authority("editBatch" + CLIENT_ASSIGNABLE));
        authorities.add(new Authority("deleteBatch" + CLIENT_ASSIGNABLE));
        authorities.add(new Authority("addBatch" + CLIENT_ASSIGNABLE));

        // Task
        authorities.add(new Authority("viewTask" + CLIENT_ASSIGNABLE));
        authorities.add(new Authority("viewAllTasks" + CLIENT_ASSIGNABLE));
        authorities.add(new Authority("editTask" + CLIENT_ASSIGNABLE));
        authorities.add(new Authority("deleteTask" + CLIENT_ASSIGNABLE));
        authorities.add(new Authority("addTask" + CLIENT_ASSIGNABLE));

        // Database statistics
        authorities.add(new Authority("viewDatabaseStatistic" + GLOBAL_ASSIGNABLE));

        // Rename media files
        authorities.add(new Authority("renameMedia" + GLOBAL_ASSIGNABLE));
        authorities.add(new Authority("renameMedia" + CLIENT_ASSIGNABLE));

        // Assign import configurations to clients
        authorities.add(new Authority("assignImportConfigurationToClient" + GLOBAL_ASSIGNABLE));

        for (Authority authority : authorities) {
            ServiceManager.getAuthorityService().save(authority);
        }
    }

    private static void insertListColumns() throws DAOException {
        List<ListColumn> listColumns = new ArrayList<>();

        listColumns.add(new ListColumn("project.title"));
        listColumns.add(new ListColumn("project.metsRightsOwner"));
        listColumns.add(new ListColumn("project.active"));

        listColumns.add(new ListColumn("template.title"));
        listColumns.add(new ListColumn("template.ruleset"));

        listColumns.add(new ListColumn("workflow.title"));
        listColumns.add(new ListColumn("workflow.filename"));
        listColumns.add(new ListColumn("workflow.status"));

        listColumns.add(new ListColumn("docket.title"));
        listColumns.add(new ListColumn("docket.filename"));

        listColumns.add(new ListColumn("ruleset.title"));
        listColumns.add(new ListColumn("ruleset.filename"));
        listColumns.add(new ListColumn("ruleset.sorting"));

        listColumns.add(new ListColumn("task.title"));
        listColumns.add(new ListColumn("task.process"));
        listColumns.add(new ListColumn("task.project"));
        listColumns.add(new ListColumn("task.state"));

        listColumns.add(new ListColumn("process.title"));
        listColumns.add(new ListColumn("process.state"));
        listColumns.add(new ListColumn("process.project"));
        listColumns.add(new ListColumn("process.duration"));
        listColumns.add(new ListColumn("process.lastEditingUser"));

        listColumns.add(new ListColumn("user.username"));
        listColumns.add(new ListColumn("user.location"));
        listColumns.add(new ListColumn("user.roles"));
        listColumns.add(new ListColumn("user.clients"));
        listColumns.add(new ListColumn("user.projects"));
        listColumns.add(new ListColumn("user.active"));

        listColumns.add(new ListColumn("role.role"));
        listColumns.add(new ListColumn("role.client"));

        listColumns.add(new ListColumn("client.client"));

        listColumns.add(new ListColumn("ldapgroup.ldapgroup"));
        listColumns.add(new ListColumn("ldapgroup.home_directory"));
        listColumns.add(new ListColumn("ldapgroup.gidNumber"));

        for (ListColumn listColumn : listColumns) {
            ServiceManager.getListColumnService().save(listColumn);
        }
    }

    private static void insertBatches() throws DAOException {
        Batch firstBatch = new Batch();
        firstBatch.setTitle("First batch");
        firstBatch.getProcesses().add(ServiceManager.getProcessService().getById(1));
        ServiceManager.getBatchService().save(firstBatch);

        Batch secondBatch = new Batch();
        secondBatch.setTitle("Second batch");
        ServiceManager.getBatchService().save(secondBatch);

        Batch thirdBatch = new Batch();
        thirdBatch.setTitle("Third batch");
        thirdBatch.getProcesses().add(ServiceManager.getProcessService().getById(1));
        thirdBatch.getProcesses().add(ServiceManager.getProcessService().getById(2));
        ServiceManager.getBatchService().save(thirdBatch);

        Batch fourthBatch = new Batch();
        ServiceManager.getBatchService().save(fourthBatch);
    }

    private static void insertDataEditorSettings() throws DAOException {
        DataEditorSetting firstSetting = new DataEditorSetting();
        firstSetting.setUserId(1);
        firstSetting.setTaskId(1);
        firstSetting.setStructureWidth(0.2f);
        firstSetting.setMetadataWidth(0.4f);
        firstSetting.setGalleryWidth(0.4f);
        ServiceManager.getDataEditorSettingService().save(firstSetting);

        DataEditorSetting secondSetting = new DataEditorSetting();
        secondSetting.setUserId(1);
        secondSetting.setTaskId(2);
        secondSetting.setStructureWidth(0f);
        secondSetting.setMetadataWidth(0.5f);
        secondSetting.setGalleryWidth(0.5f);
        ServiceManager.getDataEditorSettingService().save(secondSetting);

        DataEditorSetting thirdSetting = new DataEditorSetting();
        thirdSetting.setUserId(1);
        thirdSetting.setTaskId(4);
        thirdSetting.setStructureWidth(1f);
        thirdSetting.setMetadataWidth(0f);
        thirdSetting.setGalleryWidth(0f);
        ServiceManager.getDataEditorSettingService().save(thirdSetting);
    }

    public static void insertDockets() throws DAOException {
        Client client = ServiceManager.getClientService().getById(1);

        Docket firstDocket = new Docket();
        firstDocket.setTitle("default");
        firstDocket.setFile("docket.xsl");
        firstDocket.setClient(client);
        ServiceManager.getDocketService().save(firstDocket);

        Docket secondDocket = new Docket();
        secondDocket.setTitle("second");
        secondDocket.setFile("MetsModsGoobi_to_MetsKitodo.xsl");
        secondDocket.setClient(client);
        ServiceManager.getDocketService().save(secondDocket);

        Docket thirdDocket = new Docket();
        thirdDocket.setTitle("third");
        thirdDocket.setFile("third_docket.xsl");
        thirdDocket.setClient(ServiceManager.getClientService().getById(2));
        ServiceManager.getDocketService().save(thirdDocket);

        Docket fourthDocket = new Docket();
        fourthDocket.setTitle("tester");
        fourthDocket.setFile("docket.xsl");
        fourthDocket.setClient(client);
        ServiceManager.getDocketService().save(fourthDocket);
    }

    private static void insertLdapServers() throws DAOException {
        LdapServer ldapServer = new LdapServer();
        ldapServer.setTitle("FirstLdapServer");
        ldapServer.setManagerLogin("LdapManager");
        ldapServer.setManagerPassword("LdapManagerPasswort");
        ldapServer.setUrl("LdapUrl");
        ldapServer.setPasswordEncryption(PasswordEncryption.SHA);
        ldapServer.setUseSsl(false);

        ServiceManager.getLdapServerService().save(ldapServer);
    }

    public static void insertLdapGroups() throws DAOException {

        insertLdapServers();

        LdapGroup firstLdapGroup = new LdapGroup();
        firstLdapGroup.setTitle("LG");
        firstLdapGroup.setHomeDirectory("..//test_directory/");
        firstLdapGroup.setDescription("Test LDAP group");
        firstLdapGroup.setDisplayName("Name");
        firstLdapGroup.setLdapServer(ServiceManager.getLdapServerService().getById(1));

        ServiceManager.getLdapGroupService().save(firstLdapGroup);
    }

    private static void insertProcesses() throws DAOException {
        Project projectOne = ServiceManager.getProjectService().getById(1);
        Template template = ServiceManager.getTemplateService().getById(1);

        Process firstProcess = new Process();
        firstProcess.setTitle("First process");
        firstProcess.setWikiField("field");
        LocalDate localDate = LocalDate.of(2017, 1, 20);
        firstProcess.setCreationDate(Date.from(localDate.atStartOfDay().atZone(ZoneId.systemDefault()).toInstant()));
        firstProcess.setSortHelperImages(30);
        firstProcess.setInChoiceListShown(true);
        firstProcess.setDocket(ServiceManager.getDocketService().getById(1));
        firstProcess.setProject(projectOne);
        firstProcess.setRuleset(ServiceManager.getRulesetService().getById(1));
        firstProcess.setTemplate(template);
        ServiceManager.getProcessService().save(firstProcess);

        Process secondProcess = new Process();
        secondProcess.setTitle("Second process");
        secondProcess.setWikiField("problem");
        localDate = LocalDate.of(2017, 2, 10);
        secondProcess.setCreationDate(Date.from(localDate.atStartOfDay().atZone(ZoneId.systemDefault()).toInstant()));
        secondProcess.setDocket(ServiceManager.getDocketService().getById(1));
        secondProcess.setProject(projectOne);
        secondProcess.setRuleset(ServiceManager.getRulesetService().getById(1));
        secondProcess.setTemplate(template);
        ServiceManager.getProcessService().save(secondProcess);

        Project projectTwo = ServiceManager.getProjectService().getById(2);
        Process thirdProcess = new Process();
        thirdProcess.setTitle("DBConnectionTest");
        thirdProcess.setSortHelperStatus(ProcessState.COMPLETED.getValue());
        thirdProcess.setProject(projectTwo);
        ServiceManager.getProcessService().save(thirdProcess);
    }

    /**
     * The folders up to and including number 9 in the metadata folder are
     * already in use, so here we insert placeholder processes so that the
     * newspaper’s overall process gets the number 10.
     * @param startId ID of first placeholder process to add
     * @param endId ID of last placeholder process to add
     */
    public static void insertPlaceholderProcesses(int startId, int endId) throws DAOException {
        for (int processNumber = startId; processNumber <= endId; processNumber++) {
            Process nthProcess = new Process();
            nthProcess.setTitle("Placeholder process number ".concat(Integer.toString(processNumber)));
            ServiceManager.getProcessService().save(nthProcess);
        }
    }

    /**
     * Insert process of type 'MultiVolumeWork' used to test creation of subordinate process of type 'Volume'.
     * @throws DAOException when retrieving project or ruleset from database fails
     * @throws DAOException when saving new process object fails
     */
    public static int insertMultiVolumeWork() throws DAOException {
        Process multiVolumeWork = new Process();
        multiVolumeWork.setBaseType("MultiVolumeWork");
        multiVolumeWork.setTitle("Multi volume work test process");
        Project project = ServiceManager.getProjectService().getById(1);
        multiVolumeWork.setProject(project);
        multiVolumeWork.setTemplate(project.getTemplates().get(0));
        multiVolumeWork.setRuleset(ServiceManager.getRulesetService().getById(1));
        ServiceManager.getProcessService().save(multiVolumeWork);
        return multiVolumeWork.getId();
    }

    /**
     * Create template process of type 'Volume' and corresponding template process import configuration.
     * @throws DAOException when loading required objects from database fails
     * @throws DAOException when saving process or import configuration fails
     */
    public static void addDefaultChildProcessImportConfigurationToFirstProject() throws DAOException {

        // create template process
        Project firstProject = ServiceManager.getProjectService().getById(1);
        Process templateProcess = new Process();
        templateProcess.setBaseType("Volume");
        templateProcess.setTitle("Test volume");
        templateProcess.setProject(firstProject);
        templateProcess.setTemplate(firstProject.getTemplates().get(0));
        templateProcess.setRuleset(ServiceManager.getRulesetService().getById(1));
        templateProcess.setInChoiceListShown(true);
        ServiceManager.getProcessService().save(templateProcess);

        // create import configuration for template process
        Process newProcess = ServiceManager.getProcessService().getById(12);
        ImportConfiguration templateProcessConfiguration = new ImportConfiguration();
        templateProcessConfiguration.setConfigurationType(ImportConfigurationType.PROCESS_TEMPLATE.name());
        templateProcessConfiguration.setDefaultTemplateProcess(newProcess);
        ServiceManager.getImportConfigurationService().save(templateProcessConfiguration);
        int numberOfConfigs = Math.toIntExact(ServiceManager.getImportConfigurationService().count());
        ImportConfiguration savedConfig = ServiceManager.getImportConfigurationService().getById(numberOfConfigs);
        firstProject.setDefaultChildProcessImportConfiguration(savedConfig);
        ServiceManager.getProjectService().save(firstProject);
        ServiceManager.getImportService().setUsingTemplates(true);
    }

    public static Map<String, Integer> insertProcessesForHierarchyTests() throws DAOException {
        Map<String, Integer> testProcesses = new HashMap<>();
        Process parentProcess = new Process();
        parentProcess.setProject(ServiceManager.getProjectService().getById(1));
        parentProcess.setRuleset(ServiceManager.getRulesetService().getById(1));
        parentProcess.setTitle(HIERARCHY_PARENT);
        ServiceManager.getProcessService().save(parentProcess);
        ProcessTestUtils.logTestProcessInfo(parentProcess);
        testProcesses.put(parentProcess.getTitle(), parentProcess.getId());

        Process childProcessToRemove = new Process();
        childProcessToRemove.setTitle(HIERARCHY_CHILD_TO_KEEP);
        parentProcess.getChildren().add(childProcessToRemove);
        childProcessToRemove.setParent(parentProcess);
        childProcessToRemove.setProject(ServiceManager.getProjectService().getById(1));
        childProcessToRemove.setRuleset(ServiceManager.getRulesetService().getById(1));
        ServiceManager.getProcessService().save(childProcessToRemove);
        ProcessTestUtils.logTestProcessInfo(childProcessToRemove);
        testProcesses.put(childProcessToRemove.getTitle(), childProcessToRemove.getId());

        Process sixthProcess = new Process();
        sixthProcess.setTitle(HIERARCHY_CHILD_TO_REMOVE);
        parentProcess.getChildren().add(sixthProcess);
        sixthProcess.setRuleset(ServiceManager.getRulesetService().getById(1));
        sixthProcess.setProject(ServiceManager.getProjectService().getById(1));
        sixthProcess.setParent(parentProcess);
        ServiceManager.getProcessService().save(sixthProcess);
        ProcessTestUtils.logTestProcessInfo(sixthProcess);
        testProcesses.put(sixthProcess.getTitle(), sixthProcess.getId());

        Process seventhProcess = new Process();
        seventhProcess.setTitle(HIERARCHY_CHILD_TO_ADD);
        ServiceManager.getProcessService().save(seventhProcess);
        ProcessTestUtils.logTestProcessInfo(seventhProcess);
        testProcesses.put(seventhProcess.getTitle(), seventhProcess.getId());
        return testProcesses;
    }

    /**
     * Insert ruleset.
     * @param rulesetTitle ruleset title
     * @param rulesetFilename ruleset filename
     * @param clientId client id
     * @return id of ruleset
     * @throws DAOException when retrieving client by ID fails
     * @throws DAOException when saving ruleset failed
     */
    public static int insertRuleset(String rulesetTitle, String rulesetFilename, int clientId) throws DAOException,
            DAOException {
        Ruleset ruleset = new Ruleset();
        ruleset.setTitle(rulesetTitle);
        ruleset.setFile(rulesetFilename);
        ruleset.setOrderMetadataByRuleset(false);
        ruleset.setClient(ServiceManager.getClientService().getById(clientId));
        ServiceManager.getRulesetService().save(ruleset);
        return ruleset.getId();
    }

    private static void insertTemplates() throws DAOException {
        Project project = ServiceManager.getProjectService().getById(1);

        Template firstTemplate = new Template();
        firstTemplate.setTitle("First template");
        LocalDate localDate = LocalDate.of(2016, 10, 20);
        firstTemplate.setCreationDate(Date.from(localDate.atStartOfDay().atZone(ZoneId.systemDefault()).toInstant()));
        firstTemplate.setClient(project.getClient());
        firstTemplate.setDocket(ServiceManager.getDocketService().getById(2));
        firstTemplate.getProjects().add(project);
        firstTemplate.setRuleset(ServiceManager.getRulesetService().getById(1));
        ServiceManager.getTemplateService().save(firstTemplate);

        Project thirdProject = ServiceManager.getProjectService().getById(3);
        Template secondTemplate = new Template();
        secondTemplate.setTitle("Second template");
        localDate = LocalDate.of(2017, 2, 10);
        secondTemplate.setCreationDate(Date.from(localDate.atStartOfDay().atZone(ZoneId.systemDefault()).toInstant()));
        secondTemplate.setDocket(ServiceManager.getDocketService().getById(1));
        secondTemplate.setClient(thirdProject.getClient());
        secondTemplate.getProjects().add(thirdProject);
        thirdProject.getTemplates().add(secondTemplate);
        secondTemplate.setRuleset(ServiceManager.getRulesetService().getById(2));
        ServiceManager.getTemplateService().save(secondTemplate);

        thirdProject = ServiceManager.getProjectService().getById(3);
        Template thirdTemplate = new Template();
        thirdTemplate.setTitle("Third template");
        localDate = LocalDate.of(2018, 2, 10);
        thirdTemplate.setCreationDate(Date.from(localDate.atStartOfDay().atZone(ZoneId.systemDefault()).toInstant()));
        thirdTemplate.setClient(thirdProject.getClient());
        thirdTemplate.setDocket(ServiceManager.getDocketService().getById(1));
        thirdTemplate.getProjects().add(thirdProject);
        thirdProject.getTemplates().add(thirdTemplate);
        thirdTemplate.setRuleset(ServiceManager.getRulesetService().getById(1));
        ServiceManager.getTemplateService().save(thirdTemplate);

        Template fourthTemplate = new Template();
        fourthTemplate.setTitle("Fourth template");
        localDate = LocalDate.of(2016, 10, 20);
        fourthTemplate.setCreationDate(Date.from(localDate.atStartOfDay().atZone(ZoneId.systemDefault()).toInstant()));
        fourthTemplate.setClient(project.getClient());
        fourthTemplate.setDocket(ServiceManager.getDocketService().getById(2));
        fourthTemplate.getProjects().add(project);
        fourthTemplate.getProjects().add(thirdProject);
        fourthTemplate.setRuleset(ServiceManager.getRulesetService().getById(2));
        ServiceManager.getTemplateService().save(fourthTemplate);
    }

    private static void insertProcessProperties() throws DAOException {
        Process firstProcess = ServiceManager.getProcessService().getById(1);

        Property firstProcessProperty = new Property();
        firstProcessProperty.setTitle("Process Property");
        firstProcessProperty.setValue(FIRST_VALUE);
        firstProcessProperty.setObligatory(true);
        firstProcessProperty.setDataType(PropertyType.STRING);
        firstProcessProperty.setChoice(CHOICE);
        LocalDate localDate = LocalDate.of(2017, 1, 14);
        firstProcessProperty.setCreationDate(Date.from(localDate.atStartOfDay().atZone(ZoneId.systemDefault()).toInstant()));
        firstProcessProperty.getProcesses().add(firstProcess);
        ServiceManager.getPropertyService().save(firstProcessProperty);

        Property secondProcessProperty = new Property();
        secondProcessProperty.setTitle("Korrektur notwendig");
        secondProcessProperty.setValue("second value");
        secondProcessProperty.setObligatory(false);
        secondProcessProperty.setDataType(PropertyType.MESSAGE_ERROR);
        secondProcessProperty.setChoice("chosen");
        localDate = LocalDate.of(2017, 1, 15);
        secondProcessProperty.setCreationDate(Date.from(localDate.atStartOfDay().atZone(ZoneId.systemDefault()).toInstant()));
        secondProcessProperty.getProcesses().add(firstProcess);
        ServiceManager.getPropertyService().save(secondProcessProperty);

        Property thirdProcessProperty = new Property();
        thirdProcessProperty.setTitle("Korrektur notwendig");
        thirdProcessProperty.setValue("fix it");
        thirdProcessProperty.setObligatory(false);
        thirdProcessProperty.setDataType(PropertyType.MESSAGE_ERROR);
        thirdProcessProperty.setChoice("chosen");
        localDate = LocalDate.of(2017, 7, 15);
        thirdProcessProperty.setCreationDate(Date.from(localDate.atStartOfDay().atZone(ZoneId.systemDefault()).toInstant()));
        thirdProcessProperty.getProcesses().add(firstProcess);
        ServiceManager.getPropertyService().save(thirdProcessProperty);

        Process secondProcess = ServiceManager.getProcessService().getById(2);
        Property fourthProcessProperty = new Property();
        fourthProcessProperty.setTitle("Korrektur notwendig");
        fourthProcessProperty.setValue("improved ids");
        fourthProcessProperty.setObligatory(false);
        fourthProcessProperty.setDataType(PropertyType.MESSAGE_ERROR);
        fourthProcessProperty.setChoice("chosen");
        localDate = LocalDate.of(2017, 7, 15);
        fourthProcessProperty.setCreationDate(Date.from(localDate.atStartOfDay().atZone(ZoneId.systemDefault()).toInstant()));
        fourthProcessProperty.getProcesses().add(secondProcess);
        ServiceManager.getPropertyService().save(fourthProcessProperty);

        firstProcess.getProperties().add(firstProcessProperty);
        firstProcess.getProperties().add(secondProcessProperty);
        firstProcess.getProperties().add(thirdProcessProperty);
        ServiceManager.getProcessService().save(firstProcess);

        secondProcess.getProperties().add(fourthProcessProperty);
        ServiceManager.getProcessService().save(secondProcess);

    }

    private static void insertProcessPropertiesForWorkflow() throws DAOException {
        Process firstProcess = ServiceManager.getProcessService().getById(1);

        Property firstProcessProperty = new Property();
        firstProcessProperty.setTitle("Process Property");
        firstProcessProperty.setValue(FIRST_VALUE);
        firstProcessProperty.setObligatory(true);
        firstProcessProperty.setDataType(PropertyType.STRING);
        firstProcessProperty.setChoice(CHOICE);
        LocalDate localDate = LocalDate.of(2017, 1, 14);
        firstProcessProperty.setCreationDate(Date.from(localDate.atStartOfDay().atZone(ZoneId.systemDefault()).toInstant()));
        firstProcessProperty.getProcesses().add(firstProcess);
        ServiceManager.getPropertyService().save(firstProcessProperty);

        Property secondProcessProperty = new Property();
        secondProcessProperty.setTitle("Korrektur notwendig");
        secondProcessProperty.setValue("second value");
        secondProcessProperty.setObligatory(false);
        secondProcessProperty.setDataType(PropertyType.MESSAGE_ERROR);
        secondProcessProperty.setChoice("chosen");
        localDate = LocalDate.of(2017, 1, 15);
        secondProcessProperty.setCreationDate(Date.from(localDate.atStartOfDay().atZone(ZoneId.systemDefault()).toInstant()));
        secondProcessProperty.getProcesses().add(firstProcess);
        ServiceManager.getPropertyService().save(secondProcessProperty);

        Property thirdProcessProperty = new Property();
        thirdProcessProperty.setTitle("Korrektur notwendig");
        thirdProcessProperty.setValue("fix it");
        thirdProcessProperty.setObligatory(false);
        thirdProcessProperty.setDataType(PropertyType.MESSAGE_ERROR);
        thirdProcessProperty.setChoice("chosen");
        localDate = LocalDate.of(2017, 7, 15);
        thirdProcessProperty.setCreationDate(Date.from(localDate.atStartOfDay().atZone(ZoneId.systemDefault()).toInstant()));
        thirdProcessProperty.getProcesses().add(firstProcess);
        ServiceManager.getPropertyService().save(thirdProcessProperty);

        firstProcess.getProperties().add(firstProcessProperty);
        firstProcess.getProperties().add(secondProcessProperty);
        firstProcess.getProperties().add(thirdProcessProperty);
        ServiceManager.getProcessService().save(firstProcess);
    }

    public static void insertClients() throws DAOException {
        insertListColumns();

        Client client = new Client();
        client.setName("First client");
        client = ServiceManager.getClientService().addStandardListColumns(client);
        ServiceManager.getClientService().save(client);

        Client secondClient = new Client();
        secondClient.setName("Second client");
        secondClient = ServiceManager.getClientService().addStandardListColumns(secondClient);
        ServiceManager.getClientService().save(secondClient);

        Client thirdClient = new Client();
        thirdClient.setName("Not used client");
        thirdClient = ServiceManager.getClientService().addStandardListColumns(thirdClient);
        ServiceManager.getClientService().save(thirdClient);
    }

    private static void insertProjects() throws Exception {
        User firstUser = ServiceManager.getUserService().getById(1);
        User secondUser = ServiceManager.getUserService().getById(2);
        User sixthUser = ServiceManager.getUserService().getById(6);

        Client firstClient = ServiceManager.getClientService().getById(1);

        Project firstProject = new Project();
        firstProject.setTitle("First project");
        LocalDate localDate = LocalDate.of(2016, 10, 20);
        firstProject.setStartDate(Date.from(localDate.atStartOfDay().atZone(ZoneId.systemDefault()).toInstant()));
        localDate = LocalDate.of(2017, 10, 20);
        firstProject.setEndDate(Date.from(localDate.atStartOfDay().atZone(ZoneId.systemDefault()).toInstant()));
        firstProject.setNumberOfPages(30);
        firstProject.setNumberOfVolumes(2);
        firstProject.setMetsRightsOwner("Test Owner");
        firstProject.getUsers().add(firstUser);
        firstProject.getUsers().add(secondUser);
        firstProject.setClient(firstClient);
        ServiceManager.getProjectService().save(firstProject);

        Project secondProject = new Project();
        secondProject.setTitle("Second project");
        localDate = LocalDate.of(2016, 11, 10);
        secondProject.setStartDate(Date.from(localDate.atStartOfDay().atZone(ZoneId.systemDefault()).toInstant()));
        localDate = LocalDate.of(2017, 9, 15);
        secondProject.setEndDate(Date.from(localDate.atStartOfDay().atZone(ZoneId.systemDefault()).toInstant()));
        secondProject.setNumberOfPages(80);
        secondProject.setNumberOfVolumes(4);
        secondProject.setFilenameLength(4);
        secondProject.getUsers().add(firstUser);
        secondProject.getUsers().add(sixthUser);
        secondProject.setClient(firstClient);
        ServiceManager.getProjectService().save(secondProject);

        firstUser.getProjects().add(firstProject);
        firstUser.getProjects().add(secondProject);
        secondUser.getProjects().add(firstProject);
        sixthUser.getProjects().add(secondProject);
        ServiceManager.getUserService().save(firstUser);

        Project thirdProject = new Project();
        thirdProject.setTitle("Inactive project");
        localDate = LocalDate.of(2014, 11, 10);
        thirdProject.setStartDate(Date.from(localDate.atStartOfDay().atZone(ZoneId.systemDefault()).toInstant()));
        localDate = LocalDate.of(2016, 9, 15);
        thirdProject.setEndDate(Date.from(localDate.atStartOfDay().atZone(ZoneId.systemDefault()).toInstant()));
        thirdProject.setNumberOfPages(160);
        thirdProject.setNumberOfVolumes(5);
        thirdProject.setActive(false);
        User thirdUser = ServiceManager.getUserService().getById(3);
        thirdProject.getUsers().add(secondUser);
        thirdProject.getUsers().add(thirdUser);
        Client secondClient = ServiceManager.getClientService().getById(2);
        thirdProject.setClient(secondClient);
        ServiceManager.getProjectService().save(thirdProject);

        secondUser.getProjects().add(thirdProject);
        thirdUser.getProjects().add(thirdProject);
        sixthUser.getProjects().add(firstProject);
        ServiceManager.getUserService().save(secondUser);
        ServiceManager.getUserService().save(thirdUser);
        ServiceManager.getUserService().save(sixthUser);
    }

    private static void insertFolders() throws DAOException {
        Project project = ServiceManager.getProjectService().getById(1);

        Folder firstFolder = new Folder();
        firstFolder.setFileGroup("MAX");
        firstFolder.setUrlStructure("http://www.example.com/content/$(meta.CatalogIDDigital)/jpgs/max/");
        firstFolder.setMimeType("image/jpeg");
        firstFolder.setPath("jpgs/max");
        firstFolder.setCopyFolder(true);
        firstFolder.setCreateFolder(true);
        firstFolder.setDerivative(1.0);
        firstFolder.setLinkingMode(LinkingMode.ALL);

        Folder secondFolder = new Folder();
        secondFolder.setFileGroup("DEFAULT");
        secondFolder.setUrlStructure("http://www.example.com/content/$(meta.CatalogIDDigital)/jpgs/default/");
        secondFolder.setMimeType("image/jpeg");
        secondFolder.setPath("jpgs/default");
        secondFolder.setCopyFolder(true);
        secondFolder.setCreateFolder(true);
        secondFolder.setDerivative(0.8);
        secondFolder.setLinkingMode(LinkingMode.ALL);

        Folder thirdFolder = new Folder();
        thirdFolder.setFileGroup("THUMBS");
        thirdFolder.setUrlStructure("http://www.example.com/content/$(meta.CatalogIDDigital)/jpgs/thumbs/");
        thirdFolder.setMimeType("image/jpeg");
        thirdFolder.setPath("jpgs/thumbs");
        thirdFolder.setCopyFolder(true);
        thirdFolder.setCreateFolder(true);
        thirdFolder.setImageSize(150);
        thirdFolder.setLinkingMode(LinkingMode.ALL);

        Folder fourthFolder = new Folder();
        fourthFolder.setFileGroup("FULLTEXT");
        fourthFolder.setUrlStructure("http://www.example.com/content/$(meta.CatalogIDDigital)/ocr/alto/");
        fourthFolder.setMimeType("application/alto+xml");
        fourthFolder.setPath("ocr/alto");
        fourthFolder.setCopyFolder(true);
        fourthFolder.setCreateFolder(true);
        fourthFolder.setLinkingMode(LinkingMode.ALL);

        Folder fifthFolder = new Folder();
        fifthFolder.setFileGroup("DOWNLOAD");
        fifthFolder.setUrlStructure("http://www.example.com/content/$(meta.CatalogIDDigital)/pdf/");
        fifthFolder.setMimeType("application/pdf");
        fifthFolder.setPath("pdf");
        fifthFolder.setCopyFolder(true);
        fifthFolder.setCreateFolder(true);
        fifthFolder.setLinkingMode(LinkingMode.ALL);

        Folder sixthFolder = new Folder();
        sixthFolder.setFileGroup("LOCAL");
        sixthFolder.setMimeType("image/tiff");
        sixthFolder.setPath("images/(processtitle)_media");
        sixthFolder.setCopyFolder(false);
        sixthFolder.setCreateFolder(true);
        sixthFolder.setLinkingMode(LinkingMode.NO);

        firstFolder.setProject(project);
        project.getFolders().add(firstFolder);

        secondFolder.setProject(project);
        project.getFolders().add(secondFolder);

        thirdFolder.setProject(project);
        project.getFolders().add(thirdFolder);

        fourthFolder.setProject(project);
        project.getFolders().add(fourthFolder);

        fifthFolder.setProject(project);
        project.getFolders().add(fifthFolder);

        sixthFolder.setProject(project);
        project.getFolders().add(sixthFolder);

        project.setMediaView(secondFolder);
        ServiceManager.getProjectService().save(project);
    }

    /**
     * Add test process for media references update test to second project.
     * @return ID of created test process
     * @throws DAOException when retrieving project fails
     * @throws DAOException when saving test process fails
     */
    public static int insertTestProcessForMediaReferencesTestIntoSecondProject() throws DAOException {
        return insertTestProcessIntoSecondProject(MEDIA_REFERENCES_TEST_PROCESS_TITLE);
    }

    /**
     * Add test process for metadata lock test to second project.
     * @return ID of created test process
     * @throws DAOException when retrieving project fails
     * @throws DAOException when saving test process fails
     */
    public static int insertTestProcessForMetadataLockTestIntoSecondProject() throws DAOException {
        return insertTestProcessIntoSecondProject(METADATA_LOCK_TEST_PROCESS_TITLE);
    }

    /**
     * Add test process for renaming media files.
     * @return ID of created test process
     * @throws DAOException when retrieving project fails
     * @throws DAOException when saving test process fails
     */
    public static int insertTestProcessForRenamingMediaTestIntoSecondProject() throws DAOException {
        return insertTestProcessIntoSecondProject(MEDIA_RENAMING_TEST_PROCESS_TITLE);
    }

    /**
     * Add test process for moving pages via mouse drag'n'drop.
     * @return ID of created test process
     * @throws DAOException when retrieving project fails
     * @throws DataException when saving test process fails
     */
    public static int insertTestProcessForDragNDropTestIntoSecondProject() throws DAOException {
        return insertTestProcessIntoSecondProject(DRAG_N_DROP_TEST_PROCESS_TITLE);
    }

    /**
     * Add test process for creating structure elements.
     * @return ID of created test process
     * @throws DAOException when retrieving project fails
     * @throws DataException when saving test process fails
     */
    public static int insertTestProcessForCreatingStructureElementIntoSecondProject() throws DAOException {
        return insertTestProcessIntoSecondProject(CREATE_STRUCTURE_PROCESS_TITLE);
    }

    /**
     * Insert test process for media reference updates into database.
     * @return database ID of created test process
     * @throws DAOException when loading test project fails
     * @throws DAOException when saving test process fails
     */
    public static int insertTestProcessIntoSecondProject(String processTitle) throws DAOException {
        Project projectTwo = ServiceManager.getProjectService().getById(2);
        Template template = projectTwo.getTemplates().get(0);
        Process mediaReferencesProcess = new Process();
        mediaReferencesProcess.setTitle(processTitle);
        mediaReferencesProcess.setProject(projectTwo);
        mediaReferencesProcess.setTemplate(template);
        mediaReferencesProcess.setRuleset(template.getRuleset());
        mediaReferencesProcess.setDocket(template.getDocket());
        ServiceManager.getProcessService().save(mediaReferencesProcess);
        return mediaReferencesProcess.getId();
    }

    /**
     * Insert test process.
     * @param processTitle process title of test process
     * @param projectId project id of test process
     * @param templateId template id of test process
     * @param rulesetId ruleset id of test process
     * @return id of test process
     * @throws DAOException when retrieving project, template or ruleset fails
     * @throws DAOException when saving test process fails
     */
    public static int insertTestProcess(String processTitle, int projectId, int templateId, int rulesetId)
            throws DAOException {
        Project project = ServiceManager.getProjectService().getById(projectId);
        Template template = ServiceManager.getTemplateService().getById(templateId);
        Ruleset ruleset = ServiceManager.getRulesetService().getById(rulesetId);
        Process process = new Process();
        process.setTitle(processTitle);
        process.setProject(project);
        process.setTemplate(template);
        process.setRuleset(ruleset);
        process.setDocket(template.getDocket());
        ServiceManager.getProcessService().save(process);
        return process.getId();
    }

    /**
     * Insert folders into database and add them to second test project.
     * @throws DAOException when loading project or template fails
     * @throws DAOException when saving project or template fails
     */
    public static void insertFoldersForSecondProject() throws DAOException {
        Project project = ServiceManager.getProjectService().getById(2);

        Template template = ServiceManager.getTemplateService().getById(1);
        project.getTemplates().add(template);
        template.getProjects().add(project);
        ServiceManager.getTemplateService().save(template);

        Folder detailViewsFolder = new Folder();
        detailViewsFolder.setFileGroup("DEFAULT");
        detailViewsFolder.setUrlStructure("https://www.example.com/content/$(meta.CatalogIDDigital)/images/default/");
        detailViewsFolder.setMimeType("image/png");
        detailViewsFolder.setPath("images/default");
        detailViewsFolder.setCopyFolder(true);
        detailViewsFolder.setCreateFolder(true);
        detailViewsFolder.setDerivative(1.0);
        detailViewsFolder.setLinkingMode(LinkingMode.ALL);
        detailViewsFolder.setProject(project);
        project.getFolders().add(detailViewsFolder);
        project.setMediaView(detailViewsFolder);

        Folder thumbnailsFolder = new Folder();
        thumbnailsFolder.setFileGroup("THUMBS");
        thumbnailsFolder.setUrlStructure("https://www.example.com/content/$(meta.CatalogIDDigital)/images/thumbs/");
        thumbnailsFolder.setMimeType("image/png");
        thumbnailsFolder.setPath("images/thumbs");
        thumbnailsFolder.setCopyFolder(true);
        thumbnailsFolder.setCreateFolder(true);
        thumbnailsFolder.setImageSize(150);
        thumbnailsFolder.setLinkingMode(LinkingMode.ALL);
        thumbnailsFolder.setProject(project);
        project.getFolders().add(thumbnailsFolder);
        project.setPreview(thumbnailsFolder);

        Folder scansFolder = new Folder();
        scansFolder.setFileGroup("SOURCE");
        scansFolder.setUrlStructure("https://www.example.com/content/$(meta.CatalogIDDigital)/images/scans/");
        scansFolder.setMimeType("image/tiff");
        scansFolder.setPath("images/scans");
        scansFolder.setCopyFolder(false);
        scansFolder.setCreateFolder(true);
        scansFolder.setLinkingMode(LinkingMode.NO);
        scansFolder.setProject(project);
        project.getFolders().add(scansFolder);
        project.setGeneratorSource(scansFolder);

        ServiceManager.getProjectService().save(project);
    }

    public static void insertRulesets() throws DAOException {
        Client client = ServiceManager.getClientService().getById(1);

        Ruleset firstRuleset = new Ruleset();
        firstRuleset.setTitle("SLUBDD");
        firstRuleset.setFile("ruleset_test.xml");
        firstRuleset.setOrderMetadataByRuleset(false);
        firstRuleset.setClient(client);
        ServiceManager.getRulesetService().save(firstRuleset);

        Ruleset secondRuleset = new Ruleset();
        secondRuleset.setTitle("SUBHH");
        secondRuleset.setFile("ruleset_subhh.xml");
        secondRuleset.setOrderMetadataByRuleset(false);
        secondRuleset.setClient(client);
        ServiceManager.getRulesetService().save(secondRuleset);

        Client secondClient = ServiceManager.getClientService().getById(2);

        Ruleset thirdRuleset = new Ruleset();
        thirdRuleset.setTitle("SUBBB");
        thirdRuleset.setFile("ruleset_subbb.xml");
        thirdRuleset.setOrderMetadataByRuleset(false);
        thirdRuleset.setClient(secondClient);
        ServiceManager.getRulesetService().save(thirdRuleset);
    }

    private static void insertTasks() throws Exception {
        Template firstTemplate = ServiceManager.getTemplateService().getById(1);
        Role role = ServiceManager.getRoleService().getById(1);

        List<Task> templateTasks = new ArrayList<>(getTasks());
        for (Task task : templateTasks) {
            task.setTemplate(firstTemplate);
            task.getRoles().add(role);
            role.getTasks().add(task);
            ServiceManager.getTaskService().save(task);
        }

        Process firstProcess = ServiceManager.getProcessService().getById(1);
        User firstUser = ServiceManager.getUserService().getById(1);
        User secondUser = ServiceManager.getUserService().getById(2);
        User blockedUser = ServiceManager.getUserService().getById(3);

        List<Task> processTasks = new ArrayList<>(getTasks());
        for (int i = 0; i < processTasks.size(); i++) {
            Task task = processTasks.get(i);
            task.setProcess(firstProcess);
            task.getRoles().add(role);
            role.getTasks().add(task);
            if (i == 0) {
                task.setProcessingUser(firstUser);
                firstUser.getProcessingTasks().add(task);
            } else if (i == 1) {
                task.setTitle("Closed");
                task.setProcessingUser(blockedUser);
                blockedUser.getProcessingTasks().add(task);
            } else {
                task.setProcessingUser(secondUser);
                secondUser.getProcessingTasks().add(task);
            }
            firstProcess.getTasks().add(task);
        }

        ServiceManager.getUserService().save(firstUser);
        ServiceManager.getUserService().save(secondUser);
        ServiceManager.getUserService().save(blockedUser);

        WorkflowControllerService.updateProcessSortHelperStatus(firstProcess);
        ServiceManager.getProcessService().save(firstProcess);

        Process secondProcess = ServiceManager.getProcessService().getById(2);

        Task eleventhTask = new Task();
        eleventhTask.setTitle("Additional");
        eleventhTask.setOrdering(1);
        eleventhTask.setEditType(TaskEditType.MANUAL_SINGLE);
        LocalDate localDate = LocalDate.of(2016, 9, 25);
        eleventhTask.setProcessingBegin(Date.from(localDate.atStartOfDay().atZone(ZoneId.systemDefault()).toInstant()));
        eleventhTask.setProcessingUser(firstUser);
        eleventhTask.setProcessingStatus(TaskStatus.DONE);
        eleventhTask.setProcess(secondProcess);
        eleventhTask.setScriptName("scriptName");
        eleventhTask.setScriptPath("../type/automatic/script/path");
        eleventhTask.getRoles().add(role);
        role.getTasks().add(eleventhTask);
        firstUser.getProcessingTasks().add(eleventhTask);
        secondProcess.getTasks().add(eleventhTask);

        Task twelfthTask = new Task();
        twelfthTask.setTitle("Processed and Some");
        twelfthTask.setOrdering(2);
        twelfthTask.setEditType(TaskEditType.MANUAL_SINGLE);
        localDate = LocalDate.of(2016, 10, 25);
        twelfthTask.setProcessingBegin(Date.from(localDate.atStartOfDay().atZone(ZoneId.systemDefault()).toInstant()));
        twelfthTask.setProcessingUser(firstUser);
        twelfthTask.setProcessingStatus(TaskStatus.INWORK);
        twelfthTask.setProcess(secondProcess);
        twelfthTask.getRoles().add(role);
        role.getTasks().add(twelfthTask);
        firstUser.getProcessingTasks().add(twelfthTask);
        ServiceManager.getUserService().save(firstUser);
        secondProcess.getTasks().add(twelfthTask);

        Task thirteenTask = new Task();
        thirteenTask.setTitle("Next Open");
        thirteenTask.setOrdering(3);
        thirteenTask.setEditType(TaskEditType.MANUAL_SINGLE);
        localDate = LocalDate.of(2016, 10, 25);
        thirteenTask.setProcessingBegin(Date.from(localDate.atStartOfDay().atZone(ZoneId.systemDefault()).toInstant()));
        thirteenTask.setProcessingStatus(TaskStatus.OPEN);
        thirteenTask.setProcess(secondProcess);
        thirteenTask.getRoles().add(role);
        role.getTasks().add(thirteenTask);
        secondProcess.getTasks().add(thirteenTask);

        ServiceManager.getRoleService().save(role);

        WorkflowControllerService.updateProcessSortHelperStatus(secondProcess);
        ServiceManager.getProcessService().save(secondProcess);
    }

    private static List<Task> getTasks() {
        Task firstTask = new Task();
        firstTask.setTitle("Finished");
        firstTask.setRepeatOnCorrection(false);
        firstTask.setOrdering(1);
        firstTask.setEditType(TaskEditType.ADMIN);
        LocalDate localDate = LocalDate.of(2016, 8, 20);
        firstTask.setProcessingBegin(Date.from(localDate.atStartOfDay().atZone(ZoneId.systemDefault()).toInstant()));
        localDate = LocalDate.of(2016, 9, 24);
        firstTask.setProcessingTime(Date.from(localDate.atStartOfDay().atZone(ZoneId.systemDefault()).toInstant()));
        localDate = LocalDate.of(2016, 9, 24);
        firstTask.setProcessingEnd(Date.from(localDate.atStartOfDay().atZone(ZoneId.systemDefault()).toInstant()));
        firstTask.setProcessingStatus(TaskStatus.DONE);

        Task secondTask = new Task();
        secondTask.setTitle("Blocking");
        secondTask.setOrdering(2);
        secondTask.setEditType(TaskEditType.MANUAL_SINGLE);
        localDate = LocalDate.of(2016, 9, 25);
        secondTask.setProcessingBegin(Date.from(localDate.atStartOfDay().atZone(ZoneId.systemDefault()).toInstant()));
        localDate = LocalDate.of(2016, 11, 25);
        secondTask.setProcessingEnd(Date.from(localDate.atStartOfDay().atZone(ZoneId.systemDefault()).toInstant()));
        secondTask.setProcessingStatus(TaskStatus.DONE);
        secondTask.setScriptName("scriptName");
        secondTask.setScriptPath("../type/automatic/script/path");

        Task thirdTask = new Task();
        thirdTask.setTitle("Progress");
        thirdTask.setOrdering(3);
        thirdTask.setRepeatOnCorrection(true);
        thirdTask.setEditType(TaskEditType.MANUAL_SINGLE);
        thirdTask.setTypeImagesWrite(true);
        localDate = LocalDate.of(2017, 1, 25);
        thirdTask.setProcessingBegin(Date.from(localDate.atStartOfDay().atZone(ZoneId.systemDefault()).toInstant()));
        thirdTask.setProcessingStatus(TaskStatus.INWORK);

        Task fourthTask = new Task();
        fourthTask.setTitle("Open");
        fourthTask.setOrdering(4);
        fourthTask.setRepeatOnCorrection(true);
        fourthTask.setEditType(TaskEditType.MANUAL_SINGLE);
        fourthTask.setProcessingStatus(TaskStatus.OPEN);

        Task fifthTask = new Task();
        fifthTask.setTitle("Locked");
        fifthTask.setOrdering(5);
        fifthTask.setRepeatOnCorrection(true);
        fifthTask.setEditType(TaskEditType.MANUAL_SINGLE);
        fifthTask.setTypeImagesWrite(true);
        fifthTask.setProcessingStatus(TaskStatus.LOCKED);

        return Arrays.asList(firstTask, secondTask, thirdTask, fourthTask, fifthTask);
    }

    private static void insertTemplateProperties() throws DAOException {
        Process template = ServiceManager.getProcessService().getById(1);

        Property firstTemplateProperty = new Property();
        firstTemplateProperty.setTitle("firstTemplate title");
        firstTemplateProperty.setValue(FIRST_VALUE);
        firstTemplateProperty.setObligatory(true);
        firstTemplateProperty.setDataType(PropertyType.STRING);
        firstTemplateProperty.setChoice(CHOICE);
        LocalDate localDate = LocalDate.of(2017, 1, 14);
        firstTemplateProperty.setCreationDate(Date.from(localDate.atStartOfDay().atZone(ZoneId.systemDefault()).toInstant()));
        firstTemplateProperty.getTemplates().add(template);
        ServiceManager.getPropertyService().save(firstTemplateProperty);

        Property secondTemplateProperty = new Property();
        secondTemplateProperty.setTitle("template");
        secondTemplateProperty.setValue("second");
        secondTemplateProperty.setObligatory(false);
        secondTemplateProperty.setDataType(PropertyType.STRING);
        secondTemplateProperty.setChoice("chosen");
        localDate = LocalDate.of(2017, 1, 15);
        secondTemplateProperty.setCreationDate(Date.from(localDate.atStartOfDay().atZone(ZoneId.systemDefault()).toInstant()));
        secondTemplateProperty.getTemplates().add(template);
        ServiceManager.getPropertyService().save(secondTemplateProperty);

        template.getTemplates().add(firstTemplateProperty);
        template.getTemplates().add(secondTemplateProperty);
        ServiceManager.getProcessService().save(template);
    }

    private static void insertUsers() throws DAOException {
        SecurityPasswordEncoder passwordEncoder = new SecurityPasswordEncoder();
        Client firstClient = ServiceManager.getClientService().getById(1);
        Client secondClient = ServiceManager.getClientService().getById(2);

        Role adminRole = ServiceManager.getRoleService().getById(1);
        Role generalRole = ServiceManager.getRoleService().getById(2);
        Role projectRoleForFirstClient = ServiceManager.getRoleService().getById(3);
        Role projectRoleForSecondClient = ServiceManager.getRoleService().getById(4);
        Role withoutAuthoritiesRole = ServiceManager.getRoleService().getById(5);
        Role metadataRole = ServiceManager.getRoleService().getById(6);
        Role databaseRole = ServiceManager.getRoleService().getById(7);
        Role renameMediaRole = ServiceManager.getRoleService().getById(8);
        Role clientAdminRole = ServiceManager.getRoleService().getById(9);

        User firstUser = new User();
        firstUser.setName("Jan");
        firstUser.setSurname("Kowalski");
        firstUser.setLogin("kowal");
        firstUser.setPassword(passwordEncoder.encrypt(TEST));
        firstUser.setLdapLogin("kowalLDP");
        firstUser.setLocation("Dresden");
        firstUser.setTableSize(20);
        firstUser.setLanguage("de");
        firstUser.setMetadataLanguage("de");
        firstUser.getRoles().add(adminRole);
        firstUser.getRoles().add(generalRole);
        firstUser.getRoles().add(databaseRole);
        firstUser.getRoles().add(renameMediaRole);
        firstUser.getClients().add(firstClient);
        ServiceManager.getUserService().save(firstUser);

        User secondUser = new User();
        secondUser.setName("Adam");
        secondUser.setSurname("Nowak");
        secondUser.setLogin("nowak");
        secondUser.setPassword(passwordEncoder.encrypt(TEST));
        secondUser.setLdapLogin("nowakLDP");
        secondUser.setLocation("Dresden");
        secondUser.setLanguage("de");
        secondUser.setLdapGroup(ServiceManager.getLdapGroupService().getById(1));
        secondUser.getRoles().add(projectRoleForFirstClient);
        secondUser.getRoles().add(projectRoleForSecondClient);
        secondUser.getClients().add(firstClient);
        secondUser.getClients().add(secondClient);
        ServiceManager.getUserService().save(secondUser);

        User thirdUser = new User();
        thirdUser.setName("Anna");
        thirdUser.setSurname("Dora");
        thirdUser.setLogin("dora");
        thirdUser.setLdapLogin("doraLDP");
        thirdUser.setLocation("Leipzig");
        thirdUser.setLanguage("de");
        thirdUser.setActive(false);
        thirdUser.getRoles().add(adminRole);
<<<<<<< HEAD
        ServiceManager.getUserService().save(thirdUser);
=======
        thirdUser.getRoles().add(clientAdminRole);
        thirdUser.getClients().add(secondClient);
        ServiceManager.getUserService().saveToDatabase(thirdUser);
>>>>>>> b421d45c

        User fourthUser = new User();
        fourthUser.setName("Max");
        fourthUser.setSurname("Mustermann");
        fourthUser.setLogin("mmustermann");
        fourthUser.setPassword(passwordEncoder.encrypt(TEST));
        fourthUser.setLdapLogin("mmustermann");
        fourthUser.setLocation("Dresden");
        fourthUser.setTableSize(20);
        fourthUser.setLanguage("de");
        fourthUser.getRoles().add(withoutAuthoritiesRole);
        ServiceManager.getUserService().save(fourthUser);

        User fifthUser = new User();
        fifthUser.setName("Last");
        fifthUser.setSurname("User");
        fifthUser.setLogin("user");
        fifthUser.setPassword(passwordEncoder.encrypt(TEST));
        fifthUser.setLdapLogin("user");
        fifthUser.setLocation("Dresden");
        fifthUser.setTableSize(20);
        fifthUser.setLanguage("de");
        ServiceManager.getUserService().save(fifthUser);

        User sixthUser = new User();
        sixthUser.setName("Very last");
        sixthUser.setSurname("User");
        sixthUser.setLogin("verylast");
        sixthUser.setPassword(passwordEncoder.encrypt(TEST));
        sixthUser.getClients().add(firstClient);
        sixthUser.getRoles().add(metadataRole);
        sixthUser.setMetadataLanguage("de");
        ServiceManager.getUserService().save(sixthUser);
    }

    private static void insertRoles() throws DAOException {
        List<Authority> allAuthorities = ServiceManager.getAuthorityService().getAll();
        Client firstClient = ServiceManager.getClientService().getById(1);
        Client secondClient = ServiceManager.getClientService().getById(2);

        Role firstRole = new Role();
        firstRole.setTitle("Admin");
        firstRole.setClient(firstClient);

        // insert administration authorities
        for (int i = 0; i < 34; i++) {
            firstRole.getAuthorities().add(allAuthorities.get(i));
        }

        ServiceManager.getRoleService().save(firstRole);

        Role secondRole = new Role();
        secondRole.setTitle("General");
        secondRole.setClient(firstClient);

        // insert general authorities
        for (int i = 34; i < allAuthorities.size(); i++) {
            secondRole.getAuthorities().add(allAuthorities.get(i));
        }

        ServiceManager.getRoleService().save(secondRole);

        Role thirdRole = new Role();
        thirdRole.setTitle("Random for first");
        thirdRole.setClient(firstClient);

        // insert authorities for view on projects page
        List<Authority> userAuthoritiesForFirst = new ArrayList<>();
        userAuthoritiesForFirst.add(ServiceManager.getAuthorityService().getByTitle("viewProject" + CLIENT_ASSIGNABLE));
        userAuthoritiesForFirst.add(ServiceManager.getAuthorityService().getByTitle("viewAllProjects" + CLIENT_ASSIGNABLE));
        thirdRole.setAuthorities(userAuthoritiesForFirst);

        ServiceManager.getRoleService().save(thirdRole);

        Role fourthRole = new Role();
        fourthRole.setTitle("Random for second");
        fourthRole.setClient(ServiceManager.getClientService().getById(2));

        // insert authorities for view on projects page
        List<Authority> userAuthoritiesForSecond = new ArrayList<>();
        userAuthoritiesForSecond.add(ServiceManager.getAuthorityService().getByTitle("viewProject" + CLIENT_ASSIGNABLE));
        userAuthoritiesForSecond.add(ServiceManager.getAuthorityService().getByTitle("viewAllProjects" + CLIENT_ASSIGNABLE));
        userAuthoritiesForSecond.add(ServiceManager.getAuthorityService().getByTitle("viewTemplate" + CLIENT_ASSIGNABLE));
        userAuthoritiesForSecond.add(ServiceManager.getAuthorityService().getByTitle("viewAllTemplates" + CLIENT_ASSIGNABLE));
        userAuthoritiesForSecond.add(ServiceManager.getAuthorityService().getByTitle("viewWorkflow" + CLIENT_ASSIGNABLE));
        userAuthoritiesForSecond.add(ServiceManager.getAuthorityService().getByTitle("viewAllWorkflows" + CLIENT_ASSIGNABLE));
        userAuthoritiesForSecond.add(ServiceManager.getAuthorityService().getByTitle("viewDocket" + CLIENT_ASSIGNABLE));
        userAuthoritiesForSecond.add(ServiceManager.getAuthorityService().getByTitle("viewAllDockets" + CLIENT_ASSIGNABLE));
        fourthRole.setAuthorities(userAuthoritiesForSecond);

        ServiceManager.getRoleService().save(fourthRole);

        Role fifthUserGroup = new Role();
        fifthUserGroup.setTitle("Without authorities");
<<<<<<< HEAD
        fifthUserGroup.setClient(client);
        ServiceManager.getRoleService().save(fifthUserGroup);
=======
        fifthUserGroup.setClient(firstClient);
        ServiceManager.getRoleService().saveToDatabase(fifthUserGroup);
>>>>>>> b421d45c

        Role sixthRole = new Role();
        sixthRole.setTitle("With partial metadata editor authorities");
        sixthRole.setClient(firstClient);

        // insert authorities to view metadata and gallery in metadata editor, but not structure data
        List<Authority> userMetadataAuthorities = new ArrayList<>();
        userMetadataAuthorities.add(ServiceManager.getAuthorityService().getByTitle("viewAllProcesses" + CLIENT_ASSIGNABLE));
        userMetadataAuthorities.add(ServiceManager.getAuthorityService().getByTitle("viewProcessImages" + CLIENT_ASSIGNABLE));
        userMetadataAuthorities.add(ServiceManager.getAuthorityService().getByTitle("editProcessMetaData" + CLIENT_ASSIGNABLE));
        sixthRole.setAuthorities(userMetadataAuthorities);

        ServiceManager.getRoleService().save(sixthRole);

        // insert database authority
        Role databaseStatisticsRole = new Role();
        databaseStatisticsRole.setTitle("Database management role");
        databaseStatisticsRole.setClient(firstClient);

        List<Authority> databaseStatisticAuthorities = new ArrayList<>();
        databaseStatisticAuthorities.add(ServiceManager.getAuthorityService().getByTitle("viewDatabaseStatistic" + GLOBAL_ASSIGNABLE));
        databaseStatisticsRole.setAuthorities(databaseStatisticAuthorities);

        ServiceManager.getRoleService().save(databaseStatisticsRole);

        // insert media renaming role
        Role renameMediaRole = new Role();
        renameMediaRole.setTitle("Rename process media files");
        renameMediaRole.setClient(firstClient);
        renameMediaRole.setAuthorities(Collections.singletonList(ServiceManager.getAuthorityService().getByTitle("renameMedia" + GLOBAL_ASSIGNABLE)));
        renameMediaRole.setAuthorities(Collections.singletonList(ServiceManager.getAuthorityService().getByTitle("renameMedia" + CLIENT_ASSIGNABLE)));

<<<<<<< HEAD
        ServiceManager.getRoleService().save(renameMediaRole);
=======
        ServiceManager.getRoleService().saveToDatabase(renameMediaRole);

        // insert client admin role
        Role clientAdminRole = new Role();
        clientAdminRole.setTitle("Client administrator");
        clientAdminRole.setClient(secondClient);
        clientAdminRole.setAuthorities(Collections.singletonList(ServiceManager.getAuthorityService().getByTitle("assignImportConfigurationToClient" + GLOBAL_ASSIGNABLE)));

        ServiceManager.getRoleService().saveToDatabase(clientAdminRole);
>>>>>>> b421d45c
    }

    private static void insertUserFilters() throws DAOException {
        User user = ServiceManager.getUserService().getById(1);

        Filter firstUserFilter = new Filter();
        firstUserFilter.setValue("\"id:1\"");
        LocalDate localDate = LocalDate.of(2017, 1, 14);
        firstUserFilter.setCreationDate(Date.from(localDate.atStartOfDay().atZone(ZoneId.systemDefault()).toInstant()));
        firstUserFilter.setUser(user);
        ServiceManager.getFilterService().save(firstUserFilter);

        Filter secondUserFilter = new Filter();
        secondUserFilter.setValue("\"id:2\"");
        localDate = LocalDate.of(2017, 1, 15);
        secondUserFilter.setCreationDate(Date.from(localDate.atStartOfDay().atZone(ZoneId.systemDefault()).toInstant()));
        secondUserFilter.setUser(user);
        ServiceManager.getFilterService().save(secondUserFilter);

        user.getFilters().add(firstUserFilter);
        user.getFilters().add(secondUserFilter);
        ServiceManager.getUserService().save(user);
    }

    private static void insertWorkpieceProperties() throws DAOException {
        Process workpiece = ServiceManager.getProcessService().getById(1);

        Property firstWorkpieceProperty = new Property();
        firstWorkpieceProperty.setTitle("FirstWorkpiece Property");
        firstWorkpieceProperty.setValue(FIRST_VALUE);
        firstWorkpieceProperty.setObligatory(true);
        firstWorkpieceProperty.setDataType(PropertyType.STRING);
        firstWorkpieceProperty.setChoice(CHOICE);
        LocalDate localDate = LocalDate.of(2017, 1, 13);
        firstWorkpieceProperty.setCreationDate(Date.from(localDate.atStartOfDay().atZone(ZoneId.systemDefault()).toInstant()));
        firstWorkpieceProperty.getWorkpieces().add(workpiece);
        ServiceManager.getPropertyService().save(firstWorkpieceProperty);

        Property secondWorkpieceProperty = new Property();
        secondWorkpieceProperty.setTitle("workpiece");
        secondWorkpieceProperty.setValue("second");
        secondWorkpieceProperty.setObligatory(false);
        secondWorkpieceProperty.setDataType(PropertyType.STRING);
        secondWorkpieceProperty.setChoice("chosen");
        localDate = LocalDate.of(2017, 1, 14);
        secondWorkpieceProperty.setCreationDate(Date.from(localDate.atStartOfDay().atZone(ZoneId.systemDefault()).toInstant()));
        secondWorkpieceProperty.getWorkpieces().add(workpiece);
        ServiceManager.getPropertyService().save(secondWorkpieceProperty);

        workpiece.getWorkpieces().add(firstWorkpieceProperty);
        workpiece.getWorkpieces().add(secondWorkpieceProperty);
        ServiceManager.getProcessService().save(workpiece);
    }

    public static void insertWorkflows() throws DAOException {
        Workflow firstWorkflow = new Workflow(TEST);
        firstWorkflow.setStatus(WorkflowStatus.ACTIVE);
        firstWorkflow.setClient(ServiceManager.getClientService().getById(1));
        ServiceManager.getWorkflowService().save(firstWorkflow);
        Template template = ServiceManager.getTemplateService().getById(1);
        template.setWorkflow(firstWorkflow);
        ServiceManager.getTemplateService().save(template);

        Workflow secondWorkflow = new Workflow("test_second");
        secondWorkflow.setStatus(WorkflowStatus.DRAFT);
        secondWorkflow.setClient(ServiceManager.getClientService().getById(1));
        ServiceManager.getWorkflowService().save(secondWorkflow);

        Workflow thirdWorkflow = new Workflow("gateway");
        thirdWorkflow.setStatus(WorkflowStatus.DRAFT);
        thirdWorkflow.setClient(ServiceManager.getClientService().getById(2));
        ServiceManager.getWorkflowService().save(thirdWorkflow);
    }

    public static void insertMappingFiles() throws DAOException {
        // add MODS to Kitodo mapping file
        MappingFile mappingFileModsToKitodo = new MappingFile();
        mappingFileModsToKitodo.setFile("mods2kitodo.xsl");
        mappingFileModsToKitodo.setTitle("MODS to Kitodo mapping");
        mappingFileModsToKitodo.setInputMetadataFormat(MetadataFormat.MODS.name());
        mappingFileModsToKitodo.setOutputMetadataFormat(MetadataFormat.KITODO.name());
        ServiceManager.getMappingFileService().save(mappingFileModsToKitodo);

        // add PICA to Kitodo mapping file
        MappingFile mappingFilePicaToKitodo = new MappingFile();
        mappingFilePicaToKitodo.setFile("pica2kitodo.xsl");
        mappingFilePicaToKitodo.setTitle("PICA to Kitodo mapping");
        mappingFilePicaToKitodo.setInputMetadataFormat(MetadataFormat.PICA.name());
        mappingFilePicaToKitodo.setOutputMetadataFormat(MetadataFormat.KITODO.name());
        ServiceManager.getMappingFileService().save(mappingFilePicaToKitodo);
    }

<<<<<<< HEAD
    public static void insertImportConfigurations() throws DAOException {
=======
    public static void insertImportConfigurations() throws DAOException, DataException {
        Client firstClient = ServiceManager.getClientService().getById(1);
        Client secondClient = ServiceManager.getClientService().getById(2);
        List<Client> clients = Arrays.asList(firstClient, secondClient);
>>>>>>> b421d45c

        // add GBV import configuration, including id and default search fields
        ImportConfiguration gbvConfiguration = new ImportConfiguration();
        gbvConfiguration.setTitle(TestConstants.GBV);
        gbvConfiguration.setConfigurationType(ImportConfigurationType.OPAC_SEARCH.name());
        gbvConfiguration.setInterfaceType(SearchInterfaceType.SRU.name());
        gbvConfiguration.setSruVersion("1.2");
        gbvConfiguration.setSruRecordSchema("mods");
        gbvConfiguration.setItemFieldXpath(".//*[local-name()='datafield'][@tag='954']");
        gbvConfiguration.setItemFieldOwnerSubPath(".//*[local-name()='subfield'][@code='0']");
        gbvConfiguration.setItemFieldOwnerMetadata("itemOwner");
        gbvConfiguration.setItemFieldSignatureSubPath(".//*[local-name()='subfield'][@code='d']");
        gbvConfiguration.setItemFieldSignatureMetadata("itemSignatur");

        SearchField ppnField = new SearchField();
        ppnField.setValue("pica.ppn");
        ppnField.setLabel("PPN");
        ppnField.setDisplayed(true);
        ppnField.setImportConfiguration(gbvConfiguration);

        gbvConfiguration.setSearchFields(Collections.singletonList(ppnField));
        gbvConfiguration.setIdSearchField(gbvConfiguration.getSearchFields().get(0));
        gbvConfiguration.setDefaultSearchField(gbvConfiguration.getSearchFields().get(0));
<<<<<<< HEAD
        ServiceManager.getImportConfigurationService().save(gbvConfiguration);
=======
        gbvConfiguration.setClients(clients);
        ServiceManager.getImportConfigurationService().saveToDatabase(gbvConfiguration);
>>>>>>> b421d45c

        // add Kalliope import configuration, including id search field
        ImportConfiguration kalliopeConfiguration = new ImportConfiguration();
        kalliopeConfiguration.setTitle(TestConstants.KALLIOPE);
        kalliopeConfiguration.setConfigurationType(ImportConfigurationType.OPAC_SEARCH.name());
        kalliopeConfiguration.setInterfaceType(SearchInterfaceType.SRU.name());
        kalliopeConfiguration.setSruVersion("1.2");
        kalliopeConfiguration.setSruRecordSchema("mods");
        kalliopeConfiguration.setHost("localhost");
        kalliopeConfiguration.setScheme("http");
        kalliopeConfiguration.setPath("/sru");
        kalliopeConfiguration.setPort(PORT);
        kalliopeConfiguration.setPrestructuredImport(false);
        kalliopeConfiguration.setReturnFormat(FileFormat.XML.name());
        kalliopeConfiguration.setMetadataFormat(MetadataFormat.MODS.name());
        kalliopeConfiguration.setMappingFiles(Collections.singletonList(ServiceManager.getMappingFileService()
                .getById(1)));

        SearchField idSearchFieldKalliope = new SearchField();
        idSearchFieldKalliope.setValue(TestConstants.EAD_ID);
        idSearchFieldKalliope.setLabel("Identifier");
        idSearchFieldKalliope.setImportConfiguration(kalliopeConfiguration);

        SearchField parentIdSearchFieldKalliope = new SearchField();
        parentIdSearchFieldKalliope.setValue(TestConstants.EAD_PARENT_ID);
        parentIdSearchFieldKalliope.setLabel("Parent ID");
        parentIdSearchFieldKalliope.setImportConfiguration(kalliopeConfiguration);

        List<SearchField> kalliopeSearchFields = new LinkedList<>();
        kalliopeSearchFields.add(idSearchFieldKalliope);
        kalliopeSearchFields.add(parentIdSearchFieldKalliope);

        kalliopeConfiguration.setSearchFields(kalliopeSearchFields);
        ServiceManager.getImportConfigurationService().save(kalliopeConfiguration);

        kalliopeConfiguration.setIdSearchField(kalliopeConfiguration.getSearchFields().get(0));
        kalliopeConfiguration.setParentSearchField(kalliopeConfiguration.getSearchFields().get(1));
<<<<<<< HEAD
        ServiceManager.getImportConfigurationService().save(kalliopeConfiguration);
=======
        kalliopeConfiguration.setClients(Collections.singletonList(firstClient));
        ServiceManager.getImportConfigurationService().saveToDatabase(kalliopeConfiguration);
>>>>>>> b421d45c

        // add K10Plus import configuration, including id search field
        ImportConfiguration k10plusConfiguration = new ImportConfiguration();
        k10plusConfiguration.setTitle(TestConstants.K10PLUS);
        k10plusConfiguration.setConfigurationType(ImportConfigurationType.OPAC_SEARCH.name());
        k10plusConfiguration.setInterfaceType(SearchInterfaceType.SRU.name());
        k10plusConfiguration.setSruVersion("1.1");
        k10plusConfiguration.setSruRecordSchema("picaxml");
        k10plusConfiguration.setHost("localhost");
        k10plusConfiguration.setScheme("http");
        k10plusConfiguration.setPath("/sru");
        k10plusConfiguration.setPort(PORT);
        k10plusConfiguration.setDefaultImportDepth(1);
        k10plusConfiguration.setPrestructuredImport(false);
        k10plusConfiguration.setReturnFormat(FileFormat.XML.name());
        k10plusConfiguration.setMetadataFormat(MetadataFormat.PICA.name());
        k10plusConfiguration.setMappingFiles(Collections.singletonList(ServiceManager.getMappingFileService()
                .getById(2)));

        SearchField idSearchFieldK10Plus = new SearchField();
        idSearchFieldK10Plus.setValue("pica.ppn");
        idSearchFieldK10Plus.setLabel("PPN");
        idSearchFieldK10Plus.setImportConfiguration(k10plusConfiguration);

        SearchField parentIdSearchFieldK10Plus = new SearchField();
        parentIdSearchFieldK10Plus.setValue("pica.parentId");
        parentIdSearchFieldK10Plus.setLabel("Parent ID");
        parentIdSearchFieldK10Plus.setImportConfiguration(k10plusConfiguration);

        List<SearchField> k10SearchFields = new LinkedList<>();
        k10SearchFields.add(idSearchFieldK10Plus);
        k10SearchFields.add(parentIdSearchFieldK10Plus);

        k10plusConfiguration.setSearchFields(k10SearchFields);
        ServiceManager.getImportConfigurationService().save(k10plusConfiguration);

        k10plusConfiguration.setIdSearchField(k10plusConfiguration.getSearchFields().get(0));
        k10plusConfiguration.setParentSearchField(k10plusConfiguration.getSearchFields().get(1));
<<<<<<< HEAD
        ServiceManager.getImportConfigurationService().save(k10plusConfiguration);
=======
        k10plusConfiguration.setClients(clients);
        ServiceManager.getImportConfigurationService().saveToDatabase(k10plusConfiguration);
>>>>>>> b421d45c

        for (Project project : ServiceManager.getProjectService().getAll()) {
            project.setDefaultImportConfiguration(k10plusConfiguration);
            ServiceManager.getProjectService().save(project);
        }
    }

    /**
     * Create an ImportConfiguration with configuration type `OPAC_SEARCH` and search interface type `CUSTOM` and
     * add custom URL parameters.
     * @throws DAOException when saving ImportConfiguration to database fails
     */
    public static void insertImportconfigurationWithCustomUrlParameters() throws DAOException {
        // add CUSTOM import configuration with URL parameters
        ImportConfiguration customConfiguration = new ImportConfiguration();
        customConfiguration.setTitle("Custom");
        customConfiguration.setConfigurationType(ImportConfigurationType.OPAC_SEARCH.name());
        customConfiguration.setInterfaceType(SearchInterfaceType.CUSTOM.name());

        customConfiguration.setMappingFiles(Collections.singletonList(ServiceManager.getMappingFileService()
                .getById(2)));

        customConfiguration.setHost("localhost");
        customConfiguration.setScheme("http");
        customConfiguration.setPath("/custom");
        customConfiguration.setPort(PORT);
        customConfiguration.setPrestructuredImport(false);
        customConfiguration.setReturnFormat(FileFormat.XML.name());
        customConfiguration.setMetadataFormat(MetadataFormat.PICA.name());

        SearchField idField = new SearchField();
        idField.setValue("id");
        idField.setLabel("Identifier");
        idField.setDisplayed(true);
        idField.setImportConfiguration(customConfiguration);

        customConfiguration.setSearchFields(Collections.singletonList(idField));
        customConfiguration.setIdSearchField(customConfiguration.getSearchFields().get(0));
        customConfiguration.setDefaultSearchField(customConfiguration.getSearchFields().get(0));

        // add URL parameters
        UrlParameter firstParameter = new UrlParameter();
        firstParameter.setParameterKey("firstKey");
        firstParameter.setParameterValue("firstValue");
        firstParameter.setImportConfiguration(customConfiguration);
        UrlParameter secondParameter = new UrlParameter();
        secondParameter.setParameterKey("secondKey");
        secondParameter.setParameterValue("secondValue");
        secondParameter.setImportConfiguration(customConfiguration);
        List<UrlParameter> urlParameters = new LinkedList<>();
        urlParameters.add(firstParameter);
        urlParameters.add(secondParameter);
        customConfiguration.setUrlParameters(urlParameters);

        ServiceManager.getImportConfigurationService().save(customConfiguration);
    }

    private static void insertDataForParallelTasks() throws DAOException, IOException, WorkflowException {
        Client client = ServiceManager.getClientService().getById(1);

        Workflow workflow = new Workflow("gateway-test1");
        workflow.setStatus(WorkflowStatus.ACTIVE);
        workflow.setClient(client);
        ServiceManager.getWorkflowService().save(workflow);

        Project project = ServiceManager.getProjectService().getById(1);

        Converter converter = new Converter("gateway-test1");

        Template template = new Template();
        template.setTitle("Parallel Template");
        converter.convertWorkflowToTemplate(template);
        template.setClient(client);
        template.setDocket(ServiceManager.getDocketService().getById(1));
        template.setRuleset(ServiceManager.getRulesetService().getById(1));
        template.setWorkflow(workflow);
        template.getProjects().add(project);
        ServiceManager.getTemplateService().save(template);

        Process firstProcess = new Process();
        firstProcess.setTitle("Parallel");
        firstProcess.setTemplate(template);

        ProcessGenerator.copyTasks(template, firstProcess);
        firstProcess.getTasks().get(0).setProcessingStatus(TaskStatus.INWORK);
        firstProcess.getTasks().get(0).setProcessingUser(ServiceManager.getUserService().getById(1));
        firstProcess.getTasks().get(1).setProcessingStatus(TaskStatus.LOCKED);
        firstProcess.getTasks().get(2).setProcessingStatus(TaskStatus.LOCKED);
        firstProcess.getTasks().get(3).setProcessingStatus(TaskStatus.LOCKED);
        firstProcess.getTasks().get(4).setProcessingStatus(TaskStatus.LOCKED);

        firstProcess.setProject(project);
        firstProcess.setDocket(template.getDocket());
        firstProcess.setRuleset(template.getRuleset());
        ServiceManager.getProcessService().save(firstProcess);

        Process secondProcess = new Process();
        secondProcess.setTitle("ParallelInWork");
        secondProcess.setTemplate(template);

        ProcessGenerator.copyTasks(template, secondProcess);
        secondProcess.getTasks().get(0).setProcessingStatus(TaskStatus.DONE);
        secondProcess.getTasks().get(1).setProcessingStatus(TaskStatus.INWORK);
        secondProcess.getTasks().get(2).setProcessingStatus(TaskStatus.LOCKED);
        secondProcess.getTasks().get(3).setProcessingStatus(TaskStatus.LOCKED);
        secondProcess.getTasks().get(4).setProcessingStatus(TaskStatus.LOCKED);

        secondProcess.setProject(project);
        secondProcess.setDocket(template.getDocket());
        secondProcess.setRuleset(template.getRuleset());
        ServiceManager.getProcessService().save(secondProcess);

        Process thirdProcess = new Process();
        thirdProcess.setTitle("ParallelInWorkWithBlocking");
        thirdProcess.setTemplate(template);

        ProcessGenerator.copyTasks(template, thirdProcess);
        thirdProcess.getTasks().get(0).setProcessingStatus(TaskStatus.DONE);
        thirdProcess.getTasks().get(1).setProcessingStatus(TaskStatus.INWORK);
        thirdProcess.getTasks().get(2).setProcessingStatus(TaskStatus.INWORK);
        thirdProcess.getTasks().get(3).setProcessingStatus(TaskStatus.LOCKED);
        thirdProcess.getTasks().get(4).setProcessingStatus(TaskStatus.LOCKED);

        thirdProcess.setProject(project);
        thirdProcess.setDocket(template.getDocket());
        thirdProcess.setRuleset(template.getRuleset());
        ServiceManager.getProcessService().save(thirdProcess);

        Process fourthProcess = new Process();
        fourthProcess.setTitle("ParallelInWorkWithNonBlocking");
        fourthProcess.setTemplate(template);

        ProcessGenerator.copyTasks(template, fourthProcess);
        fourthProcess.getTasks().get(0).setProcessingStatus(TaskStatus.DONE);
        fourthProcess.getTasks().get(1).setProcessingStatus(TaskStatus.INWORK);
        fourthProcess.getTasks().get(2).setProcessingStatus(TaskStatus.INWORK);
        fourthProcess.getTasks().get(2).setConcurrent(true);
        fourthProcess.getTasks().get(3).setProcessingStatus(TaskStatus.LOCKED);
        fourthProcess.getTasks().get(3).setConcurrent(true);
        fourthProcess.getTasks().get(4).setProcessingStatus(TaskStatus.LOCKED);

        fourthProcess.setProject(project);
        fourthProcess.setDocket(template.getDocket());
        fourthProcess.setRuleset(template.getRuleset());
        ServiceManager.getProcessService().save(fourthProcess);

        Process fifthProcess = new Process();
        fifthProcess.setTitle("ParallelAlmostFinished");
        secondProcess.setTemplate(template);

        ProcessGenerator.copyTasks(template, fifthProcess);
        fifthProcess.getTasks().get(0).setProcessingStatus(TaskStatus.DONE);
        fifthProcess.getTasks().get(1).setProcessingStatus(TaskStatus.DONE);
        fifthProcess.getTasks().get(2).setProcessingStatus(TaskStatus.DONE);
        fifthProcess.getTasks().get(3).setProcessingStatus(TaskStatus.INWORK);
        fifthProcess.getTasks().get(4).setProcessingStatus(TaskStatus.LOCKED);

        fifthProcess.setProject(project);
        fifthProcess.setDocket(template.getDocket());
        fifthProcess.setRuleset(template.getRuleset());
        ServiceManager.getProcessService().save(fifthProcess);

        Process sixthProcess = new Process();
        sixthProcess.setTitle("ParallelInWorkWithNonBlockingToAssign");
        sixthProcess.setTemplate(template);

        ProcessGenerator.copyTasks(template, sixthProcess);
        sixthProcess.getTasks().get(0).setProcessingStatus(TaskStatus.INWORK);
        sixthProcess.getTasks().get(1).setProcessingStatus(TaskStatus.LOCKED);
        sixthProcess.getTasks().get(1).setConcurrent(true);
        sixthProcess.getTasks().get(2).setProcessingStatus(TaskStatus.LOCKED);
        sixthProcess.getTasks().get(2).setConcurrent(true);
        sixthProcess.getTasks().get(3).setProcessingStatus(TaskStatus.LOCKED);
        sixthProcess.getTasks().get(3).setConcurrent(true);
        sixthProcess.getTasks().get(4).setProcessingStatus(TaskStatus.LOCKED);

        sixthProcess.setProject(project);
        sixthProcess.setDocket(template.getDocket());
        sixthProcess.setRuleset(template.getRuleset());
        ServiceManager.getProcessService().save(sixthProcess);
    }

    private static void insertDataForScriptParallelTasks() throws DAOException, IOException, WorkflowException {
        Workflow workflow = new Workflow("gateway-test5");
        workflow.setStatus(WorkflowStatus.ACTIVE);
        workflow.setClient(ServiceManager.getClientService().getById(1));
        ServiceManager.getWorkflowService().save(workflow);

        Project project = ServiceManager.getProjectService().getById(1);

        Converter converter = new Converter("gateway-test5");

        Template template = new Template();
        template.setTitle("Parallel Script Template");
        converter.convertWorkflowToTemplate(template);
        template.setDocket(ServiceManager.getDocketService().getById(1));
        template.setRuleset(ServiceManager.getRulesetService().getById(1));
        template.setWorkflow(workflow);
        template.getProjects().add(project);
        ServiceManager.getTemplateService().save(template);

        Process firstProcess = new Process();
        firstProcess.setTitle("Script");
        firstProcess.setTemplate(template);

        ProcessGenerator.copyTasks(template, firstProcess);
        firstProcess.getTasks().get(0).setProcessingStatus(TaskStatus.INWORK);
        firstProcess.getTasks().get(0).setProcessingUser(ServiceManager.getUserService().getById(1));
        firstProcess.getTasks().get(1).setProcessingStatus(TaskStatus.LOCKED);
        firstProcess.getTasks().get(2).setProcessingStatus(TaskStatus.LOCKED);
        firstProcess.getTasks().get(3).setProcessingStatus(TaskStatus.LOCKED);
        firstProcess.getTasks().get(4).setProcessingStatus(TaskStatus.LOCKED);

        firstProcess.setProject(project);
        firstProcess.setDocket(template.getDocket());
        firstProcess.setRuleset(template.getRuleset());
        ServiceManager.getProcessService().save(firstProcess);
    }

    /**
     * Clean database after class. Truncate all tables, reset id sequences and clear
     * session.
     */
    public static void cleanDatabase() {
        Session session = HibernateUtil.getSession();
        Transaction transaction = session.beginTransaction();
        session.createNativeQuery("SET FOREIGN_KEY_CHECKS = 0").executeUpdate();

        Set<String> tables = new HashSet<>();
        String query = "SELECT TABLE_NAME FROM INFORMATION_SCHEMA.TABLES  where TABLE_SCHEMA='PUBLIC'";
        List<?> tableResult = session.createNativeQuery(query).getResultList();
        for (Object table : tableResult) {
            tables.add((String) table);
        }

        for (String table : tables) {
            session.createNativeQuery("TRUNCATE TABLE " + table).executeUpdate();
        }

        Set<String> sequences = new HashSet<>();
        query = "SELECT SEQUENCE_NAME FROM INFORMATION_SCHEMA.SEQUENCES WHERE SEQUENCE_SCHEMA='PUBLIC'";
        List<?> sequencesResult = session.createNativeQuery(query).getResultList();
        for (Object test : sequencesResult) {
            sequences.add((String) test);
        }

        for (String sequence : sequences) {
            session.createNativeQuery("ALTER SEQUENCE " + sequence + " RESTART WITH 1").executeUpdate();
        }

        session.createNativeQuery("SET FOREIGN_KEY_CHECKS = 1").executeUpdate();
        session.clear();
        transaction.commit();
    }

    private static void insertRemovableObjects() throws DAOException {
        removableObjectIDs = new HashMap<>();

        Client client = new Client();
        client.setName("Removable client");
        ServiceManager.getClientService().save(client);
        removableObjectIDs.put(ObjectType.CLIENT.name(), client.getId());

        Client assignableClient = ServiceManager.getClientService().getById(1);

        Docket docket = new Docket();
        docket.setTitle("Removable docket");
        docket.setClient(assignableClient);
        ServiceManager.getDocketService().save(docket);
        removableObjectIDs.put(ObjectType.DOCKET.name(), docket.getId());

        Ruleset ruleset = new Ruleset();
        ruleset.setTitle("Removable ruleset");
        ruleset.setClient(assignableClient);
        ServiceManager.getRulesetService().save(ruleset);
        removableObjectIDs.put(ObjectType.RULESET.name(), ruleset.getId());

        User user = new User();
        user.setName("Removable user");
        user.getClients().add(assignableClient);
        ServiceManager.getUserService().save(user);
        removableObjectIDs.put(ObjectType.USER.name(), user.getId());

        Role role = new Role();
        role.setTitle("Removable role");
        role.setClient(assignableClient);
        ServiceManager.getRoleService().save(role);
        removableObjectIDs.put(ObjectType.ROLE.name(), role.getId());

    }

    /**
     * Return HashMap containing ObjectTypes as keys and Integers denoting IDs of
     * removable database objects as values.
     *
     * @return HashMap containing IDs of removable instances of ObjectsTypes
     */
    public static HashMap<String, Integer> getRemovableObjectIDs() {
        if (removableObjectIDs.isEmpty()) {
            try {
                insertRemovableObjects();
            } catch (DAOException e) {
                logger.error("Unable to save removable objects to test database!");
            }
        }
        return removableObjectIDs;
    }

    /**
     * Return GBV ImportConfiguration.
     *
     * @return GBV ImportConfiguration
     * @throws DAOException when GBV ImportConfiguration cannot be loaded from database
     */
    public static ImportConfiguration getGbvImportConfiguration() throws DAOException {
        return ServiceManager.getImportConfigurationService().getById(1);
    }

    /**
     * Return Kalliope ImportConfiguration.
     *
     * @return Kalliope ImportConfiguration
     * @throws DAOException thrown if Kalliope ImportConfiguration cannot be loaded from database
     */
    public static ImportConfiguration getKalliopeImportConfiguration() throws DAOException {
        return ServiceManager.getImportConfigurationService().getById(2);
    }

    /**
     * Return K10Plus ImportConfiguration
     *
     * @return K10Plus ImportConfiguration
     * @throws DAOException thrown if K10Plus ImportConfiguration cannot be loaded from database
     */
    public static ImportConfiguration getK10PlusImportConfiguration() throws DAOException {
        return ServiceManager.getImportConfigurationService().getById(3);
    }

    /**
     * Return Custom type ImportConfiguration.
     * @return Custom type ImportConfiguration
     * @throws DAOException thrown when Custom type ImportConfiguration cannot be loaded from database
     */
    public static ImportConfiguration getCustomTypeImportConfiguration() throws DAOException {
        return ServiceManager.getImportConfigurationService().getById(CUSTOM_CONFIGURATION_ID);
    }

    /**
     * Add process with title 'processTitle' to MockDatabase.
     *
     * @param processTitle title of process
     * @param projectId ID of project to add to new process
     * @param templateId ID of template to add to new process
     * @return new process
     * @throws DAOException when retrieving entities from database fails
     * @throws DAOException when saving new process to database fails
     */
    public static Process addProcess(String processTitle, int projectId, int templateId)
            throws DAOException {
        Project projectOne = ServiceManager.getProjectService().getById(projectId);
        Template template = ServiceManager.getTemplateService().getById(templateId);
        LocalDate localDate = LocalDate.of(2023, 1, 3);
        Process process = new Process();
        process.setTitle(processTitle);
        process.setCreationDate(Date.from(localDate.atStartOfDay().atZone(ZoneId.systemDefault()).toInstant()));
        process.setSortHelperImages(30);
        process.setDocket(template.getDocket());
        process.setProject(projectOne);
        process.setRuleset(template.getRuleset());
        process.setTemplate(template);
        ServiceManager.getProcessService().save(process);
        return process;
    }

    /**
     * Adds a REST endpoint for a simulated SRU search interface stub server with the given parameters.
     * @param server the stub server to which the REST endpoint is added
     * @param query URL parameter containing query associated with this endpoint
     * @param filePath path to file containing response to be returned by stub server when requesting this endpoint
     * @param format URL parameter containing record schema format associated with this endpoint
     * @param numberOfRecords URL parameter containing maximum number of records associated with this endpoint
     * @throws IOException when reading the response file fails
     */
    public static void addRestEndPointForSru(StubServer server, String query, String filePath, String format,
                                             int startRecord, int numberOfRecords)
            throws IOException {
        try (InputStream inputStream = Files.newInputStream(Paths.get(filePath))) {
            String serverResponse = IOUtils.toString(inputStream, StandardCharsets.UTF_8);
            whenHttp(server)
                    .match(get("/sru"),
                            parameter("operation", "searchRetrieve"),
                            parameter("recordSchema", format),
                            parameter("startRecord", String.valueOf(startRecord)),
                            parameter("maximumRecords", String.valueOf(numberOfRecords)),
                            parameter("query", query))
                    .then(Action.ok(), Action.contentType("text/xml"), Action.stringContent(serverResponse));
        }

    }

    public static void addRestEndPointForSru(StubServer server, String query, String filePath, String format,
                                             int numberOfRecords)
            throws IOException {
        try (InputStream inputStream = Files.newInputStream(Paths.get(filePath))) {
            String serverResponse = IOUtils.toString(inputStream, StandardCharsets.UTF_8);
            whenHttp(server)
                    .match(get("/sru"),
                            parameter("operation", "searchRetrieve"),
                            parameter("recordSchema", format),
                            parameter("maximumRecords", String.valueOf(numberOfRecords)),
                            parameter("query", query))
                    .then(Action.ok(), Action.contentType("text/xml"), Action.stringContent(serverResponse));
        }
    }

    /**
     * Adds a REST endpoint for a simulated CUSTOM search interface stub server with the given parameters.
     * @param server the stub server to which the REST endpoint is added
     * @param filePath path to file containing response to be returned by stub server when requesting this endpoint
     * @param recordId URL parameter containing record ID associated with this endpoint
     * @param customParameterValue URL parameter containing custom URL parameter value associated with this endpoint
     * @throws IOException when reading the response file fails
     */
    public static void addRestEndPointForCustom(StubServer server, String filePath, String recordId,
                                                String customParameterValue)
            throws IOException {
        try (InputStream inputStream = Files.newInputStream(Paths.get(filePath))) {
            String serverResponse = IOUtils.toString(inputStream, StandardCharsets.UTF_8);
            whenHttp(server)
                    .match(get("/custom"),
                            parameter("firstKey", customParameterValue),
                            parameter("id", recordId))
                    .then(Action.ok(), Action.contentType("text/xml"), Action.stringContent(serverResponse));
        }
    }
}<|MERGE_RESOLUTION|>--- conflicted
+++ resolved
@@ -1428,13 +1428,9 @@
         thirdUser.setLanguage("de");
         thirdUser.setActive(false);
         thirdUser.getRoles().add(adminRole);
-<<<<<<< HEAD
-        ServiceManager.getUserService().save(thirdUser);
-=======
         thirdUser.getRoles().add(clientAdminRole);
         thirdUser.getClients().add(secondClient);
-        ServiceManager.getUserService().saveToDatabase(thirdUser);
->>>>>>> b421d45c
+        ServiceManager.getUserService().save(thirdUser);
 
         User fourthUser = new User();
         fourthUser.setName("Max");
@@ -1529,13 +1525,8 @@
 
         Role fifthUserGroup = new Role();
         fifthUserGroup.setTitle("Without authorities");
-<<<<<<< HEAD
-        fifthUserGroup.setClient(client);
+        fifthUserGroup.setClient(firstClient);
         ServiceManager.getRoleService().save(fifthUserGroup);
-=======
-        fifthUserGroup.setClient(firstClient);
-        ServiceManager.getRoleService().saveToDatabase(fifthUserGroup);
->>>>>>> b421d45c
 
         Role sixthRole = new Role();
         sixthRole.setTitle("With partial metadata editor authorities");
@@ -1568,10 +1559,7 @@
         renameMediaRole.setAuthorities(Collections.singletonList(ServiceManager.getAuthorityService().getByTitle("renameMedia" + GLOBAL_ASSIGNABLE)));
         renameMediaRole.setAuthorities(Collections.singletonList(ServiceManager.getAuthorityService().getByTitle("renameMedia" + CLIENT_ASSIGNABLE)));
 
-<<<<<<< HEAD
         ServiceManager.getRoleService().save(renameMediaRole);
-=======
-        ServiceManager.getRoleService().saveToDatabase(renameMediaRole);
 
         // insert client admin role
         Role clientAdminRole = new Role();
@@ -1579,8 +1567,7 @@
         clientAdminRole.setClient(secondClient);
         clientAdminRole.setAuthorities(Collections.singletonList(ServiceManager.getAuthorityService().getByTitle("assignImportConfigurationToClient" + GLOBAL_ASSIGNABLE)));
 
-        ServiceManager.getRoleService().saveToDatabase(clientAdminRole);
->>>>>>> b421d45c
+        ServiceManager.getRoleService().save(clientAdminRole);
     }
 
     private static void insertUserFilters() throws DAOException {
@@ -1673,14 +1660,10 @@
         ServiceManager.getMappingFileService().save(mappingFilePicaToKitodo);
     }
 
-<<<<<<< HEAD
     public static void insertImportConfigurations() throws DAOException {
-=======
-    public static void insertImportConfigurations() throws DAOException, DataException {
         Client firstClient = ServiceManager.getClientService().getById(1);
         Client secondClient = ServiceManager.getClientService().getById(2);
         List<Client> clients = Arrays.asList(firstClient, secondClient);
->>>>>>> b421d45c
 
         // add GBV import configuration, including id and default search fields
         ImportConfiguration gbvConfiguration = new ImportConfiguration();
@@ -1704,12 +1687,8 @@
         gbvConfiguration.setSearchFields(Collections.singletonList(ppnField));
         gbvConfiguration.setIdSearchField(gbvConfiguration.getSearchFields().get(0));
         gbvConfiguration.setDefaultSearchField(gbvConfiguration.getSearchFields().get(0));
-<<<<<<< HEAD
+        gbvConfiguration.setClients(clients);
         ServiceManager.getImportConfigurationService().save(gbvConfiguration);
-=======
-        gbvConfiguration.setClients(clients);
-        ServiceManager.getImportConfigurationService().saveToDatabase(gbvConfiguration);
->>>>>>> b421d45c
 
         // add Kalliope import configuration, including id search field
         ImportConfiguration kalliopeConfiguration = new ImportConfiguration();
@@ -1747,12 +1726,8 @@
 
         kalliopeConfiguration.setIdSearchField(kalliopeConfiguration.getSearchFields().get(0));
         kalliopeConfiguration.setParentSearchField(kalliopeConfiguration.getSearchFields().get(1));
-<<<<<<< HEAD
+        kalliopeConfiguration.setClients(Collections.singletonList(firstClient));
         ServiceManager.getImportConfigurationService().save(kalliopeConfiguration);
-=======
-        kalliopeConfiguration.setClients(Collections.singletonList(firstClient));
-        ServiceManager.getImportConfigurationService().saveToDatabase(kalliopeConfiguration);
->>>>>>> b421d45c
 
         // add K10Plus import configuration, including id search field
         ImportConfiguration k10plusConfiguration = new ImportConfiguration();
@@ -1791,12 +1766,8 @@
 
         k10plusConfiguration.setIdSearchField(k10plusConfiguration.getSearchFields().get(0));
         k10plusConfiguration.setParentSearchField(k10plusConfiguration.getSearchFields().get(1));
-<<<<<<< HEAD
+        k10plusConfiguration.setClients(clients);
         ServiceManager.getImportConfigurationService().save(k10plusConfiguration);
-=======
-        k10plusConfiguration.setClients(clients);
-        ServiceManager.getImportConfigurationService().saveToDatabase(k10plusConfiguration);
->>>>>>> b421d45c
 
         for (Project project : ServiceManager.getProjectService().getAll()) {
             project.setDefaultImportConfiguration(k10plusConfiguration);
