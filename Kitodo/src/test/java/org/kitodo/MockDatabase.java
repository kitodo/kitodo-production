--- conflicted
+++ resolved
@@ -1483,14 +1483,10 @@
             firstRole.getAuthorities().add(allAuthorities.get(i));
         }
 
-<<<<<<< HEAD
-        ServiceManager.getRoleService().save(firstRole);
-=======
         firstRole.getAuthorities().add(ServiceManager.getAuthorityService()
                 .getByTitle("useMassImport" + CLIENT_ASSIGNABLE));
 
-        ServiceManager.getRoleService().saveToDatabase(firstRole);
->>>>>>> 560cf4f8
+        ServiceManager.getRoleService().save(firstRole);
 
         Role secondRole = new Role();
         secondRole.setTitle("General");
