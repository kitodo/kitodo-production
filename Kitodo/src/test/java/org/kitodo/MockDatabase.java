--- conflicted
+++ resolved
@@ -770,13 +770,8 @@
 
         UserGroup firstUserGroup = new UserGroup();
         firstUserGroup.setTitle("Admin");
-<<<<<<< HEAD
-        firstUserGroup.setPermission(1);
-=======
         firstUserGroup.setAuthorizations(adminAuthorizations);
 
-        List<User> users = new ArrayList<>();
->>>>>>> aab415e3
         User firstUser = serviceManager.getUserService().getById(1);
         User secondUser = serviceManager.getUserService().getById(2);
         List<UserGroup> userGroups = new ArrayList<>();
