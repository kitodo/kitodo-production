--- conflicted
+++ resolved
@@ -1483,14 +1483,10 @@
             firstRole.getAuthorities().add(allAuthorities.get(i));
         }
 
-<<<<<<< HEAD
-        ServiceManager.getRoleService().save(firstRole);
-=======
         firstRole.setAuthorities(Collections.singletonList(ServiceManager.getAuthorityService()
                 .getByTitle("useMassImport" + CLIENT_ASSIGNABLE)));
 
-        ServiceManager.getRoleService().saveToDatabase(firstRole);
->>>>>>> 621af0bd
+        ServiceManager.getRoleService().save(firstRole);
 
         Role secondRole = new Role();
         secondRole.setTitle("General");
