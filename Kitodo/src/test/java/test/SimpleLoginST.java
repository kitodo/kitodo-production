--- conflicted
+++ resolved
@@ -189,11 +189,7 @@
         WebElement password = driver.findElement(By.id("password"));
         password.clear();
         password.sendKeys(userPassword);
-<<<<<<< HEAD
-        WebElement loginButton = driver.findElement(By.linkText("Einloggen"));
-=======
-        WebElement LoginButton = driver.findElement(By.id("login"));
->>>>>>> aab415e3
+        WebElement loginButton = driver.findElement(By.id("login"));
 
         ((JavascriptExecutor) driver).executeScript("arguments[0].scrollIntoView();", loginButton);
         Thread.sleep(200);
@@ -208,13 +204,8 @@
         rulesetsButton.click();
         Thread.sleep(500);
 
-<<<<<<< HEAD
-        WebElement logoutButton = driver.findElement(By.id("loginform:logout"));
+        WebElement logoutButton = driver.findElement(By.id("logout"));
         Assert.assertNotNull(logoutButton);
-=======
-        WebElement LogoutButton = driver.findElement(By.id("logout"));
-        Assert.assertNotNull(LogoutButton);
->>>>>>> aab415e3
 
     }
 
