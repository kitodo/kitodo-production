--- conflicted
+++ resolved
@@ -69,11 +69,8 @@
         <mapping class="org.kitodo.data.database.beans.LdapGroup"/>
         <mapping class="org.kitodo.data.database.beans.LdapServer"/>
         <mapping class="org.kitodo.data.database.beans.ListColumn"/>
-<<<<<<< HEAD
+        <mapping class="org.kitodo.data.database.beans.MappingFile"/>
         <mapping class="org.kitodo.data.database.beans.OCRWorkflow"/>
-=======
-        <mapping class="org.kitodo.data.database.beans.MappingFile"/>
->>>>>>> 8a4d7ac0
         <mapping class="org.kitodo.data.database.beans.Process"/>
         <mapping class="org.kitodo.data.database.beans.Project"/>
         <mapping class="org.kitodo.data.database.beans.Property"/>
