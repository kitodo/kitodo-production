/**
 * (c) Kitodo. Key to digital objects e. V. <contact@kitodo.org>
 *
 * This file is part of the Kitodo project.
 *
 * It is licensed under GNU General Public License version 3 or later.
 *
 * For the full copyright and license information, please read the
 * GPL3-License.txt file that was distributed with this source code.
 */
<<<<<<< HEAD
/* globals select */
=======
/* globals setGalleryViewMode, destruct, initialize, scrollToSelectedThumbnail, changeToMapView, PF */
>>>>>>> cabb3a66

var metadataEditor = {
    dragging: false,
    handleMouseDown(event) {
        if (event.currentTarget.querySelectorAll(".active").length === 0) {
            this.select(event);
        }
    },
    handleMouseUp(event) {
        this.dragdrop.removeDragAmountIcon();
        if (this.dragging) {
            this.dragging = false;
        } else {
            this.select(event);
        }
    },
    handleDragStart(event) {
        this.dragging = true;
        this.dragdrop.addDragAmountIcon(event);
    },
    select(event) {
        if (event.metaKey || event.ctrlKey) {
            select([
                {name: "page", value: event.currentTarget.dataset.order},
                {name: "stripe", value: event.currentTarget.dataset.stripe},
                {name: "selectionType", value: "multi"}
            ]);
        } else if (event.shiftKey) {
            select([
                {name: "page", value: event.currentTarget.dataset.order},
                {name: "stripe", value: event.currentTarget.dataset.stripe},
                {name: "selectionType", value: "range"}
            ]);
        } else {
            select([
                {name: "page", value: event.currentTarget.dataset.order},
                {name: "stripe", value: event.currentTarget.dataset.stripe},
                {name: "selectionType", value: "default"}
            ]);
        }
    }
};

metadataEditor.dragdrop = {
    addDragAmountIcon(event) {
        var dragAmount = document.querySelectorAll(".thumbnail.active").length;
        if (dragAmount > 1) {
            var element = document.createElement("div");
            element.id = "dragAmount";
            element.innerText = dragAmount;
            event.currentTarget.appendChild(element);
        }
    },
    removeDragAmountIcon() {
        var element = document.getElementById("dragAmount");
        if (element !== null) {
            element.parentNode.removeChild(element);
        }
    }
};

metadataEditor.shortcuts = {
    KEYS: {
        HELP: "?",
        STRUCTURED_VIEW: "_",
        DETAIL_VIEW: "*"
    },
    changeView(event, galleryViewMode) {
        let currentGalleryViewMode = $("#imagePreviewForm\\:galleryViewMode ").text().toUpperCase();
        if (currentGalleryViewMode !== galleryViewMode) {
            setGalleryViewMode([{name: "galleryViewMode", value: galleryViewMode}]);
        }
        event.preventDefault();
    },
    listen() {
        $(document).on("keydown.shortcuts", function (event) {
            if (!(document.activeElement.tagName === "INPUT" || document.activeElement.tagName === "TEXTAREA")
                && event.key === metadataEditor.shortcuts.KEYS.HELP) {
                PF("helpDialog").show();
                return;
            }

            if (event.key === metadataEditor.shortcuts.KEYS.STRUCTURED_VIEW && event.ctrlKey) {
                metadataEditor.shortcuts.changeView(event, "LIST");
            } else if (event.key === metadataEditor.shortcuts.KEYS.DETAIL_VIEW && event.ctrlKey) {
                metadataEditor.shortcuts.changeView(event, "PREVIEW");
            }
        });
    },
    ignore() {
        $(document).off("keydown.shortcuts");
    },
    updateViews() {
        switch ($("#imagePreviewForm\\:galleryViewMode ").text().toUpperCase()) {
            case "LIST":
                destruct();
                break;
            case "PREVIEW":
                initialize();
                scrollToSelectedThumbnail();
                changeToMapView();
                break;
        }
    }
};

$(document).ready(function () {
    metadataEditor.shortcuts.listen();
});<|MERGE_RESOLUTION|>--- conflicted
+++ resolved
@@ -8,11 +8,7 @@
  * For the full copyright and license information, please read the
  * GPL3-License.txt file that was distributed with this source code.
  */
-<<<<<<< HEAD
-/* globals select */
-=======
-/* globals setGalleryViewMode, destruct, initialize, scrollToSelectedThumbnail, changeToMapView, PF */
->>>>>>> cabb3a66
+/* globals select, setGalleryViewMode, destruct, initialize, scrollToSelectedThumbnail, changeToMapView, PF */
 
 var metadataEditor = {
     dragging: false,
