--- conflicted
+++ resolved
@@ -18,14 +18,9 @@
         xmlns:ui="http://xmlns.jcp.org/jsf/facelets"
         xmlns:fn="http://xmlns.jcp.org/jsp/jstl/functions"
         xmlns:p="http://primefaces.org/ui">
-<<<<<<< HEAD
-    <p:outputPanel id="logicalStructureHeader">
-        <p:selectOneMenu id="logicalStructureTitle" value="#{DataEditorForm.structurePanel.nodeLabelOption}"
-=======
     <p:outputPanel id="logicalStructureHeader"
                    styleClass="metadata-column-menu">
-        <p:selectOneMenu styleClass="logicalStructureTitle" value="#{DataEditorForm.structurePanel.titleMetadata}"
->>>>>>> d5189dfb
+        <p:selectOneMenu styleClass="logicalStructureTitle" value="#{DataEditorForm.structurePanel.nodeLabelOption}"
                          autoWidth="#{false}">
             <f:selectItem itemLabel="#{msgs.typ}" itemValue="type" />
             <f:selectItem itemLabel="#{msgs.title}" itemValue="title" />
