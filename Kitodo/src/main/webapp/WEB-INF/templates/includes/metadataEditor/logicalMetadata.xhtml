--- conflicted
+++ resolved
@@ -35,7 +35,7 @@
                                      update="addMetadataForm"
                                      disabled="#{DataEditorForm.structurePanel.selectedLogicalNode.data.linked or not DataEditorForm.metadataPanel.metadataAddableToStructureElement()}"
                                      action="#{DataEditorForm.addMetadataDialog.prepareAddableMetadataForStructure(DataEditorForm.metadataPanel.logicalMetadataRows.getChildren())}"
-                                     oncomplete="PF('addMetadataDialog').show();">
+                                     oncomplete="PF('addMetadataDialog').show();metadataTable.focusMetadataRow.remember(this.source);">
                         <f:setPropertyActionListener target="#{DataEditorForm.metadataPanel.selectedMetadataTreeNode}" value="#{null}"/>
                     </p:commandButton>
                 </h:panelGroup>
@@ -61,29 +61,6 @@
                 <ui:param name="readOnly" value="#{readOnly}" />
                 <ui:param name="Form" value="#{DataEditorForm}"/>
             </ui:include>
-<<<<<<< HEAD
-
-            <p:panelGrid style="margin-top:10px;"
-                         styleClass="ui-noborder full-width"
-                         rendered="#{not readOnly}">
-                <p:row>
-                    <h:panelGroup id="addMetadataButtonWrapper"
-                                  rendered="#{not DataEditorForm.structurePanel.selectedLogicalNode.data.linked}"
-                                  title="#{DataEditorForm.metadataPanel.metadataAddableToStructureElement() ? msgs['dataEditor.addMetadata.newMetadata'] : msgs['dataEditor.addMetadata.noMetadataAddable']}">
-                        <p:commandButton id="addMetadataButton"
-                                         icon="fa fa-plus"
-                                         styleClass="secondary"
-                                         update="addMetadataForm"
-                                         disabled="#{not DataEditorForm.metadataPanel.metadataAddableToStructureElement()}"
-                                         action="#{DataEditorForm.addMetadataDialog.prepareAddableMetadataForStructure(DataEditorForm.metadataPanel.logicalMetadataRows.getChildren())}"
-                                         oncomplete="PF('addMetadataDialog').show();metadataTable.focusMetadataRow.remember(this.source);">
-                            <f:setPropertyActionListener target="#{DataEditorForm.metadataPanel.selectedMetadataTreeNode}" value="#{null}"/>
-                        </p:commandButton>
-                    </h:panelGroup>
-                </p:row>
-            </p:panelGrid>
-=======
->>>>>>> d5189dfb
         </h:form>
     </p:panel>
 </ui:composition>