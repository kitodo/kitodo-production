--- conflicted
+++ resolved
@@ -43,8 +43,6 @@
                         <i class="fa fa-pencil-square-o fa-lg"/>
                         <f:param name="id" value="#{item.id}"/>
                     </h:link>
-<<<<<<< HEAD
-=======
                     <h:commandLink action="#{TemplateForm.duplicateTemplate(item.id)}" immediate="true"
                                    title="#{msgs.duplicateTemplate}">
                         <h:outputText><i class="fa fa-clone fa-lg"/></h:outputText>
@@ -59,7 +57,6 @@
                                    message="#{msgs.confirmDeleteTemplate}"
                                    icon="ui-icon-alert"/>
                     </p:commandLink>
->>>>>>> 8b1eb3eb
                 </h:form>
             </h:outputText>
         </p:column>
@@ -87,11 +84,7 @@
                                     <h:outputText><i class="fa fa-inbox fa-lg"/></h:outputText>
                                 </h:commandLink>
 
-<<<<<<< HEAD
-                                <h:commandLink action="#{MassImportForm.prepare(item.id,item.project.id)}" id="createMassProcess"
-=======
                                 <h:commandLink action="#{MassImportForm.prepare(item.id,project.id)}" id="createMassProcess"
->>>>>>> 8b1eb3eb
                                                title="#{msgs.massImport}: #{item.canBeUsedForProcess?msgs.createProcessFromTemplate:msgs.templateNotAvailableForProcess}">
                                     <h:outputText><i class="fa fa-hourglass fa-lg"/></h:outputText>
                                 </h:commandLink>
