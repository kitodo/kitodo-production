<!--
 *
 * (c) Kitodo. Key to digital objects e. V. <contact@kitodo.org>
 *
 * This file is part of the Kitodo project.
 *
 * It is licensed under GNU General Public License version 3 or later.
 *
 * For the full copyright and license information, please read the
 * GPL3-License.txt file that was distributed with this source code.
 *
-->

<ui:composition
        xmlns:ui="http://xmlns.jcp.org/jsf/facelets"
        xmlns:f="http://xmlns.jcp.org/jsf/core"
        xmlns:h="http://xmlns.jcp.org/jsf/html"
        xmlns:p="http://primefaces.org/ui">
    <!--@elvariable id="item" type="org.kitodo.production.dto.ProjectDTO"-->
    <p:dataTable var="item"
                 value="#{ProjectForm.lazyBeanModel}"
                 first="#{ProjectForm.firstRow}"
                 lazy="true"
                 id="projectsTable"
                 styleClass="default-layout"
                 paginator="true"
                 resizableColumns="true"
                 liveResize="true"
                 sortBy="#{item.title.keyword}"
                 rows="#{LoginForm.loggedUser.tableSize}"
                 paginatorTemplate="{CurrentPageReport} {FirstPageLink} {PreviousPageLink} {JumpToPageInput} {NextPageLink} {LastPageLink}"
                 currentPageReportTemplate="#{msgs.currentPageReportTemplate}"
                 paginatorPosition="bottom">

        <p:ajax event="page"
                listener="#{ProjectForm.onPageChange}"/>
        <p:ajax event="rowToggle"
                oncomplete="registerRowToggleEvents();" />

        <p:column style="width: 20px;"
                  resizable="false"
                  rendered="#{SecurityAccessController.hasAuthorityForClient('viewProject')}">
            <p:rowToggler/>
        </p:column>

        <p:column headerText="#{msgs.title}"
                  sortBy="#{item.title.keyword}"
                  rendered="#{ProjectForm.showColumn('project.title')}">
            <h:outputText value="#{item.title}"
                          title="#{item.title}"/>
        </p:column>

        <p:column headerText="#{msgs.metsRightsOwner}"
                  sortBy="#{item.metsRightsOwner.keyword}"
                  rendered="#{ProjectForm.showColumn('project.metsRightsOwner')}">
            <h:outputText value="#{item.metsRightsOwner}"
                          title="#{item.metsRightsOwner}"/>
        </p:column>

        <p:column headerText="#{msgs.active}"
                  styleClass="checkboxColumn"
                  sortBy="#{item.active}"
                  rendered="#{ProjectForm.showColumn('project.active')}">
            <h:outputText>
                <ui:fragment rendered="#{item.isActive()}">
                    <i class="fa fa-check-square-o fa-lg checkbox-checked"/>
                </ui:fragment>
                <ui:fragment rendered="#{not item.isActive()}">
                    <i class="fa fa-minus-square-o fa-lg checkbox-unchecked"/>
                </ui:fragment>
            </h:outputText>
        </p:column>

        <p:column headerText="#{msgs.actions}"
                  resizable="false"
                  width="150"
                  styleClass="actionsColumn">
            <h:form id="projectActionForm">

                <h:panelGroup styleClass="action"
                              title="#{item.isActive() and item.activeTemplates.size() gt 0 ? msgs['createNewProcess'] : msgs['noTemplatesConfigured']}">
                    <p:commandLink id="createProcessFromTemplate"
                                   action="#{SelectTemplateDialogView.createProcessForProject()}"
                                   disabled="#{item.activeTemplates.size() lt 1 or not item.active}"
                                   rendered="#{SecurityAccessController.hasAuthorityToAddProcess()}">
                        <f:setPropertyActionListener target="#{SelectTemplateDialogView.selectedTemplateId}" value="0"/>
                        <f:setPropertyActionListener target="#{SelectTemplateDialogView.project}" value="#{item}"/>
                        <h:outputText><i class="fa fa-plus-square fa-lg"/></h:outputText>
                    </p:commandLink>
                </h:panelGroup>

                <h:link styleClass="action"
                        id="viewProject"
                        rendered="#{SecurityAccessController.hasAuthorityToViewProject() and not SecurityAccessController.hasAuthorityToEditProject()}"
                        outcome="projectEdit"
                        title="#{msgs.view}">
                    <f:param name="id" value="#{item.id}" />
                    <f:param name="referer" value="projects"/>
                    <h:outputText><i class="fa fa-eye fa-lg"/></h:outputText>
                </h:link>

                <h:link styleClass="action"
                        rendered="#{SecurityAccessController.hasAuthorityToViewTaskList()}"
                        outcome="tasks?tabIndex=0"
                        title="#{msgs.showProjectTasks}">
                    <f:param name="projecttitle" value="#{item.title}"/>
                    <h:outputText><i class="fa fa-paperclip fa-lg"/></h:outputText>
                </h:link>

                <h:link styleClass="action"
                        rendered="#{SecurityAccessController.hasAuthorityToViewProcessList()}"
                        outcome="processes?tabIndex=0"
                        title="#{msgs.showProjectProcesses}">
                    <f:param name="projecttitle" value="#{item.title}"/>
                    <h:outputText><i class="fa fa-clipboard fa-lg"/></h:outputText>
                </h:link>

                <h:link styleClass="action"
                        id="editProject"
                        rendered="#{SecurityAccessController.hasAuthorityToEditProject()}"
                        outcome="projectEdit"
                        title="#{msgs.edit}">
                    <f:param name="id" value="#{item.id}" />
                    <f:param name="referer" value="projects"/>
                    <h:outputText><i class="fa fa-pencil-square-o fa-lg"/></h:outputText>
                </h:link>

                <h:commandLink styleClass="action"
                               rendered="#{SecurityAccessController.hasAuthorityToAddProject()}"
                               action="#{ProjectForm.duplicate(item.id)}" immediate="true"
                               title="#{msgs.duplicateProject}">
                    <h:outputText><i class="fa fa-clone fa-lg"/></h:outputText>
                </h:commandLink>

                <h:panelGroup styleClass="action"
<<<<<<< HEAD
                              title="#{item.isActive() and item.activeTemplates.size() gt 0 ? msgs['massImport'] : msgs['noTemplatesConfigured']}">
                    <p:commandLink id="massImport"
                                   action="#{SelectTemplateDialogView.openMassImportForProject()}"
                                   disabled="#{item.activeTemplates.size() lt 1 or not item.active}"
                                   rendered="#{SecurityAccessController.hasAuthorityToAddProcess()}">
=======
                              rendered="#{SecurityAccessController.hasAuthorityToMassImportProcesses()}"
                              title="#{item.isActive() and item.templates.size() gt 0 ? msgs['massImport'] : msgs['noTemplatesConfigured']}">
                    <p:commandLink id="massImport"
                                   action="#{SelectTemplateDialogView.openMassImportForProject()}"
                                   disabled="#{item.templates.size() lt 1 or not item.active}">
>>>>>>> 560cf4f8
                        <f:setPropertyActionListener target="#{SelectTemplateDialogView.selectedTemplateId}" value="0"/>
                        <f:setPropertyActionListener target="#{SelectTemplateDialogView.project}" value="#{item}"/>
                        <h:outputText><i class="fa fa-stack-overflow"/></h:outputText>
                    </p:commandLink>
                </h:panelGroup>

                <h:panelGroup styleClass="action"
                              title="#{item.hasProcesses() ? msgs.cannotDeleteProject : msgs.delete}">
                    <p:commandLink id="deleteProject"
                                   action="#{ProjectForm.delete(item.id)}"
                                   update="projectsTable"
                                   rendered="#{SecurityAccessController.hasAuthorityToDeleteProject()}"
                                   disabled="#{item.hasProcesses()}">
                        <h:outputText><i class="fa fa-trash-o"/></h:outputText>
                        <p:confirm header="#{msgs.confirmDelete}"
                                   message="#{ProjectForm.formatString('confirmDeleteProject', item.title)}"
                                   icon="ui-icon-alert"/>
                    </p:commandLink>
                </h:panelGroup>
            </h:form>
        </p:column>

        <p:rowExpansion styleClass="expansion-class">
            <div class="row-expansion-wrapper">
                <p:panelGrid id="projectRowExpansionTable"
                             columns="2">
                    <p:panelGrid id="projectDetailTable"
                                 styleClass="expansion-column"
                                 columns="2"
                                 columnClasses="label, value">
                        <h:outputText value="#{msgs.metsRightsOwner}:"/>
                        <h:outputText title="#{item.metsRightsOwner}"
                                      value="#{item.metsRightsOwner}"/>
                    </p:panelGrid>
                    <p:panelGrid id="projectTemplatesTable"
                                 styleClass="expansion-column"
                                 columns="2"
                                 columnClasses="label, value">
                        <h:outputText value="#{msgs.templates}:"/>
                        <h:form id="createProcessForm">
                            <p:panelGrid id="projectActionDetailTable"
                                         columns="2"
                                         columnClasses="label, actionsColumn" >
                                <p:repeat id="templates"
                                          value="#{item.activeTemplates}"
                                          var="template">
                                    <div class="project-template-action">
                                        <h:outputText value="#{template.title}"
                                                      title="#{template.title}"
                                                      styleClass="expansion-list-item-title"/>
                                        <h:panelGroup class="expansion-list-item-actions">
                                            <h:outputText rendered="#{SecurityAccessController.hasAuthorityToAddProcess()}">
                                                <h:link id="createProcess"
                                                        outcome="/pages/processFromTemplate?faces-redirect=true"
                                                        styleClass="action"
                                                        title="#{template.canBeUsedForProcess?msgs.createProcessFromTemplate:msgs.templateNotAvailableForProcess}">
                                                    <f:param name="templateId" value="#{template.id}"/>
                                                    <f:param name="projectId" value="#{item.id}"/>
                                                    <f:param name="referrer" value="#{'projects'}"/>
                                                    <h:outputText><i class="fa fa-inbox fa-lg"/></h:outputText>
                                                </h:link>
                                            </h:outputText>
                                        </h:panelGroup>
                                    </div>
                                </p:repeat>
                            </p:panelGrid>
                        </h:form>
                    </p:panelGrid>
                </p:panelGrid>
            </div>
        </p:rowExpansion>

    </p:dataTable>
    <ui:include src="/WEB-INF/templates/includes/processFromTemplate/dialogs/selectTemplate.xhtml"/>
</ui:composition><|MERGE_RESOLUTION|>--- conflicted
+++ resolved
@@ -133,19 +133,11 @@
                 </h:commandLink>
 
                 <h:panelGroup styleClass="action"
-<<<<<<< HEAD
+                              rendered="#{SecurityAccessController.hasAuthorityToMassImportProcesses()}"
                               title="#{item.isActive() and item.activeTemplates.size() gt 0 ? msgs['massImport'] : msgs['noTemplatesConfigured']}">
                     <p:commandLink id="massImport"
                                    action="#{SelectTemplateDialogView.openMassImportForProject()}"
-                                   disabled="#{item.activeTemplates.size() lt 1 or not item.active}"
-                                   rendered="#{SecurityAccessController.hasAuthorityToAddProcess()}">
-=======
-                              rendered="#{SecurityAccessController.hasAuthorityToMassImportProcesses()}"
-                              title="#{item.isActive() and item.templates.size() gt 0 ? msgs['massImport'] : msgs['noTemplatesConfigured']}">
-                    <p:commandLink id="massImport"
-                                   action="#{SelectTemplateDialogView.openMassImportForProject()}"
-                                   disabled="#{item.templates.size() lt 1 or not item.active}">
->>>>>>> 560cf4f8
+                                   disabled="#{item.activeTemplates.size() lt 1 or not item.active}">
                         <f:setPropertyActionListener target="#{SelectTemplateDialogView.selectedTemplateId}" value="0"/>
                         <f:setPropertyActionListener target="#{SelectTemplateDialogView.project}" value="#{item}"/>
                         <h:outputText><i class="fa fa-stack-overflow"/></h:outputText>
