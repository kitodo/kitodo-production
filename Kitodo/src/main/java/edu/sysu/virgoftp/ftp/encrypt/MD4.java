--- conflicted
+++ resolved
@@ -1,8 +1,3 @@
-<<<<<<< HEAD
-package edu.sysu.virgoftp.ftp.encrypt;
-
-=======
->>>>>>> 76a8e41d
 /*
 Unix SMB/Netbios implementation.
 Version 1.9.
