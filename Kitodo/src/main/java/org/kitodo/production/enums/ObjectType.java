/*
 * (c) Kitodo. Key to digital objects e. V. <contact@kitodo.org>
 *
 * This file is part of the Kitodo project.
 *
 * It is licensed under GNU General Public License version 3 or later.
 *
 * For the full copyright and license information, please read the
 * GPL3-License.txt file that was distributed with this source code.
 */

package org.kitodo.production.enums;

import java.util.ArrayList;
import java.util.List;

import org.kitodo.data.database.beans.Authority;
import org.kitodo.data.database.beans.BaseBean;
import org.kitodo.data.database.beans.Batch;
import org.kitodo.data.database.beans.Client;
import org.kitodo.data.database.beans.Comment;
import org.kitodo.data.database.beans.DataEditorSetting;
import org.kitodo.data.database.beans.Docket;
import org.kitodo.data.database.beans.Filter;
import org.kitodo.data.database.beans.Folder;
import org.kitodo.data.database.beans.ImportConfiguration;
import org.kitodo.data.database.beans.LdapGroup;
import org.kitodo.data.database.beans.LdapServer;
import org.kitodo.data.database.beans.MappingFile;
import org.kitodo.data.database.beans.Process;
import org.kitodo.data.database.beans.Project;
import org.kitodo.data.database.beans.Property;
import org.kitodo.data.database.beans.Role;
import org.kitodo.data.database.beans.Ruleset;
import org.kitodo.data.database.beans.Task;
import org.kitodo.data.database.beans.Template;
import org.kitodo.data.database.beans.User;
import org.kitodo.data.database.beans.Workflow;
import org.kitodo.production.helper.Helper;

public enum ObjectType {
<<<<<<< HEAD
    AUTHORITY("authority", "authorities", false),
    CLIENT("client", "clients", false),
    BATCH("batch", "batches", true),
    DATAEDITORSETTING("dataEditorSetting", "dataEditorSettings", false),
    DOCKET("docket", "dockets", true),
    FOLDER("folder", "folders", false),
    LDAP_GROUP("ldapGroup", "ldapGroups", false),
    LDAP_SERVER("ldapServer", "ldapServers", false),
    LTP_VALIDATION_CONFIGURATION("ltpValidation.configuration", "ltpValidation.configurations", false),
    PROCESS("process", "processes", true),
    PROJECT("project", "projects", true),
    PROPERTY("property", "properties", false),
    RULESET("ruleset", "rulesets", true),
    TASK("task", "tasks", true),
    TEMPLATE("template", "template", true),
    USER("user", "users", false),
    ROLE("role", "roles", false),
    WORKFLOW("workflow", "workflows", true),
    FILTER("filter", "filters", true),
    IMPORT_CONFIGURATION("importConfig.configuration", "importConfig.configurations", false),
    MAPPING_FILE("mappingFile.file", "mappingFile.files", false),
    COMMENT("comment", "comments", false),
    NONE("", "", false);
=======
    AUTHORITY("authority", "authorities", false, Authority.class),
    CLIENT("client", "clients", false, Client.class),
    BATCH("batch", "batches", false, Batch.class),
    DATAEDITORSETTING("dataEditorSetting", "dataEditorSettings", false, DataEditorSetting.class),
    DOCKET("docket", "dockets", false, Docket.class),
    FOLDER("folder", "folders", false, Folder.class),
    LDAP_GROUP("ldapGroup", "ldapGroups", false, LdapGroup.class),
    LDAP_SERVER("ldapServer", "ldapServers", false, LdapServer.class),
    PROCESS("process", "processes", true, Process.class),
    PROJECT("project", "projects", false, Project.class),
    PROPERTY("property", "properties", false, Property.class),
    RULESET("ruleset", "rulesets", false, Ruleset.class),
    TASK("task", "tasks", false, Task.class),
    TEMPLATE("template", "template", false, Template.class),
    USER("user", "users", false, User.class),
    ROLE("role", "roles", false, Role.class),
    WORKFLOW("workflow", "workflows", false, Workflow.class),
    FILTER("filter", "filters", false, Filter.class),
    IMPORT_CONFIGURATION("importConfig.configuration", "importConfig.configurations", false, ImportConfiguration.class),
    MAPPING_FILE("mappingFile.file", "mappingFile.files", false, MappingFile.class),
    COMMENT("comment", "comments", false, Comment.class),
    NONE("", "", false, BaseBean.class);
>>>>>>> 5a7c69c6

    private final String messageKeySingular;

    private final String messageKeyPlural;

    private final Class<? extends BaseBean> beanClass;

    private final boolean indexable;

    /**
     * Constructor setting the message key of the object type, used to retrieve
     * it's translation from the messages resource bundle.
     *
     * @param messageKeySingular
     *            used for translating the object types name
     * @param messageKeyPlural
     *            used for translating the object types name
     * @param indexable
     *            if the object is indexable
     * @param beanClass
     *            bean class to index
     */
    ObjectType(String messageKeySingular, String messageKeyPlural, boolean indexable,
            Class<? extends BaseBean> beanClass) {
        this.messageKeySingular = messageKeySingular;
        this.messageKeyPlural = messageKeyPlural;
        this.indexable = indexable;
        this.beanClass = beanClass;
    }

    /**
     * Retrieve and return the translation of the object type for singular object.
     *
     * @return singular translation of this object type
     */
    public String getTranslationSingular() {
        return Helper.getTranslation(messageKeySingular);
    }

    /**
     * Retrieve and return the translation of the object type for plural object.
     *
     * @return plural translation of this object type
     */
    public String getTranslationPlural() {
        return Helper.getTranslation(messageKeyPlural);
    }

    /**
     * Get indexable.
     *
     * @return value of indexable
     */
    public boolean isIndexable() {
        return indexable;
    }

    /**
     * Returns the bean class indicated by the constant.
     *
     * @return the bean class
     */
    public Class<? extends BaseBean> getBeanClass() {
        return beanClass;
    }

    /**
     * Get list of indexable object types.
     *
     * @return list of indexable object types.
     */
    public static List<ObjectType> getIndexableObjectTypes() {
        List<ObjectType> objectTypes = new ArrayList<>();
        for (ObjectType objectType : ObjectType.values()) {
            if (objectType.isIndexable()) {
                objectTypes.add(objectType);
            }
        }
        return objectTypes;
    }
}<|MERGE_RESOLUTION|>--- conflicted
+++ resolved
@@ -26,6 +26,7 @@
 import org.kitodo.data.database.beans.ImportConfiguration;
 import org.kitodo.data.database.beans.LdapGroup;
 import org.kitodo.data.database.beans.LdapServer;
+import org.kitodo.data.database.beans.LtpValidationConfiguration;
 import org.kitodo.data.database.beans.MappingFile;
 import org.kitodo.data.database.beans.Process;
 import org.kitodo.data.database.beans.Project;
@@ -39,31 +40,6 @@
 import org.kitodo.production.helper.Helper;
 
 public enum ObjectType {
-<<<<<<< HEAD
-    AUTHORITY("authority", "authorities", false),
-    CLIENT("client", "clients", false),
-    BATCH("batch", "batches", true),
-    DATAEDITORSETTING("dataEditorSetting", "dataEditorSettings", false),
-    DOCKET("docket", "dockets", true),
-    FOLDER("folder", "folders", false),
-    LDAP_GROUP("ldapGroup", "ldapGroups", false),
-    LDAP_SERVER("ldapServer", "ldapServers", false),
-    LTP_VALIDATION_CONFIGURATION("ltpValidation.configuration", "ltpValidation.configurations", false),
-    PROCESS("process", "processes", true),
-    PROJECT("project", "projects", true),
-    PROPERTY("property", "properties", false),
-    RULESET("ruleset", "rulesets", true),
-    TASK("task", "tasks", true),
-    TEMPLATE("template", "template", true),
-    USER("user", "users", false),
-    ROLE("role", "roles", false),
-    WORKFLOW("workflow", "workflows", true),
-    FILTER("filter", "filters", true),
-    IMPORT_CONFIGURATION("importConfig.configuration", "importConfig.configurations", false),
-    MAPPING_FILE("mappingFile.file", "mappingFile.files", false),
-    COMMENT("comment", "comments", false),
-    NONE("", "", false);
-=======
     AUTHORITY("authority", "authorities", false, Authority.class),
     CLIENT("client", "clients", false, Client.class),
     BATCH("batch", "batches", false, Batch.class),
@@ -72,6 +48,7 @@
     FOLDER("folder", "folders", false, Folder.class),
     LDAP_GROUP("ldapGroup", "ldapGroups", false, LdapGroup.class),
     LDAP_SERVER("ldapServer", "ldapServers", false, LdapServer.class),
+    LTP_VALIDATION_CONFIGURATION("ltpValidation.configuration", "ltpValidation.configurations", false, LtpValidationConfiguration.class),
     PROCESS("process", "processes", true, Process.class),
     PROJECT("project", "projects", false, Project.class),
     PROPERTY("property", "properties", false, Property.class),
@@ -86,7 +63,6 @@
     MAPPING_FILE("mappingFile.file", "mappingFile.files", false, MappingFile.class),
     COMMENT("comment", "comments", false, Comment.class),
     NONE("", "", false, BaseBean.class);
->>>>>>> 5a7c69c6
 
     private final String messageKeySingular;
 
