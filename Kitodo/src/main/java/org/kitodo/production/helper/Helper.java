--- conflicted
+++ resolved
@@ -407,11 +407,7 @@
      * 
      * <p>Reverse operation of `Helper.getDateAsFormattedString`.</p>
      * 
-<<<<<<< HEAD
-     * @param date the date a string formatted in "yyyy-MM-dd HH:mm:ss"
-=======
      * @param date the date as string formatted in "yyyy-MM-dd HH:mm:ss"
->>>>>>> 2cffa8b3
      * @return the date or null if it can not be parsed
      */
     public static Date parseDateFromFormattedString(String date) {
