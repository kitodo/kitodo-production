--- conflicted
+++ resolved
@@ -19,22 +19,18 @@
 import org.apache.commons.lang3.StringUtils;
 import org.apache.logging.log4j.LogManager;
 import org.apache.logging.log4j.Logger;
-<<<<<<< HEAD
 import org.apache.poi.hssf.usermodel.HSSFRow;
 import org.apache.poi.hssf.usermodel.HSSFSheet;
 import org.apache.poi.hssf.usermodel.HSSFWorkbook;
 import org.kitodo.data.database.beans.BaseTemplateBean;
 import org.kitodo.data.database.beans.Process;
 import org.kitodo.data.database.persistence.HibernateUtil;
-=======
+
 import org.apache.poi.ss.usermodel.Row;
 import org.apache.poi.ss.usermodel.Sheet;
 import org.apache.poi.xssf.streaming.SXSSFWorkbook;
-import org.kitodo.data.elasticsearch.index.type.enums.ProcessTypeField;
 import org.kitodo.data.exceptions.DataException;
-import org.kitodo.production.dto.ProcessDTO;
 import org.kitodo.production.enums.ObjectType;
->>>>>>> f8b854a4
 import org.kitodo.production.services.ServiceManager;
 import org.kitodo.production.services.data.BeanQuery;
 
@@ -124,9 +120,8 @@
         rowHeader.createCell(7).setCellValue(Helper.getTranslation("Status"));
     }
 
-<<<<<<< HEAD
-    private void prepareRow(int rowCounter, HSSFSheet sheet, Process process) {
-        HSSFRow row = sheet.createRow(rowCounter);
+    private void prepareRow(int rowCounter, Sheet sheet, Process process) {
+        Row row = sheet.createRow(rowCounter);
         row.createCell(0).setCellValue(process.getTitle());
         row.createCell(1).setCellValue(process.getId());
         row.createCell(2).setCellValue(dateFormatter.format(process.getCreationDate()));
@@ -135,17 +130,5 @@
         row.createCell(5).setCellValue(process.getNumberOfMetadata());
         row.createCell(6).setCellValue(process.getProject().getTitle());
         row.createCell(7).setCellValue(process.getSortHelperStatus());
-=======
-    private void prepareRow(int rowCounter, Sheet sheet, ProcessDTO processDTO) {
-        Row row = sheet.createRow(rowCounter);
-        row.createCell(0).setCellValue(processDTO.getTitle());
-        row.createCell(1).setCellValue(processDTO.getId());
-        row.createCell(2).setCellValue(processDTO.getCreationDate());
-        row.createCell(3).setCellValue(processDTO.getNumberOfImages());
-        row.createCell(4).setCellValue(processDTO.getNumberOfStructures());
-        row.createCell(5).setCellValue(processDTO.getNumberOfMetadata());
-        row.createCell(6).setCellValue(processDTO.getProject().getTitle());
-        row.createCell(7).setCellValue(processDTO.getSortHelperStatus());
->>>>>>> f8b854a4
     }
 }