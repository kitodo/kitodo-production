/*
 * (c) Kitodo. Key to digital objects e. V. <contact@kitodo.org>
 *
 * This file is part of the Kitodo project.
 *
 * It is licensed under GNU General Public License version 3 or later.
 *
 * For the full copyright and license information, please read the
 * GPL3-License.txt file that was distributed with this source code.
 */

package org.kitodo.production.helper.tasks;

import java.io.IOException;

import javax.naming.ConfigurationException;

import org.kitodo.data.database.beans.Process;
import org.kitodo.data.database.exceptions.DAOException;
<<<<<<< HEAD
=======
import org.kitodo.data.elasticsearch.exceptions.CustomResponseException;
import org.kitodo.data.exceptions.DataException;
>>>>>>> 6e9e69bb
import org.kitodo.exceptions.CommandException;
import org.kitodo.exceptions.DoctypeMissingException;
import org.kitodo.exceptions.ProcessGenerationException;
import org.kitodo.production.model.bibliography.course.Course;
import org.kitodo.production.process.NewspaperProcessesGenerator;

/**
 * A thread to create newspaper processes in the background.
 */
public class GeneratesNewspaperProcessesThread extends EmptyTask {
    /**
     * The generator object.
     */
    private NewspaperProcessesGenerator generator;

    /**
     * Creates a new thread that generates newspaper processes.
     *
     * @param process
     *            Process of the whole newspaper
     * @param course
     *            Course of publication of the newspaper
     */
    public GeneratesNewspaperProcessesThread(Process process, Course course) {
        super(process.getTitle());
        this.generator = new NewspaperProcessesGenerator(process, course);
    }

    /**
     * <b>Clone constructor.</b><!-- --> Provides the ability to restart the
     * task if it was previously interrupted.
     *
     * @param source
     *            terminated thread
     */
    private GeneratesNewspaperProcessesThread(GeneratesNewspaperProcessesThread source) {
        super(source);
        this.generator = source.generator;
    }

    /**
     * Creates a new thread based on this thread to be able to restart the
     * interrupted process.
     *
     * @return a new thread based on this thread
     */
    @Override
    public GeneratesNewspaperProcessesThread replace() {
        return new GeneratesNewspaperProcessesThread(this);
    }

    /**
     * Generates the processes.
     */
    @Override
    public void run() {
        try {
            while (generator.getProgress() < generator.getNumberOfSteps()) {
                if (!generator.nextStep()) {
                    return;
                }
                super.setProgress(100 * generator.getProgress() / generator.getNumberOfSteps());
                if (Thread.currentThread().isInterrupted()) {
                    return;
                }
            }
            super.setProgress(100);
<<<<<<< HEAD
        } catch (ConfigurationException | DAOException | DoctypeMissingException | IOException
                | ProcessGenerationException | CommandException e) {
=======
        } catch (ConfigurationException | DAOException | DataException | DoctypeMissingException | IOException
                 | ProcessGenerationException | CommandException | CustomResponseException e) {
>>>>>>> 6e9e69bb
            setException(e);
        }
    }
}<|MERGE_RESOLUTION|>--- conflicted
+++ resolved
@@ -17,11 +17,7 @@
 
 import org.kitodo.data.database.beans.Process;
 import org.kitodo.data.database.exceptions.DAOException;
-<<<<<<< HEAD
-=======
-import org.kitodo.data.elasticsearch.exceptions.CustomResponseException;
 import org.kitodo.data.exceptions.DataException;
->>>>>>> 6e9e69bb
 import org.kitodo.exceptions.CommandException;
 import org.kitodo.exceptions.DoctypeMissingException;
 import org.kitodo.exceptions.ProcessGenerationException;
@@ -89,13 +85,8 @@
                 }
             }
             super.setProgress(100);
-<<<<<<< HEAD
-        } catch (ConfigurationException | DAOException | DoctypeMissingException | IOException
+        } catch (ConfigurationException | DAOException | DataException | DoctypeMissingException | IOException
                 | ProcessGenerationException | CommandException e) {
-=======
-        } catch (ConfigurationException | DAOException | DataException | DoctypeMissingException | IOException
-                 | ProcessGenerationException | CommandException | CustomResponseException e) {
->>>>>>> 6e9e69bb
             setException(e);
         }
     }
