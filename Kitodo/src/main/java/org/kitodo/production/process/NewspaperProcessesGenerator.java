--- conflicted
+++ resolved
@@ -51,11 +51,7 @@
 import org.kitodo.config.ConfigProject;
 import org.kitodo.data.database.beans.Process;
 import org.kitodo.data.database.exceptions.DAOException;
-<<<<<<< HEAD
-=======
-import org.kitodo.data.elasticsearch.exceptions.CustomResponseException;
 import org.kitodo.data.exceptions.DataException;
->>>>>>> 6e9e69bb
 import org.kitodo.exceptions.CommandException;
 import org.kitodo.exceptions.DoctypeMissingException;
 import org.kitodo.exceptions.ProcessGenerationException;
@@ -291,13 +287,8 @@
      *             if there is a "CurrentNo" item in the projects configuration,
      *             but its value cannot be evaluated to an integer
      */
-<<<<<<< HEAD
-    public boolean nextStep() throws ConfigurationException, DAOException, IOException,
+    public boolean nextStep() throws ConfigurationException, DAOException, DataException, IOException,
             ProcessGenerationException, DoctypeMissingException, CommandException {
-=======
-    public boolean nextStep() throws ConfigurationException, DAOException, DataException, IOException,
-            ProcessGenerationException, DoctypeMissingException, CommandException, CustomResponseException {
->>>>>>> 6e9e69bb
 
         if (currentStep == 0) {
             initialize();
@@ -510,13 +501,8 @@
                     (one, another) -> one + ", " + another));
     }
 
-<<<<<<< HEAD
-    private void createProcess(int index) throws DAOException, IOException, ProcessGenerationException,
+    private void createProcess(int index) throws DAOException, DataException, IOException, ProcessGenerationException,
             CommandException {
-=======
-    private void createProcess(int index) throws DAOException, DataException, IOException, ProcessGenerationException,
-            CommandException, CustomResponseException {
->>>>>>> 6e9e69bb
         final long begin = System.nanoTime();
 
         List<IndividualIssue> individualIssuesForProcess = processesToCreate.get(index);
@@ -537,7 +523,7 @@
         yearProcess.getChildren().add(getGeneratedProcess());
         processService.save(getGeneratedProcess());
         createMetadataFileForProcess(individualIssuesForProcess, title);
-        processService.saveToIndex(getGeneratedProcess(), false);
+        processService.save(getGeneratedProcess());
 
         if (logger.isTraceEnabled()) {
             logger.trace("Creating newspaper process {} took {} ms", title,
