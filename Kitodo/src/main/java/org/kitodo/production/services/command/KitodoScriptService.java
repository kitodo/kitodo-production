--- conflicted
+++ resolved
@@ -210,13 +210,8 @@
         return true;
     }
 
-<<<<<<< HEAD
-    private boolean executeRemainingScript(List<Process> processes, String script)
-            throws DAOException, IOException, InvalidImagesException, MediaNotFoundException {
-=======
     private boolean executeRemainingScript(List<Process> processes)
             throws IOException, InvalidImagesException, MediaNotFoundException {
->>>>>>> 80a7a29a
         // call the correct method via the parameter
         switch (this.parameters.get("action")) {
             case "generateImages":
