--- conflicted
+++ resolved
@@ -11,6 +11,7 @@
 
 package org.kitodo.production.services.data;
 
+import static java.nio.charset.StandardCharsets.UTF_8;
 import static org.kitodo.data.database.enums.CorrectionComments.NO_CORRECTION_COMMENTS;
 import static org.kitodo.data.database.enums.CorrectionComments.NO_OPEN_CORRECTION_COMMENTS;
 import static org.kitodo.data.database.enums.CorrectionComments.OPEN_CORRECTION_COMMENTS;
@@ -32,6 +33,7 @@
 import java.math.BigInteger;
 import java.net.URI;
 import java.net.URISyntaxException;
+import java.nio.charset.Charset;
 import java.nio.charset.StandardCharsets;
 import java.nio.file.Files;
 import java.nio.file.Paths;
@@ -57,6 +59,8 @@
 import java.util.Set;
 import java.util.concurrent.CopyOnWriteArrayList;
 import java.util.concurrent.TimeUnit;
+import java.util.regex.Matcher;
+import java.util.regex.Pattern;
 import java.util.stream.Collectors;
 
 import javax.faces.context.ExternalContext;
@@ -69,8 +73,11 @@
 import javax.xml.xpath.XPathExpressionException;
 import javax.xml.xpath.XPathFactory;
 
+import org.apache.commons.io.FileUtils;
+import org.apache.commons.io.FilenameUtils;
 import org.apache.commons.io.IOUtils;
 import org.apache.commons.lang3.StringUtils;
+import org.apache.commons.lang3.tuple.Pair;
 import org.apache.logging.log4j.Level;
 import org.apache.logging.log4j.LogManager;
 import org.apache.logging.log4j.Logger;
@@ -173,6 +180,7 @@
     private static final String PROCESS_TITLE = "(processtitle)";
     private static final String METADATA_FILE_NAME = "meta.xml";
     private static final String NEW_LINE_ENTITY = "\n";
+    private static final Pattern TYPE_PATTERN = Pattern.compile("structMap TYPE=\"LOGICAL\">.*?TYPE=\"([^\"]+)\"");
     private static final boolean USE_ORIG_FOLDER = ConfigCore
             .getBooleanParameterOrDefaultValue(ParameterCore.USE_ORIG_FOLDER);
     private static final Map<Integer, Collection<String>> RULESET_CACHE_FOR_CREATE_FROM_CALENDAR = new HashMap<>();
@@ -1479,57 +1487,29 @@
     }
 
     /**
-<<<<<<< HEAD
-=======
      * Retrieves a mapping of process IDs to their corresponding base types.
      *
      * @param processIds
      *            list of document IDs to retrieve and process.
-     * @return a map where the keys are document IDs and the values are their associated base types
-     */
-    public Map<Integer, String> getIdBaseTypeMap(List<Integer> processIds) throws DataException {
-        return fetchIdToBaseTypeMap(processIds);
-    }
-
-    /**
-     * Filter for correction / solution messages.
-     *
-     * @param lpe
-     *            List of process properties
-     * @return List of filtered correction / solution messages
-     */
-    private List<PropertyDTO> filterForCorrectionSolutionMessages(List<PropertyDTO> lpe) {
-        List<PropertyDTO> filteredList = new ArrayList<>();
-
-        if (lpe.isEmpty()) {
-            return filteredList;
-        }
-
-        List<String> translationList = Arrays.asList("Correction required", "Correction performed",
-            "Korrektur notwendig", "Korrektur durchgef\u00FChrt");
-
-        // filtering for correction and solution messages
-        for (PropertyDTO property : lpe) {
-            if (translationList.contains(property.getTitle())) {
-                filteredList.add(property);
-            }
-        }
-        return filteredList;
-    }
-
-    /**
-     * Find amount of processes for given title.
-     *
-     * @param title
-     *            as String
-     * @return amount as Long
-     */
-    public Long findNumberOfProcessesWithTitle(String title) throws DataException {
-        return count(createSimpleQuery(ProcessTypeField.TITLE.getKey(), title, true, Operator.AND));
-    }
-
-    /**
->>>>>>> 29421caa
+     * @return a map where the keys are document IDs and the values are their
+     *         associated base types
+     */
+    public Map<Integer, String> getIdBaseTypeMap(List<Integer> processIds) {
+        File metadata = new File(ConfigCore.getKitodoDataDirectory());
+        return processIds.parallelStream().map(processId -> {
+            File metafile = new File(new File(metadata, processId.toString()), "meta.xml");
+            try {
+                String content = FileUtils.readFileToString(metafile, UTF_8);
+                Matcher type = TYPE_PATTERN.matcher(content);
+                return Pair.of(processId, type.find() ? type.group(1) : "");
+            } catch (IOException e) {
+                logger.catching(Level.ERROR, e);
+                return Pair.of(processId, e.getClass().getSimpleName());
+            }
+        }).collect(Collectors.toMap(Pair::getKey, Pair::getValue));
+    }
+
+    /**
      * Sanitizes a possibly dirty reference URI and extracts from it the
      * operation ID of the referenced process. In case of error, a speaking
      * exception is thrown.
