/*
 * (c) Kitodo. Key to digital objects e. V. <contact@kitodo.org>
 *
 * This file is part of the Kitodo project.
 *
 * It is licensed under GNU General Public License version 3 or later.
 *
 * For the full copyright and license information, please read the
 * GPL3-License.txt file that was distributed with this source code.
 */

package org.kitodo.production.services.data;

import static java.nio.charset.StandardCharsets.UTF_8;
import static org.kitodo.data.database.enums.CorrectionComments.NO_CORRECTION_COMMENTS;
import static org.kitodo.data.database.enums.CorrectionComments.NO_OPEN_CORRECTION_COMMENTS;
import static org.kitodo.data.database.enums.CorrectionComments.OPEN_CORRECTION_COMMENTS;

import com.itextpdf.text.Document;
import com.itextpdf.text.DocumentException;
import com.itextpdf.text.PageSize;
import com.itextpdf.text.Paragraph;
import com.itextpdf.text.Rectangle;
import com.itextpdf.text.pdf.PdfPTable;
import com.itextpdf.text.pdf.PdfWriter;

import java.io.File;
import java.io.FileInputStream;
import java.io.FilenameFilter;
import java.io.IOException;
import java.io.InputStream;
import java.io.OutputStream;
import java.math.BigInteger;
import java.net.URI;
import java.net.URISyntaxException;
import java.nio.charset.Charset;
import java.nio.charset.StandardCharsets;
import java.nio.file.Files;
import java.nio.file.Paths;
import java.text.DateFormat;
import java.text.SimpleDateFormat;
import java.time.Duration;
import java.time.LocalDateTime;
import java.time.ZoneId;
import java.time.format.DateTimeFormatter;
import java.util.ArrayList;
import java.util.Arrays;
import java.util.Collection;
import java.util.Collections;
import java.util.HashMap;
import java.util.HashSet;
import java.util.Iterator;
import java.util.LinkedHashMap;
import java.util.List;
import java.util.Map;
import java.util.Map.Entry;
import java.util.Objects;
import java.util.Optional;
import java.util.Set;
import java.util.concurrent.CopyOnWriteArrayList;
import java.util.concurrent.TimeUnit;
import java.util.regex.Matcher;
import java.util.regex.Pattern;
import java.util.stream.Collectors;

import javax.faces.context.ExternalContext;
import javax.faces.context.FacesContext;
import javax.xml.parsers.DocumentBuilder;
import javax.xml.parsers.DocumentBuilderFactory;
import javax.xml.parsers.ParserConfigurationException;
import javax.xml.xpath.XPath;
import javax.xml.xpath.XPathConstants;
import javax.xml.xpath.XPathExpressionException;
import javax.xml.xpath.XPathFactory;

import org.apache.commons.io.FileUtils;
import org.apache.commons.io.FilenameUtils;
import org.apache.commons.io.IOUtils;
import org.apache.commons.lang3.StringUtils;
import org.apache.commons.lang3.tuple.Pair;
import org.apache.logging.log4j.Level;
import org.apache.logging.log4j.LogManager;
import org.apache.logging.log4j.Logger;
import org.apache.poi.hssf.usermodel.HSSFCell;
import org.apache.poi.hssf.usermodel.HSSFRow;
import org.apache.poi.hssf.usermodel.HSSFSheet;
import org.apache.poi.hssf.usermodel.HSSFWorkbook;
import org.apache.poi.ss.usermodel.Cell;
import org.apache.poi.ss.usermodel.DataFormatter;
import org.apache.poi.ss.usermodel.Row;
import org.json.JSONArray;
import org.json.JSONObject;
import org.json.XML;
import org.kitodo.api.dataeditor.rulesetmanagement.FunctionalDivision;
import org.kitodo.api.dataformat.LogicalDivision;
import org.kitodo.api.dataformat.PhysicalDivision;
import org.kitodo.api.dataformat.Workpiece;
import org.kitodo.api.docket.DocketData;
import org.kitodo.api.docket.DocketInterface;
import org.kitodo.api.filemanagement.ProcessSubType;
import org.kitodo.api.filemanagement.filters.FileNameBeginsAndEndsWithFilter;
import org.kitodo.api.filemanagement.filters.FileNameEndsAndDoesNotBeginWithFilter;
import org.kitodo.config.ConfigCore;
import org.kitodo.config.enums.ParameterCore;
import org.kitodo.data.database.beans.Batch;
import org.kitodo.data.database.beans.Comment;
import org.kitodo.data.database.beans.Folder;
import org.kitodo.data.database.beans.ImportConfiguration;
import org.kitodo.data.database.beans.Process;
import org.kitodo.data.database.beans.Project;
import org.kitodo.data.database.beans.Property;
import org.kitodo.data.database.beans.Role;
import org.kitodo.data.database.beans.Ruleset;
import org.kitodo.data.database.beans.Task;
import org.kitodo.data.database.beans.Template;
import org.kitodo.data.database.beans.User;
import org.kitodo.data.database.enums.CommentType;
import org.kitodo.data.database.enums.CorrectionComments;
import org.kitodo.data.database.enums.TaskStatus;
import org.kitodo.data.database.exceptions.DAOException;
import org.kitodo.data.database.persistence.BaseDAO;
import org.kitodo.data.database.persistence.HibernateUtil;
import org.kitodo.data.database.persistence.ProcessDAO;
import org.kitodo.data.exceptions.DataException;
import org.kitodo.exceptions.ConfigurationException;
import org.kitodo.exceptions.InvalidImagesException;
import org.kitodo.export.ExportMets;
import org.kitodo.production.helper.Helper;
import org.kitodo.production.helper.SearchResultGeneration;
import org.kitodo.production.helper.WebDav;
import org.kitodo.production.helper.metadata.ImageHelper;
import org.kitodo.production.helper.metadata.MetadataHelper;
import org.kitodo.production.helper.metadata.legacytypeimplementations.LegacyDocStructHelperInterface;
import org.kitodo.production.helper.metadata.legacytypeimplementations.LegacyMetadataTypeHelper;
import org.kitodo.production.helper.metadata.legacytypeimplementations.LegacyMetsModsDigitalDocumentHelper;
import org.kitodo.production.helper.metadata.legacytypeimplementations.LegacyPrefsHelper;
import org.kitodo.production.metadata.MetadataEditor;
import org.kitodo.production.metadata.copier.CopierData;
import org.kitodo.production.metadata.copier.DataCopier;
import org.kitodo.production.services.ServiceManager;
import org.kitodo.production.services.dataformat.MetsService;
import org.kitodo.production.services.file.FileService;
import org.kitodo.production.services.workflow.WorkflowControllerService;
import org.kitodo.production.workflow.KitodoNamespaceContext;
import org.kitodo.serviceloader.KitodoServiceLoader;
import org.primefaces.model.SortOrder;
import org.primefaces.model.charts.ChartData;
import org.primefaces.model.charts.axes.cartesian.linear.CartesianLinearAxes;
import org.primefaces.model.charts.bar.BarChartOptions;
import org.primefaces.model.charts.hbar.HorizontalBarChartDataSet;
import org.primefaces.model.charts.hbar.HorizontalBarChartModel;
import org.primefaces.model.charts.optionconfig.tooltip.Tooltip;
import org.primefaces.model.charts.pie.PieChartDataSet;
import org.primefaces.model.charts.pie.PieChartModel;
import org.w3c.dom.NodeList;
import org.xml.sax.SAXException;

public class ProcessService extends BaseBeanService<Process, ProcessDAO> {

    private static final Map<String, String> SORT_FIELD_MAPPING;

    static {
        SORT_FIELD_MAPPING = new HashMap<>();
        SORT_FIELD_MAPPING.put("id", "id");
        SORT_FIELD_MAPPING.put("title.keyword", "title");
        SORT_FIELD_MAPPING.put("progressCombined", "sortHelperStatus");
        SORT_FIELD_MAPPING.put("lastEditingUser", "id"); // FIXME
        SORT_FIELD_MAPPING.put("processingBeginLastTask", "id"); // FIXME
        SORT_FIELD_MAPPING.put("processingEndLastTask", "id"); // FIXME
        SORT_FIELD_MAPPING.put("correctionCommentStatus", "id"); // FIXME
        SORT_FIELD_MAPPING.put("project.title.keyword", "project_id");
        SORT_FIELD_MAPPING.put("creationDate", "creationDate");
    }

    private static final FileService fileService = ServiceManager.getFileService();
    private static final Logger logger = LogManager.getLogger(ProcessService.class);
    private static volatile ProcessService instance = null;
    private static final String DIRECTORY_PREFIX = ConfigCore.getParameter(ParameterCore.DIRECTORY_PREFIX, "orig");
    private static final String DIRECTORY_SUFFIX = ConfigCore.getParameter(ParameterCore.DIRECTORY_SUFFIX, "tif");
    private static final String SUFFIX = ConfigCore.getParameter(ParameterCore.METS_EDITOR_DEFAULT_SUFFIX, "");
    private static final String PROCESS_TITLE = "(processtitle)";
    private static final String METADATA_FILE_NAME = "meta.xml";
    private static final String NEW_LINE_ENTITY = "\n";
    private static final Pattern TYPE_PATTERN = Pattern.compile("structMap TYPE=\"LOGICAL\">.*?TYPE=\"([^\"]+)\"");
    private static final boolean USE_ORIG_FOLDER = ConfigCore
            .getBooleanParameterOrDefaultValue(ParameterCore.USE_ORIG_FOLDER);
    private static final Map<Integer, Collection<String>> RULESET_CACHE_FOR_CREATE_FROM_CALENDAR = new HashMap<>();
    private static final Map<Integer, Collection<String>> RULESET_CACHE_FOR_CREATE_CHILD_FROM_PARENT = new HashMap<>();
    private static final List<String> BG_COLORS = Arrays
            .asList(ConfigCore.getParameterOrDefaultValue(ParameterCore.ISSUE_COLOURS).split(";"));

    /**
     * Constructor with Searcher and Indexer assigning.
     */
    private ProcessService() {
        super(new ProcessDAO());
    }

    /**
     * Return singleton variable of type ProcessService.
     *
     * @return unique instance of ProcessService
     */
    public static ProcessService getInstance() {
        ProcessService localReference = instance;
        if (Objects.isNull(localReference)) {
            synchronized (ProcessService.class) {
                localReference = instance;
                if (Objects.isNull(localReference)) {
                    localReference = new ProcessService();
                    instance = localReference;
                }
            }
        }
        return localReference;
    }

    /**
     * Emptys the cache generated from ruleset, so changes in Ruleset are recognized in new session.
     */
    public static void emptyCache() {
        RULESET_CACHE_FOR_CREATE_CHILD_FROM_PARENT.clear();
        RULESET_CACHE_FOR_CREATE_FROM_CALENDAR.clear();
    }

    /**
     * Checks if an imported Process should be created with Tasks and removes them if not,
     * depending on the configuration of the doctype.
     * @param process the process to check.
     * @param docType the doctype to check in the ruleset.
     */
    public static void checkTasks(Process process, String docType) throws IOException {
        // remove tasks from process, if doctype is configured not to use a workflow
        Collection<String> divisionsWithNoWorkflow = ServiceManager.getRulesetService()
                .openRuleset(process.getRuleset()).getDivisionsWithNoWorkflow();
        if (divisionsWithNoWorkflow.contains(docType)) {
            process.getTasks().clear();
        }
    }

    @Override
    public Long count() throws DAOException {
        return count("SELECT COUNT(*) FROM Process WHERE " + BaseDAO.getDateFilter("creationDate"));
    }

    @Override
    public Long countResults(Map filters) throws DAOException {
        return countResults(filters, false, false);
    }

    /**
     * Returns the number of objects of the implementing type that the filter
     * matches.
     * 
     * <p>
     * <b>API Note:</b><br>
     * This function counts the data records for the client, for which the
     * logged-in user is currently working.
     * 
     * <p>
     * <b>Implementation Requirements:</b><br>
     * This function requires that the thread is assigned to a logged-in user.
     *
     * <!-- Here, an additional function countResults() is specified with
     * additional parameters, and the generally specified function from
     * SearchDatabaseServiceInterface is not used. However, in
     * DatabaseTemplateServiceInterface, a value is set that affects the
     * generally specified functions countResults() and loadData() in
     * SearchDatabaseServiceInterface. This could be equalized at some point in
     * the future. -->
     *
     * @param filters
     *            a map with exactly one entry, only the value is important, in
     *            which the content of the filter field is passed
     * @param showClosedProcesses
     *            whether completed processes should be displayed (usually not)
     * @param showInactiveProjects
     *            whether processes of deactivated projects should be displayed
     *            (usually not)
     * @return the number of matching objects
     * @throws DAOException
     *             that can be caused by Hibernate
     * @throws DAOException
     *             that can be caused by ElasticSearch
     */
    public Long countResults(Map<?, String> filters, boolean showClosedProcesses, boolean showInactiveProjects)
            throws DAOException {

        BeanQuery query = new BeanQuery(Process.class);
        query.restrictToClient(ServiceManager.getUserService().getSessionClientId());
        if (Objects.nonNull(filters)) {
            Iterator<? extends Entry<?, String>> filtersIterator = filters.entrySet().iterator();
            if (filtersIterator.hasNext()) {
                String filterString = filtersIterator.next().getValue();
                if (StringUtils.isNotBlank(filterString)) {
                    query.restrictWithUserFilterString(filterString);
                }
            }
        }
        if (!showClosedProcesses) {
            query.restrictToNotCompletedProcesses();
        }
        Collection<Integer> projectIDs = ServiceManager.getUserService().getCurrentUser().getProjects().stream().filter(
            project -> showInactiveProjects || project.isActive()).map(Project::getId).collect(Collectors.toList());
        query.restrictToProjects(projectIDs);
        query.performIndexSearches();
        return count(query.formCountQuery(), query.getQueryParameters());
    }

    @Override
    public void save(Process process) throws DAOException {
        WorkflowControllerService.updateProcessSortHelperStatus(process);
        
        // save parent processes if they are new and do not have an id yet
        List<Process> parents = findParentProcesses(process);
        for (Process parent: parents) {
            if (Objects.isNull(parent.getId())) {
                super.save(parent);
            }
        }
        super.save(process);
    }

    /**
     * Find all parent processes for a process ordered such that the root parent comes first.
     * 
     * @param process the process whose parents are to be found
     * @return the list of parent processes (direct parents and grand parents, and more)
     */
    public List<Process> findParentProcesses(Process process) {
        List<Process> parents = new ArrayList<Process>();
        Process current = process;
        while (Objects.nonNull(current.getParent())) {
            current = current.getParent();
            parents.add(current);
        }
        Collections.reverse(parents);
        return parents;
    }

    private int getNumberOfImagesForIndex(Workpiece workpiece) {
        return Math.toIntExact(Workpiece.treeStream(workpiece.getPhysicalStructure())
                .filter(physicalDivision -> Objects.equals(physicalDivision.getType(), PhysicalDivision.TYPE_PAGE)).count());
    }

    private int getNumberOfMetadata(Workpiece workpiece) {
        return Math.toIntExact(MetsService.countLogicalMetadata(workpiece));
    }

    private int getNumberOfStructures(Workpiece workpiece) {
        return Math.toIntExact(Workpiece.treeStream(workpiece.getLogicalStructure()).count());
    }

    private void enrichProcessData(Process process, boolean forIndexingAll) throws IOException {
        process.setMetadata(getMetadataForIndex(process, forIndexingAll));
        URI metadataFilePath = fileService.getMetadataFilePath(process, false, forIndexingAll);
        if (!fileService.fileExist(metadataFilePath)) {
            logger.info("No metadata file for indexing: {}", metadataFilePath);
        } else {
            try {
                Workpiece workpiece = ServiceManager.getMetsService().loadWorkpiece(metadataFilePath);
                process.setNumberOfImages(getNumberOfImagesForIndex(workpiece));
                process.setNumberOfMetadata(getNumberOfMetadata(workpiece));
                process.setNumberOfStructures(getNumberOfStructures(workpiece));
                process.setBaseType(getBaseType(workpiece));
            } catch (IllegalArgumentException | IOException e) {
                logger.warn("Cannot read metadata file for indexing: {}", metadataFilePath);
                logger.catching(Level.DEBUG, e);
            }
        }
    }

    /**
     * MetadataType aus Preferences eines Prozesses ermitteln.
     *
     * @param inProzess
     *            Process object
     * @param inName
     *            String
     * @return MetadataType
     */
    @Deprecated
    public static LegacyMetadataTypeHelper getMetadataType(Process inProzess, String inName) {
        LegacyPrefsHelper myPrefs = ServiceManager.getRulesetService().getPreferences(inProzess.getRuleset());
        return LegacyPrefsHelper.getMetadataType(myPrefs, inName);
    }

    /**
     * Returns processes to be offered as templates in the selection list. If a
     * user wants to create a larger number of processes that are the same in
     * many metadata, they can create one sample process and then create copies
     * of it.
     * 
     * @return processes to be offered in the choice list
     */
    public List<Process> getTemplateProcesses() throws DAOException {
        return getByQuery("FROM Process WHERE inChoiceListShown IS true ORDER BY title ASC");
    }

    @Override
    public List<Process> loadData(int first, int pageSize, String sortField,
            org.primefaces.model.SortOrder sortOrder, Map<?, String> filters) throws DAOException {
        return loadData(first, pageSize, sortField, sortOrder, filters, false, false);
    }

    /**
     * Provides a window onto the process objects. This makes it possible to
     * navigate through the processes page by page, without having to load all
     * objects into memory.
     *
     * <p>
     * <b>API Note:</b><br>
     * This function filters the data according to the client, for which the
     * logged-in user is currently working.
     *
     * <p>
     * <b>Implementation Requirements:</b><br>
     * This function requires that the thread is assigned to a logged-in user.
     *
     * <!-- Here, an additional function loadData() is specified with additional
     * parameters, and the generally specified function from
     * SearchDatabaseServiceInterface is not used. However, in
     * DatabaseTemplateServiceInterface, a value is set that affects the
     * generally specified functions countResults() and loadData() in
     * SearchDatabaseServiceInterface. This could be equalized at some point in
     * the future. -->
     *
     * @param offset
     *            number of objects to be skipped at the list head
     * @param limit
     *            maximum number of objects to return
     * @param sortField
     *            by which column the data should be sorted. Must not be
     *            {@code null} or empty.<br>
     *            One of:<br>
     *            <ul>
     *            <li>"id": ID</li>
     *            <li>"title.keyword": Process title</li>
     *            <li>"progressCombined": Status</li>
     *            <li>"lastEditingUser": Last editing user</li>
     *            <li>"processingBeginLastTask": Processing begin of last
     *            task</li>
     *            <li>"processingEndLastTask": Processing end of last task</li>
     *            <li>"correctionCommentStatus": Comments</li>
     *            <li>"project.title.keyword": Project</li>
     *            <li>"creationDate": Duration [sic!]</li>
     *            </ul>
     * @param sortOrder
     *            sort ascending or descending?
     * @param filters
     *            a map with exactly one entry, only the value is important, in
     *            which the content of the filter field is passed. May be
     *            {@code null} if there is no filter input, like on dashboard.
     * @param showClosedProcesses
     *            whether completed processes should be displayed (usually not)
     * @param showInactiveProjects
     *            whether processes of deactivated projects should be displayed
     *            (usually not)
     * @return the data objects to be displayed
     * @throws DAOException
     *             if processes cannot be loaded from search index
     */
    public List<Process> loadData(int offset, int limit, String sortField, SortOrder sortOrder, Map<?, String> filters,
                                     boolean showClosedProcesses, boolean showInactiveProjects) throws DAOException {
        BeanQuery query = new BeanQuery(Process.class);
        query.restrictToClient(ServiceManager.getUserService().getSessionClientId());
        if (Objects.nonNull(filters)) {
            Iterator<? extends Entry<?, String>> filtersIterator = filters.entrySet().iterator();
            if (filtersIterator.hasNext()) {
                String filterString = filtersIterator.next().getValue();
                if (StringUtils.isNotBlank(filterString)) {
                    query.restrictWithUserFilterString(filterString);
                }
            }
        }
        if (!showClosedProcesses) {
            query.restrictToNotCompletedProcesses();
        }
        Collection<Integer> projectIDs = ServiceManager.getUserService().getCurrentUser().getProjects().stream()
                .filter(project -> showInactiveProjects || project.isActive()).map(Project::getId)
                .collect(Collectors.toList());
        query.restrictToProjects(projectIDs);
        query.defineSorting(SORT_FIELD_MAPPING.get(sortField), sortOrder);
        query.performIndexSearches();
        return getByQuery(query.formQueryForAll(), query.getQueryParameters(), offset, limit);
    }

    /**
     * Compare two list and return difference between them.
     *
     * @param firstList
     *            list from which records can be remove
     * @param secondList
     *            records stored here will be removed from firstList
     * @return difference between two lists
     */
    @Deprecated
    private List<Integer> findMissingValues(List<Integer> firstList, List<Integer> secondList) {
        // TODO delete method stub
        throw new UnsupportedOperationException("no longer used function");
    }

    /**
     * Saves multiple processes in the database.
     * 
     * <p>
     * <b>Implementation Note:</b><br>
     * Each object is stored in its own database transaction.
     *
     * @param list
     *            processes to save
     */
    public void saveList(List<Process> list) throws DAOException {
        dao.saveList(list);
    }

    @Override
    public void refresh(Process process) {
        dao.refresh(process);
    }

    @Deprecated
    List<Map<String, Object>> findForCurrentSessionClient() throws DataException {
        // TODO delete method stub
        throw new UnsupportedOperationException("no longer used function");
    }

    /**
     * Finds all processes with specific metadata entries.
     *
     * @param metadata
     *            metadata entries that the process must have
     * @param exactMatch
     *            whether all metadata entries must be found in the process,
     *            otherwise at least one
     * @return all found processes
     * @throws DAOException
     *             if there was an error during the search, or if the metadata
     *             is not indexed
     */
    /*
     * Used in the import service to locate parent processes. The map contains
     * exactly one entry: a metadata key which is use="recordIdentifier", and as
     * value the remote ID of the parent process (for example its PPN).
     * exactMatch is always true here.
     */
    public List<Process> findByMetadata(Map<String, String> metadata, boolean exactMatch) throws DAOException {
        BeanQuery query = new BeanQuery(Process.class);
        if (!exactMatch) {
            query.setIndexFiltersAsAlternatives();
        }
        query.restrictToClient(ServiceManager.getUserService().getSessionClientId());
        Collection<Integer> projectIDs = ServiceManager.getUserService().getCurrentUser().getProjects().stream().filter(
            Project::isActive).map(Project::getId).collect(Collectors.toList());
        query.restrictToProjects(projectIDs);
        query.restrictWithUserFilterString(metadata.entrySet().stream().map(entry -> '"' + entry.getKey() + ':' + entry
                .getValue() + '"').collect(Collectors.joining(" ")));
        query.setUnordered();
        return getByQuery(query.formQueryForAll(), query.getQueryParameters());
    }

    /**
     * Find processes by metadata. Matches do not need to be exact.
     *
     * @param metadata
     *            key is metadata tag and value is metadata content
     * @return list of Process objects with processes for specific metadata tag
     */
    public List<Process> findByMetadata(Map<String, String> metadata) throws DAOException {
        return findByMetadata(metadata, false);
    }

    /**
     * Find processes by metadata across all projects of the current client.
     *
     * @param metadata
     *            key is metadata tag and value is metadata content
     * @return list of ProcessDTO objects with processes for specific metadata tag
     */
    public List<Process> findByMetadataInAllProjects(Map<String, String> metadata, boolean exactMatch) throws DataException {
        BeanQuery query = new BeanQuery(Process.class);
        if (!exactMatch) {
            query.setIndexFiltersAsAlternatives();
        }
        query.restrictToClient(ServiceManager.getUserService().getSessionClientId());
        query.restrictWithUserFilterString(metadata.entrySet().stream().map(entry -> '"' + entry.getKey() + ':' + entry
                .getValue() + '"').collect(Collectors.joining(" ")));
        query.setUnordered();
        return getByQuery(query.formQueryForAll(), query.getQueryParameters());
    }

    /**
     * Finds all processes with the specified name.
     *
     * @param title
     *            process name to search for
     * @return all processes with the specified name
     * @throws DAOException
     *             when there is an error on conversation
     */
    /*
     * Only used in NewspaperProcessesGenerator and only checked there on
     * .isEmpty(), to see if a process title already exists.
     */
    @SuppressWarnings("unchecked")
    public Collection<Process> findByTitle(String title) throws DAOException {
        return (List<Process>) (List<?>) getByQuery("FROM Process WHERE title = '" + title + "'");
    }

    /**
     * Finds processes by searchQuery for a number of fields.
     *
     * @param searchQuery
     *            the query word or phrase
     * @return a List of found Processs
     * @throws DAOException
     *             when accessing the elasticsearch server fails
     */
    /*
     * Only used in SearchResultForm. SearchResultForm is thrown out in further
     * development. No new implementation required here. (However, the
     * functionality must be provided in countResults() and loadData().)
     */
    @Deprecated
    public List<Process> findByAnything(String searchQuery) throws DataException {
        // TODO delete method stub
        throw new UnsupportedOperationException("no longer used function");
    }

    /**
     * Determines all processes with a specific docket.
     *
     * <!-- Used in DocketForm to find out whether a docket is used in a
     * process. (Then it may not be deleted.) Is only checked for isEmpty(). -->
     *
     * @param docketId
     *            record number of the docket
     * @return list that is not empty if something was found, otherwise empty
     *         list
     */
    public Collection<?> findByDocket(int docketId) throws DAOException {
        BeanQuery query = new BeanQuery(Process.class);
        query.addIntegerRestriction("docket.id", docketId);
        return getByQuery(query.formQueryForAll(), query.getQueryParameters(), 0, 1);
    }

    /**
     * Determines all processes with a specific production template.
     *
     * <!-- Used in TemplateForm to find out whether a production template is
     * used in a process. (Then it may not be deleted.) Is only checked for
     * isEmpty(). -->
     *
     * @param templateId
     *            record number of the production template
     * @return list that is not empty if something was found, otherwise empty
     *         list
     * @throws DAOException
     *             if an error occurred during the search
     */
    public Collection<?> findByTemplate(int templateId) throws DAOException {
        BeanQuery query = new BeanQuery(Process.class);
        query.addIntegerRestriction("template.id", templateId);
        query.setUnordered();
        return getByQuery(query.formQueryForAll(), query.getQueryParameters(), 0, 1);
    }

    /**
     * Determines all processes with a specific ruleset.
     *
     * <!-- Used in RulesetForm to find out whether a ruleset is used in a
     * process. (Then it may not be deleted.) Is only checked for isEmpty(). -->
     *
     * @param rulesetId
     *            record number of the ruleset
     * @return list that is not empty if something was found, otherwise empty
     *         list
     */
    public Collection<?> findByRuleset(int rulesetId) throws DAOException {
        BeanQuery query = new BeanQuery(Process.class);
        query.addIntegerRestriction("ruleset.id", rulesetId);
        return getByQuery(query.formQueryForAll(), query.getQueryParameters(), 0, 1);
    }

    /**
     * Searches for linkable processes based on user input. A process can be
     * linked if it has the samerule set, belongs to the same client, and the
     * topmost element of the logical outline below the selected parent element
     * is an allowed child.
     * 
     * <p>
     * <b>Implementation Note:</b><br>
     * For the latter, the data file must be read at the moment. This will be
     * aborted after a timeout so that the user gets an answer (which may be
     * incomplete) in finite time.
     *
     * @param searchInput
     *            user input
     * @param rulesetId
     *            the id of the allowed ruleset
     * @param allowedStructuralElementTypes
     *            allowed topmost logical structural elements
     * @return found processes
     * @throws DAOException
     *             if the search engine fails
     */
    public List<Process> findLinkableChildProcesses(String searchInput, int rulesetId,
            Collection<String> allowedStructuralElementTypes) throws DAOException {

        BeanQuery query = new BeanQuery(Process.class);
        query.restrictToClient(ServiceManager.getUserService().getSessionClientId());
        query.addNullRestriction("parent.id");
        query.addIntegerRestriction("ruleset.id", rulesetId);
        query.forIdOrInTitle(searchInput);
        return getByQuery(query.formQueryForAll(), query.getQueryParameters());
    }

    /**
     * Searches for linkable processes based on user input. A process can be
     * linked if it belongs to the same project and has the same ruleset.
     *
     * @param searchInput
     *            user input
     * @param rulesetId
     *            the id of the allowed ruleset
     * @return found processes
     * @throws DAOException
     *             if the search engine fails
     * @throws DataException if the search engine fails
     * @throws DAOException when loading ruleset from database fails
     * @throws IOException when opening ruleset file fails
     */
    public List<Process> findLinkableParentProcesses(String searchInput, int rulesetId) throws DAOException,
            IOException {
        BeanQuery query = new BeanQuery(Process.class);
        query.restrictToClient(ServiceManager.getUserService().getSessionClientId());
        query.addIntegerRestriction("ruleset.id", rulesetId);
        query.forIdOrInTitle(searchInput);
        List<Process> filteredProcesses = new ArrayList<>();
        for (Process process : getByQuery(query.formQueryForAll(), query.getQueryParameters())) {
            if (ProcessService.canCreateChildProcess(process) || ProcessService.canCreateProcessWithCalendar(process)) {
                filteredProcesses.add(process);
            }
        }
        return filteredProcesses;
    }

    /**
     * Find processes by property.
     *
     * @param title
     *            of property
     * @param value
     *            of property
     * @return list of JSON objects with processes for specific property
     */
    @Deprecated
    public List<Process> findByProperty(String title, String value) throws DataException {
        // TODO delete method stub
        throw new UnsupportedOperationException("no longer used function");
    }

    @Deprecated
    List<Process> findByProjectIds(Set<Integer> projectIds, boolean related) throws DataException {
        // TODO delete method stub
        throw new UnsupportedOperationException("no longer used function");
    }

    /**
     * Determines how many processes have a specific identifier.
     *
     * <p>
     * <b>API Note:</b><br>
     * This function counts the data records for the client, for which the
     * logged-in user is currently working.
     * 
     * <p>
     * <b>Implementation Requirements:</b><br>
     * This function requires that the thread is assigned to a logged-in user.
     *
     * <!-- Used to check whether a process identifier is already in use. In
     * both places, the result is only checked for > 0. -->
     *
     * @param title
     *            process name to be searched for
     * @return number of processes with this title
     */
    public Long findNumberOfProcessesWithTitle(String title) throws DAOException {
        int sessionClientId = ServiceManager.getUserService().getSessionClientId();
        String query = "FROM Process process WHERE process.title = '" + title + "' "
                + "AND process.project.client.id = " + sessionClientId;
        return (long) getByQuery(query).size();
    }

    /**
     * Returns all selected processes. This refers to when a user has ticked
     * "select all", and then optionally deselected individual processes. The
     * function then returns a list of all <i>remaining</i> processes.
     * 
     * <p>
     * <b>API Note:</b><br>
     * This function counts the data records for the client, for which the
     * logged-in user is currently working. <b>Use it with caution, only if the
     * number of objects is manageable.</b>
     * 
     * <p>
     * <b>Implementation Requirements:</b><br>
     * This function requires that the thread is assigned to a logged-in user.
     * 
     * 
     * @param showClosedProcesses
     *            whether completed processes should also be displayed (usually
     *            not)
     * @param showInactiveProjects
     *            whether processes from projects that are no longer active
     *            should also be displayed (usually not)
     * @param filter
     *            user input in the filter input field
     * @param excludedProcessIds
     *            IDs of processes individually deselected after "select all"
     * @return the processes found
     * @throws DAOException
     *             if an error occurs
     */
    public List<Process> findSelectedProcesses(boolean showClosedProcesses, boolean showInactiveProjects,
            String filter, Collection<Integer> excludedProcessIds) throws DAOException {
        BeanQuery query = new BeanQuery(Process.class);
        query.restrictToClient(ServiceManager.getUserService().getSessionClientId());
        if (!excludedProcessIds.isEmpty()) {
            query.addNotInCollectionRestriction("id", excludedProcessIds);
        }
        if (StringUtils.isNotBlank(filter)) {
            query.restrictWithUserFilterString(filter);
        }
        if (!showClosedProcesses) {
            query.restrictToNotCompletedProcesses();
        }
        Collection<Integer> projectIDs = ServiceManager.getUserService().getCurrentUser().getProjects().stream()
                .filter(project -> showInactiveProjects || project.isActive()).map(Project::getId)
                .collect(Collectors.toList());
        query.restrictToProjects(projectIDs);
        query.performIndexSearches();
        return getByQuery(query.formQueryForAll(), query.getQueryParameters());
    }

    /**
     * Check if process is assigned only to one batch.
     *
     * @param list
     *            list of batches for checkout
     * @return true or false
     */
    boolean isProcessAssignedToOnlyOneBatch(List<Batch> list) {
        return list.size() == 1;
    }

    /**
     * Get directory for TIFF images.
     *
     * @param useFallBack
     *            add description
     * @param processId
     *            id of process object
     * @param processTitle
     *            title of process object
     * @param processBaseURI
     *            base URI of process object
     * @return tif directory
     */
    public URI getImagesTifDirectory(boolean useFallBack, Integer processId, String processTitle, URI processBaseURI) {
        URI dir = fileService.getProcessSubTypeURI(processId, processTitle, processBaseURI, ProcessSubType.IMAGE, null);

        /* nur die _tif-Ordner anzeigen, die nicht mir orig_ anfangen */
        FilenameFilter filterDirectory = new FileNameEndsAndDoesNotBeginWithFilter(DIRECTORY_PREFIX + "_",
                "_" + DIRECTORY_SUFFIX);
        URI tifDirectory = null;
        List<URI> directories = fileService.getSubUris(filterDirectory, dir);
        for (URI directory : directories) {
            tifDirectory = directory;
        }

        if (Objects.isNull(tifDirectory) && useFallBack && !SUFFIX.isEmpty()) {
            List<URI> folderList = fileService.getSubUrisForProcess(null, processId, processTitle, processBaseURI,
                ProcessSubType.IMAGE, "");
            for (URI folder : folderList) {
                if (folder.toString().endsWith(SUFFIX)) {
                    tifDirectory = folder;
                    break;
                }
            }
        }

        tifDirectory = getImageDirectory(useFallBack, dir, tifDirectory);

        URI result = fileService.getProcessSubTypeURI(processId, processTitle, processBaseURI, ProcessSubType.IMAGE,
            null);

        if (Objects.isNull(tifDirectory)) {
            tifDirectory = URI
                    .create(result.getRawPath() + Helper.getNormalizedTitle(processTitle) + "_" + DIRECTORY_SUFFIX);
        }

        return tifDirectory;
    }

    /**
     * Get images origin directory.
     *
     * @param useFallBack
     *            as boolean
     * @param process
     *            object
     * @return path
     */
    public URI getImagesOriginDirectory(boolean useFallBack, Process process) {
        if (USE_ORIG_FOLDER) {
            URI dir = fileService.getProcessSubTypeURI(process, ProcessSubType.IMAGE, null);

            /* nur die _tif-Ordner anzeigen, die mit orig_ anfangen */
            FilenameFilter filterDirectory = new FileNameBeginsAndEndsWithFilter(DIRECTORY_PREFIX + "_",
                    "_" + DIRECTORY_SUFFIX);
            URI origDirectory = null;
            List<URI> directories = fileService.getSubUris(filterDirectory, dir);
            for (URI directory : directories) {
                origDirectory = directory;
            }

            if (Objects.isNull(origDirectory) && useFallBack && !SUFFIX.isEmpty()) {
                List<URI> folderList = fileService.getSubUris(dir);
                for (URI folder : folderList) {
                    if (folder.toString().endsWith(SUFFIX)) {
                        origDirectory = folder;
                        break;
                    }
                }
            }

            origDirectory = getImageDirectory(useFallBack, dir, origDirectory);

            URI result = fileService.getProcessSubTypeURI(process, ProcessSubType.IMAGE, null);

            if (Objects.isNull(origDirectory)) {
                origDirectory = URI.create(result.toString() + DIRECTORY_PREFIX + "_"
                        + Helper.getNormalizedTitle(process.getTitle()) + "_" + DIRECTORY_SUFFIX);
            }

            return origDirectory;
        } else {
            return getImagesTifDirectory(useFallBack, process.getId(), process.getTitle(), process.getProcessBaseUri());
        }
    }

    private URI getImageDirectory(boolean useFallBack, URI directory, URI imageDirectory) {
        if (Objects.nonNull(imageDirectory) && useFallBack && !SUFFIX.isEmpty()) {
            URI tif = imageDirectory;
            List<URI> files = fileService.getSubUris(tif);
            if (files.isEmpty()) {
                List<URI> folderList = fileService.getSubUris(directory);
                for (URI folder : folderList) {
                    if (folder.toString().endsWith(SUFFIX) && !folder.getPath().startsWith(DIRECTORY_PREFIX)) {
                        imageDirectory = folder;
                        break;
                    }
                }
            }
        }
        return imageDirectory;
    }

    /**
     * Returns the URI of the metadata file of a process.
     *
     * @param process
     *            object
     * @return URI
     */
    public URI getMetadataFileUri(Process process) {
        URI workPathUri = ServiceManager.getFileService().getProcessBaseUriForExistingProcess(process);
        String workDirectoryPath = workPathUri.getPath();
        try {
            return new URI(workPathUri.getScheme(), workPathUri.getUserInfo(), workPathUri.getHost(),
                    workPathUri.getPort(),
                workDirectoryPath.endsWith("/") ? workDirectoryPath.concat(METADATA_FILE_NAME)
                        : workDirectoryPath + '/' + METADATA_FILE_NAME,
                    workPathUri.getQuery(), null);
        } catch (URISyntaxException e) {
            throw new IllegalArgumentException(e.getMessage(), e);
        }
    }

    /**
     * Sets [sic!] the record number of the process into the processBaseUri
     * field. Can also save the process.
     *
     * @param process
     *            process for which the data record number should be placed in
     *            the processBaseUri field
     * @param forIndexingAll
     *            whether the process should <b>not</b> be saved
     * @return the record number in a URI object
     *
     * @see "https://github.com/kitodo/kitodo-production/issues/5856"
     */
    public URI getProcessDataDirectory(Process process, boolean forIndexingAll) {
        if (Objects.isNull(process.getProcessBaseUri())) {
            process.setProcessBaseUri(fileService.getProcessBaseUriForExistingProcess(process));
            if (!forIndexingAll) {
                try {
                    save(process);
                } catch (DAOException e) {
                    logger.error(e.getMessage(), e);
                    return URI.create("");
                }
            }
        }
        return process.getProcessBaseUri();
    }

    /**
     * Sets [!] the record number of the process into the processBase field and
     * saves the process.
     *
     * @param process
     *            process for which the data record number should be placed in
     *            the processBase field
     * @return the record number
     */
    public URI getProcessDataDirectory(Process process) {
        return getProcessDataDirectory(process, false);
    }

    /**
     * Returns a URI that identifies the process. The URI has the form
     * {@code mysql://?process.id=42}, where {@code 42} is the process ID.
     *
     * @param process
     *            process for which a URI is to be formed that identifies it
     * @return a URI that identifies the process
     */
    public URI getProcessURI(Process process) {
        return getProcessURI(process.getId());
    }

    /**
     * Returns a URI that identifies the process. The URI has the form
     * {@code database://?process.id=42}, where {@code 42} is the process ID.
     *
     * @param processId
     *            process ID for which a URI is to be formed that identifies it
     * @return a URI that identifies the process
     */
    public URI getProcessURI(Integer processId) {
        try {
            return new URI("database", null, "//", "process.id=" + processId, null);
        } catch (URISyntaxException e) {
            throw new IllegalArgumentException(e.getMessage(), e);
        }
    }

    /**
     * Get current tasks.
     *
     * @param process
     *            object
     * @return current tasks
     */
    public List<Task> getCurrentTasks(Process process) {
        List<Task> currentTasks = new ArrayList<>();
        for (Task task : process.getTasks()) {
            if (task.getProcessingStatus().equals(TaskStatus.OPEN)
                    || task.getProcessingStatus().equals(TaskStatus.INWORK)) {
                currentTasks.add(task);
            }
        }
        return currentTasks;
    }

    private List<Task> getOpenTasks(Process process) {
        return process.getTasks().stream()
                .filter(t -> TaskStatus.OPEN.equals(t.getProcessingStatus())).collect(Collectors.toList());
    }

    private List<Task> getTasksInWork(Process process) {
        return process.getTasks().stream()
                .filter(t -> TaskStatus.INWORK.equals(t.getProcessingStatus())).collect(Collectors.toList());
    }

    /**
     * Create and return String used as progress tooltip for a given process. Tooltip contains OPEN tasks and tasks
     * INWORK.
     *
     * @param process
     *          process for which the tooltop is created
     * @return String containing the progress tooltip for the given process
     */
    public String createProgressTooltip(Process process) {
        String openTasks = getOpenTasks(process).stream()
                .map(t -> " - " + Helper.getTranslation(t.getTitle())).collect(Collectors.joining(NEW_LINE_ENTITY));
        if (!openTasks.isEmpty()) {
            openTasks = Helper.getTranslation(TaskStatus.OPEN.getTitle()) + ":" + NEW_LINE_ENTITY + openTasks;
        }
        String tasksInWork = getTasksInWork(process).stream()
                .map(t -> " - " + Helper.getTranslation(t.getTitle())).collect(Collectors.joining(NEW_LINE_ENTITY));
        if (!tasksInWork.isEmpty()) {
            tasksInWork = Helper.getTranslation(TaskStatus.INWORK.getTitle()) + ":" + NEW_LINE_ENTITY + tasksInWork;
        }
        if (openTasks.isEmpty() && tasksInWork.isEmpty()) {
            return "";
        } else if (openTasks.isEmpty()) {
            return tasksInWork;
        } else if (tasksInWork.isEmpty()) {
            return openTasks;
        } else {
            return openTasks + NEW_LINE_ENTITY + tasksInWork;
        }
    }

    /**
     * Get current task.
     *
     * @param process
     *            Interfaceobject
     * @return current task
     */
    public Task getCurrentTask(Process process) {
        for (Task task : process.getTasks()) {
            if (task.getProcessingStatus().equals(TaskStatus.OPEN)
                    || task.getProcessingStatus().equals(TaskStatus.INWORK)) {
                return task;
            }
        }
        return null;
    }

    /**
     * Read metadata file.
     *
     * @param process
     *            object
     * @return filer format
     */
    public LegacyMetsModsDigitalDocumentHelper readMetadataFile(Process process) throws IOException {
        URI metadataFileUri = ServiceManager.getFileService().getMetadataFilePath(process);

        // check the format of the metadata - METS, XStream or RDF
        String type = MetadataHelper.getMetaFileType(metadataFileUri);
        logger.debug("current meta.xml file type for id {}: {}", process.getId(), type);

        LegacyMetsModsDigitalDocumentHelper ff = determineFileFormat(type, process);
        try {
            ff.read(ServiceManager.getFileService().getFile(metadataFileUri).toString());
        } catch (IOException e) {
            if (e.getMessage().startsWith("Parse error at line -1")) {
                Helper.setErrorMessage("metadataCorrupt", logger, e);
            } else {
                throw e;
            }
        }
        return ff;
    }

    /**
     * Reads the metadata File.
     *
     * @param metadataFile
     *            The given metadataFile.
     * @param prefs
     *            The Preferences
     * @return The fileFormat.
     */
    public LegacyMetsModsDigitalDocumentHelper readMetadataFile(URI metadataFile, LegacyPrefsHelper prefs)
            throws IOException {
        String type = MetadataHelper.getMetaFileType(metadataFile);
        LegacyMetsModsDigitalDocumentHelper fileFormat = determineFileFormat(type, prefs);
        fileFormat.read(ConfigCore.getKitodoDataDirectory() + metadataFile.getPath());
        return fileFormat;
    }

    private LegacyMetsModsDigitalDocumentHelper determineFileFormat(String type, Process process) {
        RulesetService rulesetService = ServiceManager.getRulesetService();
        return determineFileFormat(type, rulesetService.getPreferences(process.getRuleset()));
    }

    private LegacyMetsModsDigitalDocumentHelper determineFileFormat(String type, LegacyPrefsHelper prefs) {
        LegacyMetsModsDigitalDocumentHelper fileFormat;

        if ("metsmods".equals(type) || "mets".equals(type)) {
            fileFormat = new LegacyMetsModsDigitalDocumentHelper(prefs.getRuleset());
        } else {
            throw new UnsupportedOperationException("Dead code pending removal");
        }
        return fileFormat;
    }

    /**
     * Read metadata as template file.
     *
     * @param process
     *            object
     * @return file format
     */
    public LegacyMetsModsDigitalDocumentHelper readMetadataAsTemplateFile(Process process) throws IOException {
        URI processSubTypeURI = fileService.getProcessSubTypeURI(process, ProcessSubType.TEMPLATE, null);
        if (fileService.fileExist(processSubTypeURI)) {
            String type = MetadataHelper.getMetaFileType(processSubTypeURI);
            logger.debug("current template.xml file type: {}", type);
            LegacyMetsModsDigitalDocumentHelper ff = determineFileFormat(type, process);
            String processSubTypePath = fileService.getFile(processSubTypeURI).getAbsolutePath();
            ff.read(processSubTypePath);
            return ff;
        } else {
            throw new IOException("File does not exist: " + processSubTypeURI);
        }
    }

    /**
     * Check if there is one task in edit mode, where the user has the rights to
     * write to image folder.
     *
     * @param process
     *            bean object
     * @return true or false
     */
    public boolean isImageFolderInUse(Process process) {
        for (Task task : process.getTasks()) {
            if (task.getProcessingStatus() == TaskStatus.INWORK && task.isTypeImagesWrite()) {
                return true;
            }
        }
        return false;
    }

    /**
     * Get user of task in edit mode with rights to write to image folder.
     */
    public User getImageFolderInUseUser(Process process) {
        for (Task task : process.getTasks()) {
            if (task.getProcessingStatus() == TaskStatus.INWORK && task.isTypeImagesWrite()) {
                return task.getProcessingUser();
            }
        }
        return null;
    }

    /**
     * Download docket for given process.
     *
     * @param process
     *            object
     * @throws IOException
     *             when xslt file could not be loaded, or write to output failed
     */
    public void downloadDocket(Process process) throws IOException {
        logger.debug("generate docket for process with id {}", process.getId());
        URI rootPath = Paths.get(ConfigCore.getParameter(ParameterCore.DIR_XSLT)).toUri();
        URI xsltFile;
        if (Objects.nonNull(process.getDocket())) {
            xsltFile = ServiceManager.getFileService().createResource(rootPath, process.getDocket().getFile());
            if (!fileService.fileExist(xsltFile)) {
                Helper.setErrorMessage("docketMissing");
            }
        } else {
            xsltFile = ServiceManager.getFileService().createResource(rootPath, "docket.xsl");
        }
        FacesContext facesContext = FacesContext.getCurrentInstance();
        if (!facesContext.getResponseComplete()) {
            // write run note to servlet output stream
            DocketInterface module = initialiseDocketModule();

            File file = module.generateDocket(getDocketData(process), xsltFile);
            writeToOutputStream(facesContext, file, Helper.getNormalizedTitle(process.getTitle()) + ".pdf");
            Files.deleteIfExists(file.toPath());
        }
    }

    /**
     * Writes a multi page docket for a list of processes to an output stream.
     *
     * @param processes
     *            The list of processes
     * @throws IOException
     *             when xslt file could not be loaded, or write to output failed
     */
    public void downloadDocket(List<Process> processes) throws IOException {
        logger.debug("generate docket for processes {}", processes);
        URI rootPath = Paths.get(ConfigCore.getParameter(ParameterCore.DIR_XSLT)).toUri();
        URI xsltFile = ServiceManager.getFileService().createResource(rootPath, "docket_multipage.xsl");
        FacesContext facesContext = FacesContext.getCurrentInstance();
        if (!facesContext.getResponseComplete()) {
            DocketInterface module = initialiseDocketModule();
            File file = module.generateMultipleDockets(getDocketData(processes),
                xsltFile);

            writeToOutputStream(facesContext, file, "batch_docket.pdf");
            Files.deleteIfExists(file.toPath());
        }
    }

    /**
     * Generate result as PDF.
     *
     * @param filter
     *            for generating search results
     */
    public void generateResultAsPdf(String filter, boolean showClosedProcesses, boolean showInactiveProjects)
            throws DocumentException, IOException {
        FacesContext facesContext = FacesContext.getCurrentInstance();
        if (!facesContext.getResponseComplete()) {
            ExternalContext response = prepareHeaderInformation(facesContext, "search.pdf");
            try (OutputStream out = response.getResponseOutputStream()) {
                SearchResultGeneration sr = new SearchResultGeneration(filter, showClosedProcesses,
                        showInactiveProjects);
                HSSFWorkbook wb = sr.getResult();
                List<List<HSSFCell>> rowList = new ArrayList<>();
                HSSFSheet mySheet = wb.getSheetAt(0);
                Iterator<Row> rowIter = mySheet.rowIterator();
                while (rowIter.hasNext()) {
                    HSSFRow myRow = (HSSFRow) rowIter.next();
                    Iterator<Cell> cellIter = myRow.cellIterator();
                    List<HSSFCell> row = new ArrayList<>();
                    while (cellIter.hasNext()) {
                        HSSFCell myCell = (HSSFCell) cellIter.next();
                        row.add(myCell);
                    }
                    rowList.add(row);
                }
                Document document = new Document();
                Rectangle rectangle = new Rectangle(PageSize.A3.getHeight(), PageSize.A3.getWidth());
                PdfWriter.getInstance(document, out);
                document.setPageSize(rectangle);
                document.open();
                if (!rowList.isEmpty()) {
                    Paragraph paragraph = new Paragraph(rowList.get(0).get(0).toString());
                    document.add(paragraph);
                    document.add(getPdfTable(rowList));
                }

                document.close();
                out.flush();
                facesContext.responseComplete();
            }
        }
    }

    /**
     * Generate result set.
     *
     * @param filter
     *            for generating search results
     */
    public void generateResult(String filter, boolean showClosedProcesses, boolean showInactiveProjects)
            throws IOException {
        FacesContext facesContext = FacesContext.getCurrentInstance();
        if (!facesContext.getResponseComplete()) {
            ExternalContext response = prepareHeaderInformation(facesContext, "search.xls");
            try (OutputStream out = response.getResponseOutputStream()) {
                SearchResultGeneration sr = new SearchResultGeneration(filter, showClosedProcesses,
                        showInactiveProjects);
                HSSFWorkbook wb = sr.getResult();
                wb.write(out);
                out.flush();
                facesContext.responseComplete();
            }
        }
    }

    /**
     * Good explanation how it should be implemented:
     * https://stackoverflow.com/a/9394237/2701807.
     *
     * @param facesContext
     *            context
     * @param file
     *            temporal file which contains content to save
     * @param fileName
     *            name of the new docket file
     */
    private void writeToOutputStream(FacesContext facesContext, File file, String fileName) throws IOException {
        ExternalContext externalContext = prepareHeaderInformation(facesContext, fileName);

        try (OutputStream outputStream = externalContext.getResponseOutputStream();
                FileInputStream fileInputStream = new FileInputStream(file)) {
            byte[] bytes = IOUtils.toByteArray(fileInputStream);
            outputStream.write(bytes);
            outputStream.flush();
        }
        facesContext.responseComplete();
    }

    private ExternalContext prepareHeaderInformation(FacesContext facesContext, String outputFileName) {
        ExternalContext externalContext = facesContext.getExternalContext();
        externalContext.responseReset();

        String contentType = externalContext.getMimeType(outputFileName);
        externalContext.setResponseContentType(contentType);
        externalContext.setResponseHeader("Content-Disposition", "attachment;filename=\"" + outputFileName + "\"");

        return externalContext;
    }

    private PdfPTable getPdfTable(List<List<HSSFCell>> rowList) throws DocumentException {
        // create formatter for cells with default locale
        DataFormatter formatter = new DataFormatter();

        PdfPTable table = new PdfPTable(8);
        table.setSpacingBefore(20);
        table.setWidths(new int[] {4, 1, 2, 1, 1, 1, 2, 2 });
        for (List<HSSFCell> row : rowList) {
            for (HSSFCell hssfCell : row) {
                String stringCellValue = formatter.formatCellValue(hssfCell);
                table.addCell(stringCellValue);
            }
        }

        return table;
    }

    private static DocketInterface initialiseDocketModule() {
        KitodoServiceLoader<DocketInterface> loader = new KitodoServiceLoader<>(DocketInterface.class);
        return loader.loadModule();
    }

    /**
     * Returns the digital act of this process.
     *
     * @return the digital act of this process
     * @throws IOException
     *             if creating the process directory or reading the meta data file
     *             fails
     */
    public LegacyMetsModsDigitalDocumentHelper getDigitalDocument(Process process) throws IOException {
        return readMetadataFile(process).getDigitalDocument();
    }

    /**
     * Returns the type of the top element of the logical structure, and thus the
     * type of the workpiece of the process.
     *
     * @param process
     *            process whose root type is to be determined
     * @return the type of the logical structure of the workpiece, "" if unreadable
     */
    public String getBaseType(Process process) {
        try {
            URI metadataFilePath = ServiceManager.getFileService().getMetadataFilePath(process);
            return ServiceManager.getMetsService().getBaseType(metadataFilePath);
        } catch (IOException | IllegalArgumentException e) {
            logger.info("Could not determine base type for process {}: {}", process, e.getMessage());
            return "";
        }
    }

    /**
     * Returns the type of the top element of the logical structure, and thus the
     * type of the workpiece of the process.
     *
     * @param workpiece
     *            workpiece whose root type is to be determined
     * @return the type of the logical structure of the workpiece, "" if unreadable
     */
    public String getBaseType(Workpiece workpiece) {
        try {
            return ServiceManager.getMetsService().getBaseType(workpiece);
        } catch (IllegalArgumentException e) {
            logger.info("Could not determine base type for process {}: {}", workpiece.getId(), e.getMessage());
            return "";
        }
    }

    /**
     * Returns the type of the top element of the logical structure, and thus
     * the type of the workpiece of the process.
     *
     * @param processId
     *            id of the process whose root type is to be determined
     * @return the type of root element of the logical structure of the
     *         workpiece
     * @throws DAOException
     *             if the type cannot be found in the index (e.g. because the
     *             process cannot be found in the index)
     */
    public String getBaseType(int processId) throws DAOException {
        Process process = getById(processId);
        if (Objects.nonNull(process)) {
            return process.getBaseType();
        }
        return "";
    }

    /**
     * Retrieves a mapping of process IDs to their corresponding base types.
     *
     * @param processIds
     *            list of document IDs to retrieve and process.
     * @return a map where the keys are document IDs and the values are their
     *         associated base types
     */
    public Map<Integer, String> getIdBaseTypeMap(List<Integer> processIds) {
        File metadata = new File(ConfigCore.getKitodoDataDirectory());
        return processIds.parallelStream().map(processId -> {
            File metafile = new File(new File(metadata, processId.toString()), "meta.xml");
            try {
                String content = FileUtils.readFileToString(metafile, UTF_8);
                Matcher type = TYPE_PATTERN.matcher(content);
                return Pair.of(processId, type.find() ? type.group(1) : "");
            } catch (IOException e) {
                logger.catching(Level.ERROR, e);
                return Pair.of(processId, e.getClass().getSimpleName());
            }
        }).collect(Collectors.toMap(Pair::getKey, Pair::getValue));
    }

    /**
     * Sanitizes a possibly dirty reference URI and extracts from it the
     * operation ID of the referenced process. In case of error, a speaking
     * exception is thrown.
     *
     * @param uri
     *            URI of the reference to the process number
     * @return process number
     * @throws SecurityException
     *             if the URI names a forbidden protocol or column
     * @throws IllegalArgumentException
     *             if the URI tries to reference a foreign database or if the
     *             query has a wrong format
     * @throws ClassCastException
     *             if the URI references a wrong class / table
     */
    public int processIdFromUri(URI uri) {
        if (!"database".equals(uri.getScheme())) {
            throw new SecurityException("Protocol not allowed: " + uri.getScheme());
        }
        if (Objects.nonNull(uri.getAuthority()) || Objects.nonNull(uri.getPath()) && !uri.getPath().isEmpty()) {
            throw new IllegalArgumentException("Linking across databases is not supported");
        }
        if (Objects.isNull(uri.getQuery())) {
            throw new IllegalArgumentException("No query in database request");
        }
        String[] queryArguments = uri.getQuery().split("&");
        String[] key = queryArguments[0].split("=", 2);
        String[] keySegments = key[0].split("\\.");
        if (queryArguments.length > 1 || keySegments.length > 2) {
            throw new IllegalArgumentException("Complex queries is not supported");
        }
        if (keySegments.length > 1 && !"id".equals(keySegments[1])) {
            throw new SecurityException("Filtering on '" + keySegments[1] + "' is not allowed");
        }
        if (!"process".equals(keySegments[0])) {
            throw new ClassCastException("'" + keySegments[0] + "' cannot be cast to 'process'");
        }
        return Integer.parseInt(key[1]);
    }

    /**
     * Method for avoiding redundant code for exception handling. //TODO: should
     * this exceptions be handled that way?
     *
     * @param newFile
     *            as Fileformat
     * @param process
     *            as Process object
     * @return false if no exception appeared
     */
    public boolean handleExceptionsForConfiguration(LegacyMetsModsDigitalDocumentHelper newFile, Process process) {
        Optional<String> rules = ConfigCore.getOptionalString(ParameterCore.COPY_DATA_ON_EXPORT);
        if (rules.isPresent()) {
            try {
                new DataCopier(rules.get()).process(new CopierData(newFile, process));
            } catch (ConfigurationException e) {
                Helper.setErrorMessage("dataCopier.syntaxError", logger, e);
                return true;
            }
        }
        return false;
    }

    /**
     * Download images.
     *
     * @param process
     *            process object
     * @param userHome
     *            save file
     * @param atsPpnBand
     *            String
     * @param directorySuffix
     *            String
     */
    public void downloadImages(Process process, URI userHome, String atsPpnBand, final String directorySuffix)
            throws IOException {
        process.getProject();

        // determine the output path
        URI tifDirectory = getImagesTifDirectory(true, process.getId(), process.getTitle(),
            process.getProcessBaseUri());

        // copy the source folder to the destination folder
        if (fileService.fileExist(tifDirectory) && !fileService.getSubUris(tifDirectory).isEmpty()) {
            URI destination = userHome.resolve(File.separator + atsPpnBand + directorySuffix);

            // with Agora import simply create the folder
            if (!fileService.fileExist(destination)) {
                fileService.createDirectory(userHome, atsPpnBand + directorySuffix);
            }
            copyProcessFiles(tifDirectory, destination, ImageHelper.dataFilter);
        }
    }

    private void copyProcessFiles(URI source, URI destination, FilenameFilter filter) throws IOException {
        List<URI> files = fileService.getSubUris(filter, source);

        for (URI file : files) {
            if (fileService.isFile(file)) {
                URI target = destination.resolve(File.separator + fileService.getFileNameWithExtension(file));
                fileService.copyFile(file, target);
            }
        }
    }

    /**
     * write MetsFile to given Path.
     *
     * @param process
     *            the Process to use
     * @param targetFileName
     *            the filename where the metsfile should be written
     * @param gdzfile
     *            the FileFormat-Object to use for Mets-Writing
     */
    protected boolean writeMetsFile(Process process, String targetFileName, LegacyMetsModsDigitalDocumentHelper gdzfile)
            throws IOException {
        LegacyPrefsHelper preferences = ServiceManager.getRulesetService().getPreferences(process.getRuleset());
        LegacyMetsModsDigitalDocumentHelper mm = new LegacyMetsModsDigitalDocumentHelper(preferences.getRuleset());
        // before creating mets file, change relative path to absolute -
        LegacyMetsModsDigitalDocumentHelper dd = gdzfile.getDigitalDocument();
        if (Objects.isNull(dd.getFileSet())) {
            Helper.setErrorMessage(process.getTitle() + ": digital document does not contain images; aborting");
            return false;
        }

        //get the topstruct element of the digital document depending on anchor property
        LegacyDocStructHelperInterface topElement = dd.getLogicalDocStruct();

        //if the top element does not have any image related, set them all
        if (topElement.getAllToReferences("logical_physical").isEmpty()) {
            if (Objects.nonNull(dd.getPhysicalDocStruct()) && dd.getPhysicalDocStruct().getAllChildren().isEmpty()) {
                Helper.setMessage(process.getTitle()
                        + ": topstruct element does not have any referenced images yet; temporarily adding them "
                        + "for mets file creation");
                for (LegacyDocStructHelperInterface mySeitenDocStruct : dd.getPhysicalDocStruct().getAllChildren()) {
                    topElement.addReferenceTo(mySeitenDocStruct, "logical_physical");
                }
            } else {
                Helper.setErrorMessage(process.getTitle() + ": could not find any referenced images, export aborted");
                return false;
            }
        }

        mm.setDigitalDocument(dd);
        mm.write(targetFileName);
        Helper.setMessage(process.getTitle() + ": ", "exportFinished");
        return true;
    }

    /**
     * Get data files.
     *
     * @return String
     */
    public List<URI> getDataFiles(Process process) throws InvalidImagesException {
        URI dir;
        try {
            dir = getImagesTifDirectory(true, process.getId(), process.getTitle(), process.getProcessBaseUri());
        } catch (RuntimeException e) {
            throw new InvalidImagesException(e);
        }

        List<URI> dataList = new ArrayList<>();
        List<URI> files = fileService.getSubUris(ImageHelper.dataFilter, dir);
        if (!files.isEmpty()) {
            dataList.addAll(files);
            Collections.sort(dataList);
        }
        return dataList;
    }

    /**
     * Creates a List of Docket data for the given processes.
     *
     * @param processes
     *            the process to create the docket data for.
     * @return A List of DocketData objects
     */
    private List<DocketData> getDocketData(List<Process> processes) throws IOException {
        List<DocketData> docketData = new ArrayList<>();
        for (Process process : processes) {
            docketData.add(getDocketData(process));
        }
        return docketData;
    }

    /**
     * Creates the DocketData for a given Process.
     *
     * @param process
     *            The process to create the docket data for.
     * @return The DocketData for the process.
     */
    private static DocketData getDocketData(Process process) throws IOException {
        DocketData docketdata = new DocketData();

        docketdata.setCreationDate(process.getCreationDate().toString());
        URI metadataFilePath = fileService.getMetadataFilePath(process);
        docketdata.setMetadataFile(fileService.getFile(metadataFilePath).toURI());
        if (Objects.nonNull(process.getParent())) {
            docketdata.setParent(getDocketData(process.getParent()));
        }
        docketdata.setProcessId(process.getId().toString());
        docketdata.setProcessName(process.getTitle());
        docketdata.setProjectName(process.getProject().getTitle());
        docketdata.setRulesetName(process.getRuleset().getTitle());
        docketdata.setComments(getDocketDataForComments(process.getComments()));

        if (!process.getTemplates().isEmpty()) {
            docketdata.setTemplateProperties(getDocketDataForProperties(process.getTemplates()));
        }
        if (!process.getWorkpieces().isEmpty()) {
            docketdata.setWorkpieceProperties(getDocketDataForProperties(process.getWorkpieces()));
        }
        docketdata.setProcessProperties(getDocketDataForProperties(process.getProperties()));

        return docketdata;
    }

    private static ArrayList<org.kitodo.api.docket.Property> getDocketDataForProperties(List<Property> properties) {
        ArrayList<org.kitodo.api.docket.Property> propertiesForDocket = new ArrayList<>();
        for (Property property : properties) {
            org.kitodo.api.docket.Property propertyForDocket = new org.kitodo.api.docket.Property();
            propertyForDocket.setId(property.getId());
            propertyForDocket.setTitle(property.getTitle());
            propertyForDocket.setValue(property.getValue());

            propertiesForDocket.add(propertyForDocket);

        }

        return propertiesForDocket;
    }

    private static List<String> getDocketDataForComments(List<Comment> comments) {
        List<String> commentsForDocket = new ArrayList<>();
        DateFormat dateFormat = new SimpleDateFormat("yyyy-MM-dd HH:mm");
        for (Comment comment : comments) {
            String commentString = dateFormat.format(comment.getCreationDate()) + " "
                    + comment.getAuthor().getFullName() + ": " + comment.getMessage();
            commentsForDocket.add(commentString);
        }
        return commentsForDocket;
    }

    @SuppressWarnings("unchecked")
    private List<Map<String, Object>> getMetadataForIndex(Process process, boolean forIndexingAll) {
        try {
            URI metadataFileUri = ServiceManager.getFileService().getMetadataFilePath(process, false, true);
            if (!ServiceManager.getFileService().fileExist(metadataFileUri)) {
                logger.info("No metadata file for indexing: {}", metadataFileUri);
                return Collections.emptyList();
            }
            String metadataFile;
            try (InputStream inputStream = ServiceManager.getFileService().readMetadataFile(process, forIndexingAll)) {
                metadataFile = IOUtils.toString(inputStream, StandardCharsets.UTF_8);
            }
            JSONObject xmlJSONObject = XML.toJSONObject(metadataFile);
            Map<String, Object> json = iterateOverJsonObject(xmlJSONObject);
            if (json.containsKey("mets")) {
                Map<String, Object> mets = (Map<String, Object>) json.get("mets");
                Object dmdSec = mets.get("dmdSec");
                List<Map<String, Object>> metadata = new ArrayList<>();
                if (dmdSec instanceof List) {
                    metadata = (List<Map<String, Object>>) dmdSec;
                } else if (dmdSec instanceof Map) {
                    metadata.add((Map<String, Object>) dmdSec);
                }
                return metadata;
            }
        } catch (NullPointerException | IOException e) {
            logger.warn(e.getMessage(), e);
        }
        return Collections.emptyList();
    }

    private Map<String, Object> iterateOverJsonObject(JSONObject xmlJSONObject) {
        Iterator<String> keys = xmlJSONObject.keys();
        Map<String, Object> json = new HashMap<>();
        while (keys.hasNext()) {
            String key = keys.next();
            Object value = xmlJSONObject.get(key);
            if (value instanceof String || value instanceof Integer) {
                json.put(prepareKey(key), value);
            } else if (value instanceof Long || value instanceof BigInteger) {
                json.put(prepareKey(key), value.toString());
            } else if (value instanceof JSONObject) {
                JSONObject jsonObject = (JSONObject) value;
                Map<String, Object> map = iterateOverJsonObject(jsonObject);
                json.put(prepareKey(key), map);
            } else if (value instanceof JSONArray) {
                json.put(prepareKey(key), iterateOverJsonArray((JSONArray) value));
            }
        }
        return json;
    }

    private Object iterateOverJsonArray(JSONArray jsonArray) {
        int jsonArraySize = jsonArray.length();
        List<Object> json = new ArrayList<>(jsonArraySize);
        for (int i = 0; i < jsonArraySize; i++) {
            Object value = jsonArray.get(i);
            if (value instanceof JSONObject) {
                json.add(iterateOverJsonObject((JSONObject) value));
            } else if (value instanceof String) {
                json.add(value);
            } else if (value instanceof JSONArray) {
                json.add(iterateOverJsonArray((JSONArray) value));
            }
        }
        return json;
    }

    private String prepareKey(String key) {
        if (key.contains(":")) {
            return key.substring(key.indexOf(':') + 1);
        }
        return key;
    }

    /**
     * Retrieve and return process property value of property with given name
     * 'propertyName' from given Process 'process'.
     *
     * @param process
     *            the Process object from which the property value is retrieved
     * @param propertyName
     *            name of the property for the property value is retrieved
     * @return property value if process has property with name 'propertyName',
     *         empty String otherwise
     */
    public static String getPropertyValue(Process process, String propertyName) {
        for (Property property : process.getProperties()) {
            if (property.getTitle().equals(propertyName)) {
                return property.getValue();
            }
        }
        return "";
    }

    /**
     * Calculate and return duration/age of given process as a String.
     *
     * @param process
     *            Process object for which duration/age is calculated
     * @return process age of given process
     */
    public static String getProcessDuration(Process process) {
        LocalDateTime createLocalDate = process.getCreationDate().toInstant().atZone(ZoneId.systemDefault())
                .toLocalDateTime();
        Duration duration = Duration.between(createLocalDate, LocalDateTime.now());
        return String.format("%sd; %sh", duration.toDays(),
            duration.toHours() - TimeUnit.DAYS.toHours(duration.toDays()));
    }

    /**
     * Updates the children linked in the database to those specified in the
     * logical structure. Processes linked in the logical structure are linked
     * in the database. For processes that are not linked in the logical
     * structure, the link in the database is removed.
     *
     * @param process
     *            parent process
     * @param logicalStructure
     *            the current state of the logical structure
     * @throws DAOException
     *             if a process is referenced with a URI whose ID does not
     *             appear in the database
     * @throws DAOException
     *             if the process cannot be saved
     */
    public void updateChildrenFromLogicalStructure(Process process, LogicalDivision logicalStructure)
            throws DAOException {
        removeLinksFromNoLongerLinkedProcesses(process, logicalStructure);
        addNewLinks(process, logicalStructure);
    }

    private void removeLinksFromNoLongerLinkedProcesses(Process process, LogicalDivision logicalStructure)
            throws DAOException {
        ArrayList<Process> childrenToRemove = new ArrayList<>(process.getChildren());
        childrenToRemove.removeAll(getProcessesLinkedInLogicalDivision(logicalStructure));
        for (Process childToRemove : childrenToRemove) {
            childToRemove.setParent(null);
            process.getChildren().remove(childToRemove);
            save(childToRemove);
        }
        if (!childrenToRemove.isEmpty()) {
            save(process);
        }
    }

    private void addNewLinks(Process process, LogicalDivision logicalStructure)
            throws DAOException {
        HashSet<Process> childrenToAdd = getProcessesLinkedInLogicalDivision(logicalStructure);
        process.getChildren().forEach(childrenToAdd::remove);
        for (Process childToAdd : childrenToAdd) {
            childToAdd.setParent(process);
            process.getChildren().add(childToAdd);
            save(childToAdd);
        }
        if (!childrenToAdd.isEmpty()) {
            save(process);
        }
    }

    private HashSet<Process> getProcessesLinkedInLogicalDivision(
            LogicalDivision logicalDivision) throws DAOException {
        HashSet<Process> processesLinkedInLogicalDivision = new HashSet<>();
        if (Objects.nonNull(logicalDivision.getLink())) {
            int processId = processIdFromUri(logicalDivision.getLink().getUri());
            processesLinkedInLogicalDivision.add(getById(processId));
        }
        for (LogicalDivision child : logicalDivision.getChildren()) {
            processesLinkedInLogicalDivision.addAll(getProcessesLinkedInLogicalDivision(child));
        }
        return processesLinkedInLogicalDivision;
    }

    /**
     * Set given Process "parentProcess" as parent of given Process "childProcess" and Process "childProcess" as child
     * of given Process "parentProcess".
     * @param parentProcess
     *          parentProcess of given childProcess
     * @param childProcess
     *          childProcess of given parentProcess
     */
    public static void setParentRelations(Process parentProcess, Process childProcess) {
        childProcess.setParent(parentProcess);
        parentProcess.getChildren().add(childProcess);
    }

    /**
     * Get all parent processes of given Process recursively.
     * @param process the Process to get the parent process for
     * @return List of parent Processes
     */
    public static List<Process> getAllParentProcesses(Process process) {
        List<Process> parents = new ArrayList<>();
        while (Objects.nonNull(process.getParent())) {
            parents.add(0, process.getParent());
            process = process.getParent();
        }
        return parents;
    }

    /**
     * Gets the number of immediate children of the given process.
     * 
     * @param processId
     *            id of the process
     * @return number of immediate children
     * @throws DAOException
     *             when query to database fails
     */
    public int getNumberOfChildren(int processId) throws DAOException {
        return Math.toIntExact(count("SELECT COUNT(*) FROM Process WHERE parent_id = " + processId));
    }

    public static void deleteProcess(int processID) throws DAOException, IOException {
        Process process = ServiceManager.getProcessService().getById(processID);
        deleteProcess(process);
    }

    /**
     * Delete given process.
     *
     * @param processToDelete process to delete
     */
    public static void deleteProcess(Process processToDelete) throws DAOException, IOException {
        deleteMetadataDirectory(processToDelete);

        Project project = processToDelete.getProject();
        if (Objects.nonNull(project)) {
            processToDelete.setProject(null);
            if (Objects.nonNull(project.getProcesses())) {
                project.getProcesses().remove(processToDelete);
                ServiceManager.getProjectService().save(project);
            }
        }
        Template template = processToDelete.getTemplate();
        if (Objects.nonNull(template)) {
            processToDelete.setTemplate(null);
            if (Objects.nonNull(template.getProcesses())) {
                template.getProcesses().remove(processToDelete);
                ServiceManager.getTemplateService().save(template);
            }
        }
        Process parent = processToDelete.getParent();
        if (Objects.nonNull(parent)) {
            parent.getChildren().remove(processToDelete);
            processToDelete.setParent(null);
            MetadataEditor.removeLink(parent, processToDelete.getId());
            processToDelete = ServiceManager.getProcessService().merge(processToDelete);
            ServiceManager.getProcessService().save(parent);
        }
        processToDelete = ServiceManager.getProcessService().merge(processToDelete);
        List<Batch> batches = new CopyOnWriteArrayList<>(processToDelete.getBatches());
        for (Batch batch : batches) {
            batch.getProcesses().remove(processToDelete);
            processToDelete.getBatches().remove(batch);
            ServiceManager.getBatchService().save(batch);
        }
        ServiceManager.getProcessService().remove(processToDelete);
    }

    private static void deleteMetadataDirectory(Process process) {
        for (Task task : process.getTasks()) {
            deleteSymlinksFromUserHomes(task);
        }
        try {
            FileService fileService = ServiceManager.getFileService();
            fileService.delete(ServiceManager.getProcessService().getProcessDataDirectory(process));
            URI ocrDirectory = fileService.getOcrDirectory(process);
            if (fileService.fileExist(ocrDirectory)) {
                fileService.delete(ocrDirectory);
            }
        } catch (IOException | RuntimeException e) {
            Helper.setErrorMessage("errorDirectoryDeleting", new Object[] {Helper.getTranslation("metadata") }, logger,
                    e);
        }
    }

    /**
     * Delete symlinks from user home directories.
     *
     * @param task Task for which symlinks are removed
     */
    public static void deleteSymlinksFromUserHomes(Task task) {
        if (Objects.nonNull(task.getProcessingUser()) && (task.isTypeImagesRead() || task.isTypeImagesWrite())) {
            WebDav webDav = new WebDav();
            try {
                webDav.uploadFromHome(task.getProcessingUser(), task.getProcess());
            } catch (RuntimeException e) {
                Helper.setErrorMessage(e.getLocalizedMessage(), logger, e);
            }
        }
    }

    /**
     * Get the node list from metadata file by the xpath.
     *
     * @param process
     *            The process for which the metadata file is searched for
     * @param xpath
     *            The xpath to get to the node list
     * @return The node list of process by the of xpath
     */
    public NodeList getNodeListFromMetadataFile(Process process, String xpath) throws IOException {
        try (InputStream fileInputStream = ServiceManager.getFileService().readMetadataFile(process)) {
            DocumentBuilderFactory builderFactory = DocumentBuilderFactory.newInstance();
            builderFactory.setNamespaceAware(true);
            DocumentBuilder builder = builderFactory.newDocumentBuilder();
            org.w3c.dom.Document xmlDocument = builder.parse(fileInputStream);

            XPath xPath = XPathFactory.newInstance().newXPath();
            xPath.setNamespaceContext(new KitodoNamespaceContext());
            return (NodeList) xPath.compile(xpath).evaluate(xmlDocument, XPathConstants.NODESET);
        } catch (ParserConfigurationException | SAXException | XPathExpressionException e) {
            logger.error(e.getMessage(), e);
            throw new IOException(e);
        }
    }

    /**
     * Export Mets.
     *
     * @param processId
     *            Id of which process should be exported
     * @throws DAOException
     *             Thrown on database error
     * @throws DAOException
     *             Thrown on index error
     * @throws IOException
     *             Thrown on I/O error
     */
    public static void exportMets(int processId) throws DAOException, IOException {
        Process process = ServiceManager.getProcessService().getById(processId);
        ExportMets export = new ExportMets();
        export.startExport(process);
    }

    /**
     * Link a list of given processes to user home directory.
     *
     * @param processes List of processes
     * @throws DAOException Thrown on database like error
     */
    public static void downloadToHome(List<Process> processes) throws DAOException {
        WebDav webDav = new WebDav();
        for (Process processForDownload : processes) {
            downloadToHome(webDav, processForDownload.getId());
        }
    }

    /**
     * Download to home for single process. First check if this volume is currently
     * being edited by another user and placed in his home directory, otherwise
     * download.
     *
     * @param webDav
     *            for download
     * @param processId
     *            ID of process for which download is going to be performed
     */
    public static void downloadToHome(WebDav webDav, int processId) throws DAOException {
        Process process = ServiceManager.getProcessService().getById(processId);
        if (ServiceManager.getProcessService().isImageFolderInUse(process)) {
            Helper.setMessage(
                    Helper.getTranslation("directory ") + " " + process.getTitle() + " "
                            + Helper.getTranslation("isInUse"),
                    ServiceManager.getUserService()
                            .getFullName(ServiceManager.getProcessService().getImageFolderInUseUser(process)));
            webDav.downloadToHome(process, true);
        } else {
            webDav.downloadToHome(process, false);
        }
    }

    /** 
     * Upload from home for list of processes for current user. 
     * Deletes symlinks in home directory of current user.
     * 
     * @param processes the list of processes
     */
    public static void uploadFromHome(List<Process> processes) {
        WebDav webDav = new WebDav();
        User currentUser = ServiceManager.getUserService().getCurrentUser();
        for (Process process : processes) {
            try {
                webDav.uploadFromHome(currentUser, process);
            } catch (RuntimeException e) {
                Helper.setErrorMessage(e.getLocalizedMessage(), logger, e);
            }
        }
    }

    /**
     * Check and return whether the process with the ID 'processId' has any correction comments or not.
     *
     * @param processID
     *          ID of process to check
     * @return CorrectionComment status of process
     */
    public static CorrectionComments hasCorrectionComment(int processID) throws DAOException {
        Process process = ServiceManager.getProcessService().getById(processID);
        List<Comment> correctionComments = ServiceManager.getCommentService().getAllCommentsByProcess(process)
                .stream().filter(c -> CommentType.ERROR.equals(c.getType())).collect(Collectors.toList());
        if (correctionComments.size() < 1) {
            return NO_CORRECTION_COMMENTS;
        } else if (correctionComments.stream().anyMatch(c -> !c.isCorrected())) {
            return OPEN_CORRECTION_COMMENTS;
        } else {
            return NO_OPEN_CORRECTION_COMMENTS;
        }
    }

    /**
     * Retrieve comments for the given process.
     *
     * @param process
     *          process for which the tooltip is created
     * @return List containing comments of given process
     *
     * @throws DAOException thrown when process cannot be loaded from database
     */
    public List<Comment> getComments(Process process) throws DAOException {
        return ServiceManager.getCommentService().getAllCommentsByProcess(process);
    }

    /**
     * Check and return if child process for given Process process can be created via calendar or not.
     *
     * @param process Process for which child processes may be created via calendar
     * @return whether child processes for the given Process can be created via the calendar or not
     * @throws DAOException if process could not be loaded from database
     * @throws IOException if ruleset file could not be read
     */
    public static boolean canCreateProcessWithCalendar(Process process)
            throws DAOException, IOException {
        Collection<String> functionalDivisions;
        if (Objects.isNull(process.getRuleset())) {
            return false;
        }
        Integer rulesetId = process.getRuleset().getId();
        if (RULESET_CACHE_FOR_CREATE_FROM_CALENDAR.containsKey(rulesetId)) {
            functionalDivisions = RULESET_CACHE_FOR_CREATE_FROM_CALENDAR.get(rulesetId);
        } else {
            Ruleset ruleset = ServiceManager.getRulesetService().getById(rulesetId);
            functionalDivisions = ServiceManager.getRulesetService().openRuleset(ruleset)
                    .getFunctionalDivisions(FunctionalDivision.CREATE_CHILDREN_WITH_CALENDAR);
            RULESET_CACHE_FOR_CREATE_FROM_CALENDAR.put(rulesetId, functionalDivisions);
        }
        return functionalDivisions.contains(process.getBaseType());
    }

    /**
     * Check and return if child process for given Process process can be created or not.
     *
     * @param process Process for which child processes may be created
     * @return whether child processes for the given Process can be created via the calendar or not
     * @throws DAOException if process could not be loaded from database
     * @throws IOException if ruleset file could not be read
     */
    public static boolean canCreateChildProcess(Process process) throws DAOException,
            IOException {
        Collection<String> functionalDivisions;
        if (Objects.isNull(process.getRuleset())) {
            return false;
        }
        Integer rulesetId = process.getRuleset().getId();
        if (RULESET_CACHE_FOR_CREATE_CHILD_FROM_PARENT.containsKey(rulesetId)) {
            functionalDivisions = RULESET_CACHE_FOR_CREATE_CHILD_FROM_PARENT.get(rulesetId);
        } else {
            Ruleset ruleset = ServiceManager.getRulesetService().getById(rulesetId);
            functionalDivisions = ServiceManager.getRulesetService().openRuleset(ruleset)
                    .getFunctionalDivisions(FunctionalDivision.CREATE_CHILDREN_FROM_PARENT);
            RULESET_CACHE_FOR_CREATE_CHILD_FROM_PARENT.put(rulesetId, functionalDivisions);
        }
        return functionalDivisions.contains(process.getBaseType());
    }

    /**
     * Starts generation of xml logfile for current process.
     */
    public static void createXML(Process process, User user) throws IOException {
        DocketInterface xmlExport = initialiseDocketModule();
        String directory = new File(ServiceManager.getUserService().getHomeDirectory(user)).getPath();
        String destination = directory + "/" + Helper.getNormalizedTitle(process.getTitle()) + "_log.xml";
        xmlExport.exportXmlLog(getDocketData(process), destination);
    }

    /**
     * Renames a process.
     * 
     * @param process
     *            process to be renamed
     * @param newProcessTitle
     *            new process name
     * @throws IOException
     *             if an error occurs while accessing the file system
     */
    public void renameProcess(Process process, String newProcessTitle) throws IOException {
        renamePropertiesValuesForProcessTitle(process.getProperties(), process.getTitle(), newProcessTitle);
        renamePropertiesValuesForProcessTitle(process.getTemplates(), process.getTitle(), newProcessTitle);
        removePropertiesWithEmptyTitle(process.getWorkpieces(), process);

        renameImageDirectories(process, newProcessTitle);
        renameOcrDirectories(process, newProcessTitle);
        renameDefinedDirectories(process, newProcessTitle);

        process.setTitle(newProcessTitle);
    }

    private void renamePropertiesValuesForProcessTitle(List<Property> properties, String processTitle, String newProcessTitle) {
        for (Property property : properties) {
            if (Objects.nonNull(property.getValue()) && property.getValue().contains(processTitle)) {
                property.setValue(property.getValue().replaceAll(processTitle, newProcessTitle));
            }
        }
    }

    /**
     * Removes properties with empty title.
     * 
     * <p>
     * TODO: Is it really a case that title is empty?
     * 
     * @param properties
     *            property list to be checked
     * @param process
     *            process from which the properties are to be deleted
     */
    public void removePropertiesWithEmptyTitle(List<Property> properties, Process process) {
        for (Property processProperty : properties) {
            if (Objects.isNull(processProperty.getTitle()) || processProperty.getTitle().isEmpty()) {
                processProperty.getProcesses().clear();
                process.getProperties().remove(processProperty);
            }
        }
    }

    private void renameImageDirectories(Process process, String newProcessTitle) throws IOException {
        URI imageDirectory = fileService.getImagesDirectory(process);
        renameDirectories(imageDirectory, process, newProcessTitle);
    }

    private void renameOcrDirectories(Process process, String newProcessTitle) throws IOException {
        URI ocrDirectory = fileService.getOcrDirectory(process);
        renameDirectories(ocrDirectory, process, newProcessTitle);
    }

    private void renameDirectories(URI directory, Process process, String newProcessTitle) throws IOException {
        if (fileService.isDirectory(directory)) {
            List<URI> subDirs = fileService.getSubUris(directory);
            for (URI imageDir : subDirs) {
                if (fileService.isDirectory(imageDir)) {
                    fileService.renameFile(imageDir, imageDir.toString().replace(process.getTitle(), newProcessTitle));
                }
            }
        }
    }

    private void renameDefinedDirectories(Process process, String newProcessTitle) {
        String[] processDirs = ConfigCore.getStringArrayParameter(ParameterCore.PROCESS_DIRS);
        for (String processDir : processDirs) {
            // TODO: check it out
            URI processDirAbsolute = ServiceManager.getProcessService().getProcessDataDirectory(process)
                    .resolve(processDir.replace("(processtitle)", process.getTitle()));

            File dir = new File(processDirAbsolute);
            boolean renamed;
            if (dir.isDirectory()) {
                renamed = dir.renameTo(new File(dir.getAbsolutePath().replace(process.getTitle(), newProcessTitle)));
                if (!renamed) {
                    Helper.setErrorMessage("errorRenaming", new Object[] {dir.getName() });
                }
            }
        }
    }

    /**
     * Create and return PieChartModel for given process values.
     *
     * @param processValues Map containing process values
     * @return PieChartModel
     */
    public PieChartModel getPieChardModel(Map<String, Integer> processValues) {

        PieChartDataSet dataSet = new PieChartDataSet();
        List<Number> values = new ArrayList<>(processValues.values());
        dataSet.setData(values);

        dataSet.setBackgroundColor(BG_COLORS);

        ChartData data = new ChartData();
        data.addChartDataSet(dataSet);
        ArrayList<String> labels = new ArrayList<>();
        for (Map.Entry<String, Integer> processValueEntry : processValues.entrySet()) {
            labels.add(processValueEntry.getKey().concat(" ").concat(processValueEntry.getValue().toString()));
        }
        data.setLabels(labels);

        PieChartModel pieModel = new PieChartModel();
        pieModel.setData(data);
        return pieModel;
    }

    /**
     * Create and return HorizontalBarChartModel for given processes.
     *
     * @param processes List of processes
     * @return HorizontalBarChartModel
     */
    public HorizontalBarChartModel getBarChartModel(List<Process> processes) {
        LinkedHashMap<String, LinkedHashMap<String,Integer>> durationOfTasks = new LinkedHashMap<>();
        for (Process selectedProcess : processes) {
            LinkedHashMap<String,Integer> taskValues = new LinkedHashMap<>();
            for (Task task  : selectedProcess.getTasks()) {
                long durationInDays = ServiceManager.getTaskService().getDurationInDays(task);
                taskValues.put(task.getTitle(), Math.toIntExact(durationInDays));
            }
            durationOfTasks.put(selectedProcess.getTitle(), taskValues);
        }
        ChartData data = new ChartData();
        boolean isTask;
        int i = 0;
        while (true) {
            isTask = false;
            HorizontalBarChartDataSet barDataSet = new HorizontalBarChartDataSet();
            List<Number> taskDurations = new ArrayList<>();
            for (String processTitle : durationOfTasks.keySet()) {
                LinkedHashMap<String, Integer> tasksForProcess = durationOfTasks.get(processTitle);
                ArrayList<Integer> durations = new ArrayList<>(tasksForProcess.values());
                Integer taskDuration = 0;
                if (durations.size() > i) {
                    barDataSet.setLabel(new ArrayList<>(tasksForProcess.keySet()).get(i));
                    taskDuration = durations.get(i);
                    isTask = true;
                }
                taskDurations.add(taskDuration);
            }
            if (isTask) {
                barDataSet.setStack("Stack 0");
                barDataSet.setBackgroundColor(BG_COLORS.get(i % BG_COLORS.size()));
                barDataSet.setData(taskDurations);
                data.addChartDataSet(barDataSet);
                i++;
            } else {
                break;
            }
        }
        List<String> labels = new ArrayList<>(durationOfTasks.keySet());
        data.setLabels(labels);

        HorizontalBarChartModel horizontalBarChartModel = new HorizontalBarChartModel();
        horizontalBarChartModel.setData(data);
        horizontalBarChartModel.setOptions(getBarChartOptions());
        return horizontalBarChartModel;
    }

    private BarChartOptions getBarChartOptions() {
        CartesianLinearAxes linearAxes = new CartesianLinearAxes();
        linearAxes.setStacked(true);
        BarChartOptions options = new BarChartOptions();

        Tooltip tooltip = new Tooltip();
        tooltip.setMode("index");
        tooltip.setIntersect(false);
        options.setTooltip(tooltip);
        return options;
    }

    /**
     * Aggregate and return statistical data about task status of given processes.
     *
     * @param processes List of processes for which statistical data is aggregated.
     * @return statistical data about tasks status of given processes
     */
    public Map<String, Integer> getProcessTaskStates(List<Process> processes) {
        Map<String, Integer> processTaskStates = new LinkedHashMap<>();
        for (Process process : processes) {
            Task currentTask = ServiceManager.getProcessService().getCurrentTask(process);
            if (Objects.nonNull(currentTask)) {
                String currentTaskTitle = currentTask.getTitle();
                if (processTaskStates.containsKey(currentTaskTitle)) {
                    processTaskStates.put(currentTaskTitle, Math.addExact(processTaskStates.get(currentTaskTitle), 1));
                } else {
                    processTaskStates.put(currentTaskTitle, 1);
                }
            }
        }
        return processTaskStates;
    }

    /**
     * Get all tasks of given process which should be visible to the user.
     * @param process process as Process object
     * @param user user to filter the tasks for
     * @return List of filtered tasks as Interface objects
     */
    public List<Task> getCurrentTasksForUser(Process process, User user) {
        Set<Integer> userRoles = user.getRoles().stream()
                .map(Role::getId)
                .collect(Collectors.toSet());
        return process.getTasks().stream()
                .filter(task -> TaskStatus.OPEN.equals(task.getProcessingStatus()) || TaskStatus.INWORK.equals(task.getProcessingStatus()))
                .filter(task -> !task.getRoleIds().stream()
                        .filter(userRoles::contains)
                        .collect(Collectors.toSet()).isEmpty())
                .collect(Collectors.toList());
    }

    /**
     * Checks and returns whether the process with the given ID 'processId' can be exported or not.
     * @param processId process ID
     * @return whether process can be exported or not
     */
    public static boolean canBeExported(int processId) throws IOException, DAOException {
        Process process = ServiceManager.getProcessService().getById(processId);
        // superordinate processes normally do not contain images but should always be exportable
        if (!process.getChildren().isEmpty()) {
            return true;
        }
        Folder generatorSource = process.getProject().getGeneratorSource();
        // processes without a generator source should be exportable because they may contain multimedia files
        // that are not used as generator sources
        if (Objects.isNull(generatorSource)) {
            return true;
        }
        return FileService.hasImages(process, generatorSource);
    }
<<<<<<< HEAD
=======

    /**
     * Get template processes sorted by title.
     * @return template processes sorted by title
     */
    public List<Process> getTemplateProcesses() throws DataException, DAOException {
        List<Process> templateProcesses = new ArrayList<>();
        BoolQueryBuilder inChoiceListShownQuery = new BoolQueryBuilder();
        MatchQueryBuilder matchQuery = matchQuery(ProcessTypeField.IN_CHOICE_LIST_SHOWN.getKey(), true);
        inChoiceListShownQuery.must(matchQuery);
        for (ProcessDTO processDTO : ServiceManager.getProcessService().findByQuery(matchQuery, true)) {
            templateProcesses.add(getById(processDTO.getId()));
        }
        templateProcesses.sort(Comparator.comparing(Process::getTitle));
        return templateProcesses;
    }

    /**
     * Sort results by id.
     *
     * @param order
     *            ASC or DESC as SortOrder
     * @return sort as String
     */
    public SortBuilder sortById(SortOrder order) {
        return SortBuilders.fieldSort(ProcessTypeField.ID.getKey()).order(order);
    }

    /**
     * Set import configuration of given processes.
     * @param processes list of processes for which import configuration is set
     * @param configurationId ID of import configuration to assign to processes
     * @return name of ImportConfiguration
     * @throws DAOException when loading import configuration by ID or saving updated processes fails
     */
    public String setImportConfigurationForMultipleProcesses(List<Process> processes, int configurationId)
            throws DAOException {
        ImportConfiguration configuration = ServiceManager.getImportConfigurationService().getById(configurationId);
        for (Process process : processes) {
            process.setImportConfiguration(configuration);
            saveToDatabase(process);
        }
        return configuration.getTitle();
    }
>>>>>>> 0ce4b546
}<|MERGE_RESOLUTION|>--- conflicted
+++ resolved
@@ -385,18 +385,6 @@
         return LegacyPrefsHelper.getMetadataType(myPrefs, inName);
     }
 
-    /**
-     * Returns processes to be offered as templates in the selection list. If a
-     * user wants to create a larger number of processes that are the same in
-     * many metadata, they can create one sample process and then create copies
-     * of it.
-     * 
-     * @return processes to be offered in the choice list
-     */
-    public List<Process> getTemplateProcesses() throws DAOException {
-        return getByQuery("FROM Process WHERE inChoiceListShown IS true ORDER BY title ASC");
-    }
-
     @Override
     public List<Process> loadData(int first, int pageSize, String sortField,
             org.primefaces.model.SortOrder sortOrder, Map<?, String> filters) throws DAOException {
@@ -2484,35 +2472,26 @@
         }
         return FileService.hasImages(process, generatorSource);
     }
-<<<<<<< HEAD
-=======
-
-    /**
-     * Get template processes sorted by title.
-     * @return template processes sorted by title
-     */
-    public List<Process> getTemplateProcesses() throws DataException, DAOException {
-        List<Process> templateProcesses = new ArrayList<>();
-        BoolQueryBuilder inChoiceListShownQuery = new BoolQueryBuilder();
-        MatchQueryBuilder matchQuery = matchQuery(ProcessTypeField.IN_CHOICE_LIST_SHOWN.getKey(), true);
-        inChoiceListShownQuery.must(matchQuery);
-        for (ProcessDTO processDTO : ServiceManager.getProcessService().findByQuery(matchQuery, true)) {
-            templateProcesses.add(getById(processDTO.getId()));
-        }
-        templateProcesses.sort(Comparator.comparing(Process::getTitle));
-        return templateProcesses;
-    }
-
-    /**
-     * Sort results by id.
-     *
-     * @param order
-     *            ASC or DESC as SortOrder
-     * @return sort as String
-     */
-    public SortBuilder sortById(SortOrder order) {
-        return SortBuilders.fieldSort(ProcessTypeField.ID.getKey()).order(order);
-    }
+
+    /**
+     * Returns processes to be offered as templates in the selection list,
+     * sorted by title. If a user wants to create a larger number of processes
+     * that are the same in many metadata, they can create one sample process
+     * and then create copies of it.
+     * 
+     * @return processes to be offered in the choice list
+     */
+    public List<Process> getTemplateProcesses() throws DAOException {
+        BeanQuery query = new BeanQuery(Process.class);
+        query.restrictToClient(ServiceManager.getUserService().getSessionClientId());
+        Collection<Integer> projectIDs = ServiceManager.getUserService().getCurrentUser().getProjects().stream().filter(
+            Project::isActive).map(Project::getId).collect(Collectors.toList());
+        query.restrictToProjects(projectIDs);
+        query.addBooleanRestriction("inChoiceListShown", true);
+        query.defineSorting("title", SortOrder.ASCENDING);
+        return getByQuery(query.formQueryForAll());
+    }
+
 
     /**
      * Set import configuration of given processes.
@@ -2526,9 +2505,8 @@
         ImportConfiguration configuration = ServiceManager.getImportConfigurationService().getById(configurationId);
         for (Process process : processes) {
             process.setImportConfiguration(configuration);
-            saveToDatabase(process);
+            save(process);
         }
         return configuration.getTitle();
     }
->>>>>>> 0ce4b546
 }