--- conflicted
+++ resolved
@@ -47,10 +47,7 @@
 import org.kitodo.data.database.beans.Project;
 import org.kitodo.exceptions.InvalidMetadataValueException;
 import org.kitodo.exceptions.NoSuchMetadataFieldException;
-<<<<<<< HEAD
 import org.kitodo.exceptions.UnknownTreeNodeDataException;
-=======
->>>>>>> f1b7ed48
 import org.kitodo.production.enums.MediaContentType;
 import org.kitodo.production.helper.Helper;
 import org.kitodo.production.metadata.MetadataEditor;
@@ -97,28 +94,13 @@
     private GalleryViewMode galleryViewMode = GalleryViewMode.LIST;
     private List<GalleryMediaContent> medias = Collections.emptyList();
 
-<<<<<<< HEAD
-    private MediaVariant mediaViewVariant;
-
-    private MediaVariant videoMediaViewVariant;
-
-=======
->>>>>>> f1b7ed48
     private Map<String, GalleryMediaContent> previewImageResolver = new HashMap<>();
 
-<<<<<<< HEAD
-    private MediaVariant videoPreviewVariant;
+    private Map<MediaContentType, Map<GalleryViewMode, MediaVariant>> mediaContentTypeVariants = new HashMap<>();
+
+    private Map<MediaContentType, Subfolder> mediaContentTypePreviewFolder = new HashMap<>();
 
     private List<GalleryStripe> stripes;
-=======
-    private Map<MediaContentType, Map<GalleryViewMode, MediaVariant>> mediaContentTypeVariants = new HashMap<>();
-
-    private Map<MediaContentType, Subfolder> mediaContentTypePreviewFolder = new HashMap<>();
->>>>>>> f1b7ed48
-
-    private List<GalleryStripe> stripes;
-
-    private Subfolder previewVideoFolder;
 
     private String cachingUUID = "";
 
@@ -184,43 +166,6 @@
         return medias;
     }
 
-<<<<<<< HEAD
-    /**
-     * Returns the media content of the preview media. This is the method that is called when the web browser wants to
-     * retrieve the media file itself.
-     *
-     * @return a Primefaces object that handles the output of preview data
-     */
-    public StreamedContent getPreviewData() {
-        return getData(true);
-    }
-
-    /**
-     * Returns the media content of the media view. This is the method that is called when the web browser wants to
-     * retrieve the media file itself.
-     *
-     * @return a Primefaces object that handles the output of media view data
-     */
-    public StreamedContent getMediaViewData() {
-        return getData(false);
-    }
-
-    private StreamedContent getData(boolean isPreview) {
-        FacesContext context = FacesContext.getCurrentInstance();
-        if (context.getCurrentPhaseId() != PhaseId.RENDER_RESPONSE) {
-            String id = context.getExternalContext().getRequestParameterMap().get("mediaId");
-            GalleryMediaContent mediaContent = previewImageResolver.get(id);
-            if (Objects.nonNull(mediaContent)) {
-                logger.trace("Serving image request {}", id);
-                return (isPreview) ? mediaContent.getPreviewData() : mediaContent.getMediaViewData();
-            }
-            logger.debug("Cannot serve image request, mediaId = {}", id);
-        }
-        return DefaultStreamedContent.builder().build();
-    }
-
-=======
->>>>>>> f1b7ed48
     List<LanguageRange> getPriorityList() {
         return dataEditor.getPriorityList();
     }
@@ -411,21 +356,6 @@
         Project project = process.getProject();
         List<PhysicalDivision> physicalDivisions = dataEditor.getWorkpiece()
                 .getAllPhysicalDivisionChildrenFilteredByTypePageAndSorted();
-<<<<<<< HEAD
-
-        Folder previewSettings = project.getPreview();
-        previewVariant = Objects.nonNull(previewSettings) ? getMediaVariant(previewSettings, physicalDivisions) : null;
-        Folder videoPreviewSettings = project.getVideoPreview();
-        videoPreviewVariant = Objects.nonNull(videoPreviewSettings) ? getMediaVariant(videoPreviewSettings,
-                physicalDivisions) : null;
-        Folder mediaViewSettings = project.getMediaView();
-        mediaViewVariant = Objects.nonNull(mediaViewSettings)
-                ? getMediaVariant(mediaViewSettings, physicalDivisions)
-                : null;
-        Folder videoMediaViewSettings = project.getVideoMediaView();
-        videoMediaViewVariant = Objects.nonNull(videoMediaViewSettings) ? getMediaVariant(videoMediaViewSettings,
-                physicalDivisions) : null;
-=======
 
         mediaContentTypeVariants.clear();
         mediaContentTypePreviewFolder.clear();
@@ -435,18 +365,12 @@
                 MediaContentType.AUDIO);
         initMediaContentType(physicalDivisions, project.getVideoPreview(), project.getVideoMediaView(),
                 MediaContentType.VIDEO);
->>>>>>> f1b7ed48
 
         medias = new ArrayList<>(physicalDivisions.size());
         stripes = new ArrayList<>();
         dataEditor.getMediaProvider().resetMediaResolverForProcess(process.getId());
         cachingUUID = UUID.randomUUID().toString();
 
-<<<<<<< HEAD
-        previewFolder = new Subfolder(process, project.getPreview());
-        previewVideoFolder = new Subfolder(process, project.getVideoPreview());
-=======
->>>>>>> f1b7ed48
         updateStripes();
 
         int imagesInStructuredView = stripes.parallelStream().mapToInt(stripe -> stripe.getMedias().size()).sum();
@@ -571,24 +495,6 @@
     private GalleryMediaContent createGalleryMediaContent(View view, String stripeTreeNodeId, Integer index) {
         PhysicalDivision physicalDivision = view.getPhysicalDivision();
 
-<<<<<<< HEAD
-        boolean isVideo = physicalDivision.getMediaFiles().keySet().stream()
-                .anyMatch(mediaFile -> mediaFile.getMimeType().startsWith("video"));
-
-        URI previewUri = physicalDivision.getMediaFiles().get(previewVariant);
-        Subfolder currentPreviewFolder = previewFolder;
-        String previewMimeType = previewVariant.getMimeType();
-
-        if (isVideo) {
-            previewMimeType = videoPreviewVariant.getMimeType();
-            previewUri = physicalDivision.getMediaFiles().get(videoPreviewVariant);
-            currentPreviewFolder = previewVideoFolder;
-        }
-
-        URI resourcePreviewUri = null;
-        if (Objects.nonNull(previewUri)) {
-            resourcePreviewUri = previewUri.isAbsolute()
-=======
         MediaContentType mediaContentType = MediaContentType.IMAGE;
         if (physicalDivision.getMediaFiles().keySet().stream()
                 .anyMatch(mediaFile -> mediaFile.getMimeType().startsWith("video"))) {
@@ -611,46 +517,21 @@
         URI resourceListUri = null;
         if (Objects.nonNull(previewUri)) {
             resourceListUri = previewUri.isAbsolute()
->>>>>>> f1b7ed48
                     ? previewUri
                     : fileService.getResourceUriForProcessRelativeUri(dataEditor.getProcess(), previewUri);
         }
 
-<<<<<<< HEAD
-        URI mediaViewUri = physicalDivision.getMediaFiles().get(mediaViewVariant);
-        String mediaViewMimeType = mediaViewVariant.getMimeType();
-=======
         // prefer canonical of preview folder
         MediaVariant mediaViewMediaVariant = mediaContentTypeVariants.get(mediaContentType)
                 .get(GalleryViewMode.PREVIEW);
         URI mediaViewUri = physicalDivision.getMediaFiles().get(mediaViewMediaVariant);
->>>>>>> f1b7ed48
         URI resourceMediaViewUri = null;
-
-        if (isVideo) {
-            mediaViewMimeType = videoMediaViewVariant.getMimeType();
-            mediaViewUri = physicalDivision.getMediaFiles().get(videoMediaViewVariant);
-        }
-
         if (Objects.nonNull(mediaViewUri)) {
             resourceMediaViewUri = mediaViewUri.isAbsolute()
                     ? mediaViewUri
                     : fileService.getResourceUriForProcessRelativeUri(dataEditor.getProcess(), mediaViewUri);
         }
 
-<<<<<<< HEAD
-        boolean isAudio = physicalDivision.getMediaFiles().keySet().stream()
-                .anyMatch(mediaFile -> mediaFile.getMimeType().startsWith("audio"));
-
-        return buildGalleryMediaContent(view, stripeTreeNodeId, index, isVideo, isAudio, previewMimeType,
-                resourcePreviewUri, mediaViewMimeType, resourceMediaViewUri, currentPreviewFolder);
-    }
-
-    private GalleryMediaContent buildGalleryMediaContent(View view, String stripeTreeNodeId, Integer index,
-            boolean isVideo, boolean isAudio, String previewMimeType, URI resourcePreviewUri, String mediaViewMimeType,
-            URI resourceMediaViewUri, Subfolder previewFolder) {
-=======
->>>>>>> f1b7ed48
         // prefer canonical of preview folder
         String canonical = Objects.nonNull(resourceListUri) && mediaContentTypePreviewFolder.containsKey(
                 mediaContentType) && Objects.nonNull(mediaContentTypePreviewFolder.get(mediaContentType))
@@ -664,19 +545,6 @@
         String treeNodeId = "unknown";
         if (Objects.nonNull(stripeTreeNodeId) && Objects.nonNull(index)) {
             treeNodeId = stripeTreeNodeId + "_" + index;
-<<<<<<< HEAD
-        }
-
-        MediaContentType mediaContentType = MediaContentType.DEFAULT;
-        if (isVideo) {
-            mediaContentType = MediaContentType.VIDEO;
-        } else if (isAudio) {
-            mediaContentType = MediaContentType.AUDIO;
-        }
-
-        return new GalleryMediaContent(mediaContentType, view, canonical, previewMimeType, resourcePreviewUri,
-                mediaViewMimeType, resourceMediaViewUri, treeNodeId);
-=======
         }
 
         return new GalleryMediaContent(mediaContentType, view, canonical,
@@ -684,7 +552,6 @@
                 resourceListUri,
                 Objects.nonNull(mediaViewMediaVariant) ? mediaViewMediaVariant.getMimeType() : null,
                 resourceMediaViewUri, treeNodeId);
->>>>>>> f1b7ed48
     }
 
     /**
