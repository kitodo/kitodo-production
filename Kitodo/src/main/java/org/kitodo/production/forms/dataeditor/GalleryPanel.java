--- conflicted
+++ resolved
@@ -512,19 +512,15 @@
         }
         // prefer canonical of preview folder
         String canonical = Objects.nonNull(resourcePreviewUri) ? previewFolder.getCanonical(resourcePreviewUri) : null;
-<<<<<<< HEAD
         if (Objects.isNull(canonical)) {
             // if preview media not available, load canonical id from other folders
             canonical = dataEditor.getStructurePanel().findCanonicalIdForView(view);
         }
-        return new GalleryMediaContent(this, view, canonical, resourcePreviewUri, resourceMediaViewUri);
-=======
         String treeNodeId = "unknown";
         if (Objects.nonNull(stripeTreeNodeId) && Objects.nonNull(idx)) {
             treeNodeId = stripeTreeNodeId + "_" + String.valueOf(idx);
         }
         return new GalleryMediaContent(this, view, canonical, resourcePreviewUri, resourceMediaViewUri, treeNodeId);
->>>>>>> aa83e8b8
     }
 
     /**
