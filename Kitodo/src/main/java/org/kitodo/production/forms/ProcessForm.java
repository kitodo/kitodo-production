--- conflicted
+++ resolved
@@ -583,21 +583,6 @@
         }
     }
 
-<<<<<<< HEAD
-    private List<Process> getProcessesForActions() {
-        // TODO: find a way to pass filters
-        List<Process> filteredProcesses = new ArrayList<>();
-        for (Object object : lazyBeanModel.load(0, 100000, "",
-                SortOrder.ASCENDING, null)) {
-            if (object instanceof Process) {
-                filteredProcesses.add((Process) object);
-            }
-        }
-        return filteredProcesses;
-    }
-
-=======
->>>>>>> 939be353
     /**
      * Get kitodo script for selected results.
      *
