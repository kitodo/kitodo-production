/*
 * (c) Kitodo. Key to digital objects e. V. <contact@kitodo.org>
 *
 * This file is part of the Kitodo project.
 *
 * It is licensed under GNU General Public License version 3 or later.
 *
 * For the full copyright and license information, please read the
 * GPL3-License.txt file that was distributed with this source code.
 */

package org.kitodo.production.forms.dataeditor;

import java.io.IOException;
import java.io.Serializable;
import java.net.URI;
import java.util.ArrayList;
import java.util.Collection;
import java.util.Collections;
import java.util.Comparator;
import java.util.HashMap;
import java.util.HashSet;
import java.util.Iterator;
import java.util.LinkedList;
import java.util.List;
import java.util.Map;
import java.util.Map.Entry;
import java.util.Objects;
import java.util.Optional;
import java.util.Set;
import java.util.stream.Collectors;

import javax.faces.model.SelectItem;

import org.apache.commons.lang3.tuple.ImmutablePair;
import org.apache.commons.lang3.tuple.Pair;
import org.apache.logging.log4j.LogManager;
import org.apache.logging.log4j.Logger;
import org.kitodo.api.dataeditor.rulesetmanagement.StructuralElementViewInterface;
import org.kitodo.api.dataformat.LogicalDivision;
import org.kitodo.api.dataformat.MediaVariant;
import org.kitodo.api.dataformat.PhysicalDivision;
import org.kitodo.api.dataformat.View;
import org.kitodo.data.database.beans.Process;
import org.kitodo.data.database.beans.Template;
import org.kitodo.data.database.exceptions.DAOException;
import org.kitodo.exceptions.NoSuchMetadataFieldException;
import org.kitodo.exceptions.UnknownTreeNodeDataException;
import org.kitodo.production.helper.Helper;
import org.kitodo.production.metadata.MetadataEditor;
import org.kitodo.production.model.Subfolder;
import org.kitodo.production.services.ServiceManager;
import org.kitodo.production.services.dataeditor.DataEditorService;
import org.primefaces.event.NodeCollapseEvent;
import org.primefaces.event.NodeExpandEvent;
import org.primefaces.event.NodeSelectEvent;
import org.primefaces.event.TreeDragDropEvent;
import org.primefaces.model.DefaultTreeNode;
import org.primefaces.model.TreeNode;

public class StructurePanel implements Serializable {
    private static final Logger logger = LogManager.getLogger(StructurePanel.class);
    public static final String STRUCTURE_NODE_TYPE = "Structure";
    public static final String PHYS_STRUCTURE_NODE_TYPE = "PhysStructure";
    public static final String MEDIA_NODE_TYPE = "Media";
    public static final String MEDIA_PARTIAL_NODE_TYPE = "MediaPartial";
    public static final String VIEW_NODE_TYPE = "View";

    private final DataEditorForm dataEditor;

    /**
     * If changing the tree node fails, we need this value to undo the user’s
     * select action.
     */
    private TreeNode previouslySelectedLogicalNode;

    /**
     * If changing the tree node fails, we need this value to undo the user’s
     * select action.
     */
    private TreeNode previouslySelectedPhysicalNode;

    private TreeNode selectedLogicalNode;

    private TreeNode selectedPhysicalNode;

    private LogicalDivision structure;

    /**
     * The logical structure tree of the edited document.
     */
    private DefaultTreeNode logicalTree = null;

    /**
     * The physical structure tree of the edited document.
     */
    private DefaultTreeNode physicalTree = null;

    /**
     * HashMap containing the current expansion states of all TreeNodes in the logical structure tree.
     */
    private HashMap<LogicalDivision, Boolean> previousExpansionStatesLogicalTree;

    /**
     * HashMap containing the current expansion states of all TreeNodes in the physical structure tree.
     */
    private HashMap<PhysicalDivision, Boolean> previousExpansionStatesPhysicalTree;

    /**
     * HashMap acting as cache for faster retrieval of Subfolders.
     */
    Map<String, Subfolder> subfoldersCache = new HashMap<>();

    /**
     * List of all physicalDivisions assigned to multiple LogicalDivisions.
     */
    private List<PhysicalDivision> severalAssignments = new LinkedList<>();

    /**
     * Variable used to set the correct order value when building the logical and physical trees from the PrimeFaces tree.
     */
    private int order = 1;

    /**
     * Active tabs in StructurePanel's accordion.
     */
    private String activeTabs;

    private String titleMetadata = "type";

    /**
     * Determines whether the logical tree is built as a combination of physical media nodes and
     * logical structure nodes (default) or whether it only contains structure nodes.
     */
    private boolean hideMediaInLogicalTree = false;

    /**
     * Determines whether a page range is show together with the label of a logical structure node.
     * The page consists of the label of the first and last media of the logical division,
     * e.g. "4 : iv - 6 : vi".
     */
    private boolean showPageRangeInLogicalTree = false;

    /**
     * Determines whether the hierarchy level of a tree node should be displayed with its label or not.
     */
    private boolean showHierarchyLevel = false;

    /**
     * Creates a new structure panel.
     *
     * @param dataEditor
     *            the master metadata editor
     */
    StructurePanel(DataEditorForm dataEditor) {
        this.dataEditor = dataEditor;
    }

    /**
     * Clear content.
     */
    public void clear() {
        logicalTree = null;
        physicalTree = null;
        selectedLogicalNode = null;
        selectedPhysicalNode = null;
        previouslySelectedLogicalNode = null;
        previouslySelectedPhysicalNode = null;
        structure = null;
        subfoldersCache = new HashMap<>();
        severalAssignments = new LinkedList<>();
    }

    void deleteSelectedStructure() {
        if (getSelectedStructure().isEmpty()) {
            /*
             * No element is selected or the selected element is not a structure
             * but, for example, a physical division.
             */
            return;
        }
        deleteLogicalDivision(getSelectedStructure().get());
    }

    /**
     * Delete the logical division.
     *
     * @param selectedStructure The logical division.
     */
    public void deleteLogicalDivision(LogicalDivision selectedStructure) {
        LinkedList<LogicalDivision> ancestors = MetadataEditor.getAncestorsOfLogicalDivision(selectedStructure,
                structure);
        if (ancestors.isEmpty()) {
            // The selected element is the root node of the tree.
            return;
        }

        Collection<View> subViews = new ArrayList<>();
        getAllSubViews(selectedStructure, subViews);

        List<View> multipleViews = subViews.stream().filter(v -> v.getPhysicalDivision().getLogicalDivisions().size() > 1)
                .collect(Collectors.toList());
        for (View view : multipleViews) {
            dataEditor.unassignView(selectedStructure, view, selectedStructure.getViews().getLast().equals(view));
            if (view.getPhysicalDivision().getLogicalDivisions().size() <= 1) {
                severalAssignments.remove(view.getPhysicalDivision());
            }
        }

        LogicalDivision parent = ancestors.getLast();

        parent.getViews().addAll(subViews);
        parent.getViews().sort(Comparator.comparingInt(v -> v.getPhysicalDivision().getOrder()));

        parent.getChildren().remove(selectedStructure);
        show();
        dataEditor.getGalleryPanel().updateStripes();
    }

    private void getAllSubViews(LogicalDivision selectedStructure, Collection<View> views) {
        if (Objects.nonNull(selectedStructure.getViews())) {
            views.addAll(selectedStructure.getViews());
        }
        for (LogicalDivision child : selectedStructure.getChildren()) {
            getAllSubViews(child, views);
        }
    }

    void deleteSelectedPhysicalDivision() {
        if (Objects.nonNull(selectedLogicalNode) && MEDIA_PARTIAL_NODE_TYPE.equals(
                selectedLogicalNode.getType()) && selectedLogicalNode.getData() instanceof StructureTreeNode) {
            StructureTreeNode structureTreeNode = (StructureTreeNode) selectedLogicalNode.getData();
            PhysicalDivision physicalDivision = ((View) structureTreeNode.getDataObject()).getPhysicalDivision();
            for (LogicalDivision structuralElement : physicalDivision.getLogicalDivisions()) {
                structuralElement.getViews().removeIf(view -> view.getPhysicalDivision().equals(physicalDivision));
            }
            if (deletePhysicalDivision(physicalDivision)) {
                physicalDivision.getLogicalDivisions().clear();
            }
        } else {
            for (Pair<PhysicalDivision, LogicalDivision> selectedPhysicalDivision : dataEditor.getSelectedMedia()) {
                PhysicalDivision physicalDivision = selectedPhysicalDivision.getKey();
                if (!dataEditor.getUnsavedDeletedMedia().contains(physicalDivision)) {
                    if (physicalDivision.getLogicalDivisions().size() > 1) {
                        Helper.setMessage(physicalDivision + ": is removed fom all assigned structural elements");
                    }
                    for (LogicalDivision structuralElement : physicalDivision.getLogicalDivisions()) {
                        structuralElement.getViews().removeIf(view -> view.getPhysicalDivision().equals(physicalDivision));
                    }
                    physicalDivision.getLogicalDivisions().clear();
                    if (!deletePhysicalDivision(physicalDivision)) {
                        return;
                    }

                    dataEditor.getUnsavedDeletedMedia().add(physicalDivision);
                }
            }
        }

        int i = 1;
        for (PhysicalDivision physicalDivision : dataEditor.getWorkpiece().getAllPhysicalDivisionChildrenSortedFilteredByPageAndTrack()) {
            physicalDivision.setOrder(i);
            i++;
        }
        show();
        dataEditor.getMetadataPanel().clear();
        dataEditor.getSelectedMedia().clear();
        dataEditor.getGalleryPanel().updateStripes();
        dataEditor.getPaginationPanel().show();
    }

    /**
     * Delete as physical division.
     *
     * @param physicalDivision The physical division.
     * @return True if deleted
     */
    public boolean deletePhysicalDivision(PhysicalDivision physicalDivision) {
        LinkedList<PhysicalDivision> ancestors = MetadataEditor.getAncestorsOfPhysicalDivision(physicalDivision,
                dataEditor.getWorkpiece().getPhysicalStructure());
        if (ancestors.isEmpty()) {
            // The selected element is the root node of the tree.
            return false;
        }
        PhysicalDivision parent = ancestors.getLast();
        parent.getChildren().remove(physicalDivision);
        return true;
    }

    /**
     * Get selected logical TreeNode.
     *
     * @return value of selectedLogicalNode
     */
    public TreeNode getSelectedLogicalNode() {
        return selectedLogicalNode;
    }

    /**
     * Set selected logical TreeNode.
     *
     * @param selected
     *          TreeNode that will be selected
     */
    public void setSelectedLogicalNode(TreeNode selected) {
        if (Objects.nonNull(selected)) {
            this.selectedLogicalNode = selected;
            expandNode(selected.getParent());
        }
    }

    /**
     * Get selectedPhysicalNode.
     *
     * @return value of selectedPhysicalNode
     */
    public TreeNode getSelectedPhysicalNode() {
        return selectedPhysicalNode;
    }

    /**
     * Set selectedPhysicalNode.
     *
     * @param selectedPhysicalNode as org.primefaces.model.TreeNode
     */
    public void setSelectedPhysicalNode(TreeNode selectedPhysicalNode) {
        if (Objects.nonNull(selectedPhysicalNode)) {
            this.selectedPhysicalNode = selectedPhysicalNode;
            expandNode(selectedPhysicalNode.getParent());
        }
    }

    Optional<LogicalDivision> getSelectedStructure() {
        if (Objects.isNull(selectedLogicalNode)) {
            return Optional.empty();
        }
        StructureTreeNode structureTreeNode = (StructureTreeNode) selectedLogicalNode.getData();
        Object dataObject = structureTreeNode.getDataObject();
        return Optional.ofNullable(dataObject instanceof LogicalDivision ? (LogicalDivision) dataObject : null);
    }

    Optional<PhysicalDivision> getSelectedPhysicalDivision() {
        if (Objects.isNull(selectedPhysicalNode)) {
            return Optional.empty();
        }
        StructureTreeNode structureTreeNode = (StructureTreeNode) selectedPhysicalNode.getData();
        Object dataObject = structureTreeNode.getDataObject();
        return Optional.ofNullable(dataObject instanceof PhysicalDivision ? (PhysicalDivision) dataObject : null);
    }

    /**
     * Select given PhysicalDivision in physical structure tree.
     *
     * @param physicalDivision
     *          PhysicalDivision to be selected in physical structure tree
     */
    void selectPhysicalDivision(PhysicalDivision physicalDivision) {
        TreeNode matchingTreeNode = getMatchingTreeNode(getPhysicalTree(), physicalDivision);
        if (Objects.nonNull(matchingTreeNode)) {
            updatePhysicalNodeSelection(matchingTreeNode);
            matchingTreeNode.setSelected(true);
            previouslySelectedPhysicalNode.setSelected(false);
            show(true);
        }
    }

    private TreeNode getMatchingTreeNode(TreeNode parent, PhysicalDivision physicalDivision) {
        TreeNode matchingTreeNode = null;
        for (TreeNode treeNode : parent.getChildren()) {
            if (Objects.nonNull(treeNode) && treeNode.getData() instanceof StructureTreeNode) {
                StructureTreeNode structureTreeNode = (StructureTreeNode) treeNode.getData();
                if (structureTreeNode.getDataObject() instanceof PhysicalDivision) {
                    PhysicalDivision currentPhysicalDivision = (PhysicalDivision) structureTreeNode.getDataObject();
                    if (Objects.nonNull(currentPhysicalDivision.getDivId())
                            && currentPhysicalDivision.getDivId().equals(physicalDivision.getDivId())) {
                        matchingTreeNode = treeNode;
                        break;
                    } else {
                        matchingTreeNode = getMatchingTreeNode(treeNode, physicalDivision);
                        if (Objects.nonNull(matchingTreeNode)) {
                            break;
                        }
                    }
                }
            }
        }
        return matchingTreeNode;
    }

    /**
     * Get logicalTree.
     *
     * @return value of logicalTree
     */
    public DefaultTreeNode getLogicalTree() {
        return this.logicalTree;
    }

    /**
     * Get physicalTree.
     *
     * @return value of physicalTree
     */
    public DefaultTreeNode getPhysicalTree() {
        return physicalTree;
    }

    void preserve() throws UnknownTreeNodeDataException {
        if (isSeparateMedia()) {
            this.preserveLogical();
            this.preservePhysical();
        } else {
            if (isHideMediaInLogicalTree()) {
                this.preserveLogical();
            } else {
                this.preserveLogicalAndPhysical();
            }
        }
    }

    /**
     * Updates the live structure of the workpiece with the current members of
     * the structure tree in their given order. The live structure of the
     * workpiece which is stored in the logical structure of the structure tree.
     */
    private void preserveLogical() {
        if (!this.logicalTree.getChildren().isEmpty()) {
            preserveLogicalRecursive(this.logicalTree.getChildren().get(logicalTree.getChildCount() - 1));
            dataEditor.checkForChanges();
        }
    }

    /**
     * Updates the live structure of a structure tree node and returns it, to
     * provide for updating the parent. If the tree node contains children which
     * aren’t structures, {@code null} is returned to skip them on the level
     * above.
     */
    private static LogicalDivision preserveLogicalRecursive(TreeNode treeNode) {
        StructureTreeNode structureTreeNode = (StructureTreeNode) treeNode.getData();
        if (Objects.isNull(structureTreeNode) || !(structureTreeNode.getDataObject() instanceof LogicalDivision)) {
            return null;
        }
        LogicalDivision structure = (LogicalDivision) structureTreeNode.getDataObject();

        List<LogicalDivision> childrenLive = structure.getChildren();
        childrenLive.clear();
        for (TreeNode child : treeNode.getChildren()) {
            LogicalDivision maybeChildStructure = preserveLogicalRecursive(child);
            if (Objects.nonNull(maybeChildStructure)) {
                childrenLive.add(maybeChildStructure);
            }
        }
        return structure;
    }

    private void preservePhysical() {
        if (!physicalTree.getChildren().isEmpty()) {
            preservePhysicalRecursive(physicalTree.getChildren().get(0));
            dataEditor.checkForChanges();
        }
    }

    private static PhysicalDivision preservePhysicalRecursive(TreeNode treeNode) {
        StructureTreeNode structureTreeNode = (StructureTreeNode) treeNode.getData();
        if (Objects.isNull(structureTreeNode) || !(structureTreeNode.getDataObject() instanceof PhysicalDivision)) {
            return null;
        }
        PhysicalDivision physicalDivision = (PhysicalDivision) structureTreeNode.getDataObject();

        List<PhysicalDivision> childrenLive = physicalDivision.getChildren();
        childrenLive.clear();
        for (TreeNode child : treeNode.getChildren()) {
            PhysicalDivision possibleChildPhysicalDivision = preservePhysicalRecursive(child);
            if (Objects.nonNull(possibleChildPhysicalDivision)) {
                childrenLive.add(possibleChildPhysicalDivision);
            }
        }
        return physicalDivision;
    }

    /**
     * Loads the tree(s) into the panel and sets the selected element to the
     * logical structure of the structure tree.
     *
     * @param keepSelection
     *            if true, keeps the currently selected node(s)
     */
    public void show(boolean keepSelection) {
        if (keepSelection) {
            String logicalRowKey = null;
            if (Objects.nonNull(selectedLogicalNode)) {
                logicalRowKey = selectedLogicalNode.getRowKey();
            }
            String physicalRowKey = null;
            if (Objects.nonNull(selectedPhysicalNode)) {
                physicalRowKey = selectedPhysicalNode.getRowKey();
            }
            TreeNode keepSelectedLogicalNode = selectedLogicalNode;
            TreeNode keepSelectedPhysicalNode = selectedPhysicalNode;
            show();
            selectedLogicalNode = keepSelectedLogicalNode;
            selectedPhysicalNode = keepSelectedPhysicalNode;
            if (Objects.nonNull(logicalRowKey)) {
                restoreSelection(logicalRowKey, this.logicalTree);
            }
            if (Objects.nonNull(physicalRowKey)) {
                restoreSelection(physicalRowKey, this.physicalTree);
            }
        } else {
            show();
        }
    }

    /**
     * Loads the tree(s) into the panel and sets the selected element to the
     * logical structure of the structure tree.
     */
    public void show() {
        this.structure = dataEditor.getWorkpiece().getLogicalStructure();

        this.previousExpansionStatesLogicalTree = getLogicalTreeNodeExpansionStates(this.logicalTree);
        this.logicalTree = buildStructureTree();
        updateLogicalNodeExpansionStates(this.logicalTree, this.previousExpansionStatesLogicalTree);

        this.previousExpansionStatesPhysicalTree = getPhysicalTreeNodeExpansionStates(this.physicalTree);
        this.physicalTree = buildMediaTree(dataEditor.getWorkpiece().getPhysicalStructure());
        updatePhysicalNodeExpansionStates(this.physicalTree, this.previousExpansionStatesPhysicalTree);

        this.selectedLogicalNode = logicalTree.getChildren().get(logicalTree.getChildCount() - 1);
        this.selectedPhysicalNode = physicalTree.getChildren().get(0);
        this.previouslySelectedLogicalNode = selectedLogicalNode;
        this.previouslySelectedPhysicalNode = selectedPhysicalNode;
        dataEditor.checkForChanges();
    }

    private void restoreSelection(String rowKey, TreeNode parentNode) {
        for (TreeNode childNode : parentNode.getChildren()) {
            if (Objects.nonNull(childNode) && rowKey.equals(childNode.getRowKey())) {
                childNode.setSelected(true);
                break;
            } else {
                childNode.setSelected(false);
                restoreSelection(rowKey, childNode);
            }
        }
    }

    /**
     * Creates the structure tree. If hierarchical links exist upwards, they are
     * displayed above the tree as separate trees.
     *
     * @return the structure tree(s) and the collection of views displayed in
     *         the tree
     */
    private DefaultTreeNode buildStructureTree() {
        DefaultTreeNode invisibleRootNode = new DefaultTreeNode();
        invisibleRootNode.setExpanded(true);
        invisibleRootNode.setType(STRUCTURE_NODE_TYPE);
        addParentLinksRecursive(dataEditor.getProcess(), invisibleRootNode);
        List<Integer> processIds = getAllLinkedProcessIds(structure);
        Map<Integer, String> processTypeMap = processIds.isEmpty() ? Collections.emptyMap() : fetchProcessTypes(processIds);
        Map<String, StructuralElementViewInterface> viewCache = new HashMap<>();
        buildStructureTreeRecursively(structure, invisibleRootNode, processTypeMap, viewCache);
        return invisibleRootNode;
    }

    private List<Integer> getAllLinkedProcessIds(LogicalDivision structure) {
        return structure.getAllChildren().stream()
                .filter(division -> division.getLink() != null)
                .map(division -> ServiceManager.getProcessService().processIdFromUri(division.getLink().getUri()))
                .collect(Collectors.toList());
    }

    private Map<Integer, String> fetchProcessTypes(List<Integer> processIds) {
        try {
            return ServiceManager.getProcessService().getIdBaseTypeMap(processIds);
        } catch (DataException e) {
            Helper.setErrorMessage("metadataReadError", e.getMessage(), logger, e);
            return Collections.emptyMap();
        }
    }

    /**
     * Constructs a page range string by combining the labels of the first and last view
     * of the provided logical division.
     *
     * @param structure the logical division
     * @return the page range string
     */
    private String buildPageRangeFromLogicalDivision(LogicalDivision structure) {
        LinkedList<View> views = structure.getViews();
        if (views.size() > 1) {
            return buildViewLabel(views.getFirst()) + " | " + buildViewLabel(views.getLast());
        } else if (!views.isEmpty() && Objects.nonNull(views.getFirst())) {
            return buildViewLabel(views.getFirst());
        }
        return null;
    }

    /**
     * Build a StructureTreeNode for a logical division, which is then visualized in the logical structure tree.
     *
     * @param structure the logical division for which the tree node is being constructed
     * @param idTypeMap the mapping of process id to basetype
     * @param viewCache a cache for storing and retrieving already processed StructuralElementViews
     * @return the constructed {@link StructureTreeNode} instance representing the given logical division
     */
    private StructureTreeNode buildStructureTreeNode(LogicalDivision structure,  Map<Integer, String> idTypeMap,
                                                     Map<String, StructuralElementViewInterface> viewCache) {
        StructureTreeNode node;
        if (Objects.isNull(structure.getLink())) {
            StructuralElementViewInterface divisionView = viewCache.computeIfAbsent(structure.getType(), key ->
                    dataEditor.getRulesetManagement().getStructuralElementView(
                            key, dataEditor.getAcquisitionStage(), dataEditor.getPriorityList())
            );
            String label = divisionView.getLabel();
            String pageRange = buildPageRangeFromLogicalDivision(structure);
            boolean undefined = divisionView.isUndefined() && Objects.nonNull(structure.getType());
            node = new StructureTreeNode(label, pageRange, undefined, false, structure);
        } else {
            node = new StructureTreeNode(structure.getLink().getUri().toString(), null, true, true, structure);
            for (Process child : dataEditor.getCurrentChildren()) {
<<<<<<< HEAD
                try {
                    String type = ServiceManager.getProcessService().getBaseType(child.getId());
                    if (child.getId() == ServiceManager.getProcessService()
                            .processIdFromUri(structure.getLink().getUri())) {
                        StructuralElementViewInterface view = dataEditor.getRulesetManagement().getStructuralElementView(
                            type, dataEditor.getAcquisitionStage(), dataEditor.getPriorityList());
                        node = new StructureTreeNode("[" + child.getId() + "] " + view.getLabel() + " - "
                                + child.getTitle(), null, view.isUndefined(), true, structure);
                    }
                } catch (DAOException e) {
                    Helper.setErrorMessage("metadataReadError", e.getMessage(), logger, e);
                    node = new StructureTreeNode(child.getTitle(), null, true, true, child);
=======
                if (child.getId() == ServiceManager.getProcessService().processIdFromUri(structure.getLink().getUri())) {
                    String type = idTypeMap.get(child.getId());
                    // Retrieve the view from cache if it exists, otherwise compute and cache it
                    StructuralElementViewInterface view = viewCache.computeIfAbsent(type, key ->
                            dataEditor.getRulesetManagement().getStructuralElementView(
                                    key, dataEditor.getAcquisitionStage(), dataEditor.getPriorityList())
                    );
                    node = new StructureTreeNode("[" + child.getId() + "] " + view.getLabel() + " - "
                            + child.getTitle(), null, view.isUndefined(), true, structure);
>>>>>>> 29421caa
                }
            }
        }
        return node;
    }

    /**
     * Recursively build the logical structure tree.
     *
     * @param structure the current logical structure
     * @param result the current corresponding primefaces tree node
     * @param processTypeMap the mapping of process id to basetype
     * @param viewCache a cache for storing and retrieving already processed StructuralElementViews
     * @return a collection of views that contains all views of the full sub-tree
     */
    private Collection<View> buildStructureTreeRecursively(LogicalDivision structure, TreeNode result, Map<Integer,
            String> processTypeMap, Map<String, StructuralElementViewInterface> viewCache) {
        StructureTreeNode node = buildStructureTreeNode(structure, processTypeMap, viewCache);
        /*
         * Creating the tree node by handing over the parent node automatically
         * appends it to the parent as a child. That’s the logic of the JSF
         * framework. So you do not have to add the result anywhere.
         */
        DefaultTreeNode parent = new DefaultTreeNode(STRUCTURE_NODE_TYPE, node, result);
        if (logicalNodeStateUnknown(this.previousExpansionStatesLogicalTree, parent)) {
            parent.setExpanded(true);
        }

        Set<View> viewsShowingOnAChild = new HashSet<>();
        if (!this.logicalStructureTreeContainsMedia()) {
            for (LogicalDivision child : structure.getChildren()) {
                viewsShowingOnAChild.addAll(buildStructureTreeRecursively(child, parent, processTypeMap, viewCache));
            }
        } else {
            // iterate through children and views ordered by the ORDER attribute
            List<Pair<View, LogicalDivision>> merged = mergeLogicalStructureViewsAndChildren(structure);
            for (Pair<View, LogicalDivision> pair : merged) {
                if (Objects.nonNull(pair.getRight())) {
                    // add child and their views
                    viewsShowingOnAChild.addAll(buildStructureTreeRecursively(pair.getRight(), parent,
                            processTypeMap, viewCache));
                } else if (!viewsShowingOnAChild.contains(pair.getLeft())) {
                    // add views of current logical division as leaf nodes
                    DefaultTreeNode viewNode = addTreeNode(buildViewLabel(pair.getLeft()), false, false, pair.getLeft(), parent);
                    viewNode.setType(pair.getLeft().getPhysicalDivision().hasMediaPartial()
                            ? MEDIA_PARTIAL_NODE_TYPE
                            : VIEW_NODE_TYPE);
                    viewsShowingOnAChild.add(pair.getLeft());
                }
            }
        }
        return viewsShowingOnAChild;
    }

    /**
     * Returns a list containing both views and children of a LogicalDivision ordered by their ORDER attribute.
     * This ordering reflects how tree nodes are visualized in the logical structure tree.
     *
     * <p>Unfortunately, the mets ORDER attribute of logical divisions and physical divisions is maintained and stored
     * separately, which means the order does not reflect a consistent tree traversal strategy, e.g. depth-first search.
     * Instead, the ORDER-attribute is partially updated upon various drag-&-drop operations, which can lead to
     * arbitrary ORDER-values, e.g. a view can have the same ORDER-value as a child.</p>
     *
     * @param structure the logical division
     * @return a sorted list of Views and LogicalDivisions, each pair only containing one or the other
     */
    public static List<Pair<View, LogicalDivision>> mergeLogicalStructureViewsAndChildren(LogicalDivision structure) {
        List<Pair<View, LogicalDivision>> merged = new ArrayList<>();

        Iterator<View> viewIterator = structure.getViews().iterator();
        Iterator<LogicalDivision> childIterator = structure.getChildren().iterator();
        View nextView = null;
        LogicalDivision nextChild = null;

        // iterate through both the list of children and views at the same time
        while (viewIterator.hasNext() || childIterator.hasNext() || Objects.nonNull(nextView) || Objects.nonNull(nextChild)) {
            // pull the next view from the list of remaining views
            if (Objects.isNull(nextView) && viewIterator.hasNext()) {
                nextView = viewIterator.next();
            }
            // pull the next child from the list of remaining children
            if (Objects.isNull(nextChild) && childIterator.hasNext()) {
                nextChild = childIterator.next();
            }

            // decide on whether to add child or view first
            boolean addChildNext;
            if (Objects.nonNull(nextChild) && Objects.nonNull(nextView)) {
                // compare order attribute between child and view to figure out which one is added first in tree
                addChildNext = nextChild.getOrder() <= nextView.getPhysicalDivision().getOrder();
            } else {
                addChildNext = Objects.nonNull(nextChild);
            }

            // add child or view to the merged result list
            if (addChildNext) {
                merged.add(new ImmutablePair<>(null, nextChild));
                nextChild = null;
            } else {
                merged.add(new ImmutablePair<>(nextView, null));
                nextView = null;
            }
        }

        return merged;
    }

    /**
     * Finds canonical id for view by checking all folders.
     *
     * @param view the view
     * @return string representing media canonical id
     */
    public String findCanonicalIdForView(View view) {
        PhysicalDivision mediaUnit = view.getPhysicalDivision();
        Iterator<Entry<MediaVariant, URI>> mediaFileIterator = mediaUnit.getMediaFiles().entrySet().iterator();
        String canonical = "-";
        if (mediaFileIterator.hasNext()) {
            Entry<MediaVariant, URI> mediaFileEntry = mediaFileIterator.next();
            Subfolder subfolder = this.subfoldersCache.computeIfAbsent(mediaFileEntry.getKey().getUse(),
                    use -> new Subfolder(dataEditor.getProcess(), dataEditor.getProcess().getProject().getFolders()
                            .parallelStream().filter(folder -> folder.getFileGroup().equals(use)).findAny()
                            .orElseThrow(() ->  new IllegalStateException("Missing folder with file group \"" + use
                                    + "\" in project \"" + dataEditor.getProcess().getProject().getTitle()))));
            canonical = subfolder.getCanonical(mediaFileEntry.getValue());
        }
        return canonical;
    }

    /**
     * Builds the display text for a MediaUnit in the StructurePanel.
     * Using a regular expression to strip leading zeros. (?!$) lookahead ensures
     * that not the entire string will be matched. Using Hashmap for subfolder caching
     *
     * @param view
     *            View which holds the MediaUnit
     * @return the display label of the MediaUnit
     */
    public String buildViewLabel(View view) {
        String canonical = findCanonicalIdForView(view);
        PhysicalDivision mediaUnit = view.getPhysicalDivision();
        return canonical.replaceFirst("^0+(?!$)", "") + " : "
            + (Objects.isNull(mediaUnit.getOrderlabel()) ? "uncounted" : mediaUnit.getOrderlabel());
    }

    /**
     * Adds a tree node to the given parent node. The tree node is set to
     * ‘expanded’.
     *
     * @param parentProcess
     *            parent process of current process
     * @param type
     *            the internal name of the type of node, to be resolved through
     *            the rule set
     * @param parent
     *            parent node to which the new node is to be added
     * @return the generated node so that you can add children to it
     */
    private DefaultTreeNode addTreeNode(Process parentProcess, String type, DefaultTreeNode parent) {
        StructuralElementViewInterface structuralElementView = dataEditor.getRulesetManagement().getStructuralElementView(type,
            dataEditor.getAcquisitionStage(), dataEditor.getPriorityList());
        return addTreeNode("[" + parentProcess.getId() + "] " + structuralElementView.getLabel() + " - "
                        + parentProcess.getTitle(), structuralElementView.isUndefined(), true, null, parent);
    }

    /**
     * Adds a tree node to the given parent node. The tree node is set to
     * ‘expanded’.
     *
     * @param label
     *            Label of the tree node displayed to the user
     * @param undefined
     *            whether the given type in the rule set is undefined. If so,
     *            the node is highlighted in color and marked with a warning
     *            symbol.
     * @param linked
     *            whether the node is a link. If so, it will be marked with a
     *            link symbol.
     * @param dataObject
     *            the internal object represented by the node
     * @param parent
     *            parent node to which the new node is to be added
     * @return the generated node so that you can add children to it
     */
    private DefaultTreeNode addTreeNode(String label, boolean undefined, boolean linked, Object dataObject,
            DefaultTreeNode parent) {
        DefaultTreeNode node = new DefaultTreeNode(new StructureTreeNode(label, null, undefined, linked, dataObject),
                parent);
        if (dataObject instanceof PhysicalDivision && physicalNodeStateUnknown(this.previousExpansionStatesPhysicalTree, node)
                || dataObject instanceof LogicalDivision
                && logicalNodeStateUnknown(this.previousExpansionStatesLogicalTree, node)) {
            node.setExpanded(true);
        }
        return node;
    }

    /**
     * Recursively adds the parent processes in the display. For each parent
     * process, the recursion is run through once, that is for a newspaper issue
     * twice (annual process, overall process). If this fails (child is not
     * found in the parent process, or I/O error), instead only a link is added
     * to the process and the warning sign is activated.
     *
     * @param child
     *            child process, calling recursion
     * @param tree
     *            list of structure trees, in this list the parent links are
     *            inserted on top, therefore LinkedList
     */
    private void addParentLinksRecursive(Process child, DefaultTreeNode tree) {
        Process parent = child.getParent();
        // Termination condition of recursion, if the process has no parent
        if (Objects.isNull(parent)) {
            return;
        }
        // Process parent link of the parent recursively
        addParentLinksRecursive(parent, tree);
        URI uri = ServiceManager.getProcessService().getMetadataFileUri(parent);
        try {
            LogicalDivision logicalStructure = ServiceManager.getMetsService().loadWorkpiece(uri).getLogicalStructure();
            List<LogicalDivision> logicalDivisionList
                    = MetadataEditor.determineLogicalDivisionPathToChild(logicalStructure, child.getId());
            DefaultTreeNode parentNode = tree;
            if (logicalDivisionList.isEmpty()) {
                /*
                 * Error case: The child is not linked in the parent process.
                 * Show the process title of the parent process and a warning
                 * sign.
                 */
                addTreeNode(parent.getTitle(), true, true, parent, tree).setType(STRUCTURE_NODE_TYPE);
            } else {
                /*
                 * Default case: Show the path through the parent process to the
                 * linked child
                 */
                for (LogicalDivision logicalDivision : logicalDivisionList) {
                    if (Objects.isNull(logicalDivision.getType())) {
                        break;
                    } else {
                        parentNode = addTreeNode(parent, logicalDivision.getType(), parentNode);
                        parentNode.setType(STRUCTURE_NODE_TYPE);
                        parentNode.setExpanded(true);
                    }
                }
            }
        } catch (IOException e) {
            /*
             * Error case: The metadata file of the parent process cannot be
             * loaded. Show the process title of the parent process and the
             * warning sign.
             */
            Helper.setErrorMessage("metadataReadError", e.getMessage(), logger, e);
            addTreeNode(parent.getTitle(), true, true, parent, tree).setType(STRUCTURE_NODE_TYPE);
        }
    }

    /**
     * Builds the parent link tree in a temporary primefaces tree in order to determine how many
     * nodes are added to the tree. The number of nodes influences the order of nodes in the logical
     * structure tree and is needed to determine the correct tree node id, see
     * `GalleryPanel.addStripesRecursive`.
     *
     * @return the number of root nodes (first level children) that are
     *         added as a result of calling `addParentLinksRecursive`.
     */
    public Integer getNumberOfParentLinkRootNodesAdded() {
        DefaultTreeNode node = new DefaultTreeNode();
        addParentLinksRecursive(dataEditor.getProcess(), node);
        return node.getChildCount();
    }

    /**
     * Creates the media tree.
     *
     * @param mediaRoot
     *            root of physical divisions to show on the tree
     * @return the media tree
     */
    private DefaultTreeNode buildMediaTree(PhysicalDivision mediaRoot) {
        DefaultTreeNode rootTreeNode = new DefaultTreeNode();
        rootTreeNode.setType(PHYS_STRUCTURE_NODE_TYPE);
        if (physicalNodeStateUnknown(this.previousExpansionStatesPhysicalTree, rootTreeNode)) {
            rootTreeNode.setExpanded(true);
        }
        buildMediaTreeRecursively(mediaRoot, rootTreeNode);
        return rootTreeNode;
    }

    private void buildMediaTreeRecursively(PhysicalDivision physicalDivision, DefaultTreeNode parentTreeNode) {
        StructuralElementViewInterface divisionView = dataEditor.getRulesetManagement().getStructuralElementView(
                physicalDivision.getType(), dataEditor.getAcquisitionStage(), dataEditor.getPriorityList());
        DefaultTreeNode treeNode = addTreeNode(Objects.equals(physicalDivision.getType(), PhysicalDivision.TYPE_PAGE)
                        ? divisionView.getLabel().concat(" " + physicalDivision.getOrderlabel()) : divisionView.getLabel(),
                false, false, physicalDivision, parentTreeNode);

        if (PhysicalDivision.TYPE_TRACK.equals(physicalDivision.getType())) {
            treeNode.setType(MEDIA_PARTIAL_NODE_TYPE);
        } else if (PhysicalDivision.TYPES.contains(physicalDivision.getType())) {
            treeNode.setType(MEDIA_NODE_TYPE);
        } else {
            treeNode.setType(PHYS_STRUCTURE_NODE_TYPE);
        }

        if (physicalNodeStateUnknown(this.previousExpansionStatesPhysicalTree, treeNode)) {
            treeNode.setExpanded(true);
        }
        if (Objects.nonNull(physicalDivision.getChildren())) {
            for (PhysicalDivision child : physicalDivision.getChildren()) {
                buildMediaTreeRecursively(child, treeNode);
            }
        }
    }

    /**
     * Callback function triggered when a node is selected in the logical structure tree.
     *
     * @param event
     *            NodeSelectEvent triggered by logical node being selected
     */
    public void treeLogicalSelect(NodeSelectEvent event) {
        /*
         * The newly selected element has already been set in 'selectedLogicalNode' by
         * JSF at this point.
         */
        try {
            dataEditor.switchStructure(event.getTreeNode().getData(), true);
            previouslySelectedLogicalNode = selectedLogicalNode;
        } catch (NoSuchMetadataFieldException e) {
            Helper.setErrorMessage(e.getLocalizedMessage(), logger, e);
            selectedLogicalNode = previouslySelectedLogicalNode;
        }
    }

    /**
     * Callback function triggered when a node is selected in the physical structure tree.
     *
     * @param event
     *            NodeSelectEvent triggered by logical node being selected
     */
    public void treePhysicalSelect(NodeSelectEvent event) {
        /*
         * The newly selected element has already been set in 'selectedPhysicalNode' by
         * JSF at this point.
         */
        try {
            dataEditor.switchPhysicalDivision();
            previouslySelectedPhysicalNode = selectedPhysicalNode;
        } catch (NoSuchMetadataFieldException e) {
            Helper.setErrorMessage(e.getLocalizedMessage(), logger, e);
            selectedPhysicalNode = previouslySelectedPhysicalNode;
        }
    }

    void updateNodeSelection(GalleryMediaContent galleryMediaContent, LogicalDivision structure) {
        this.updateLogicalNodeSelection(galleryMediaContent, structure);
        this.updatePhysicalNodeSelection(galleryMediaContent);
    }

    private void updatePhysicalNodeSelection(TreeNode treeNode) {
        if (this.isSeparateMedia()) {
            if (Objects.nonNull(previouslySelectedPhysicalNode)) {
                previouslySelectedPhysicalNode.setSelected(false);
            }
            if (Objects.nonNull(selectedPhysicalNode) && !selectedPhysicalNode.equals(treeNode)) {
                selectedPhysicalNode.setSelected(false);
            }
            if (Objects.nonNull(physicalTree) && Objects.nonNull(treeNode)) {
                setSelectedPhysicalNode(treeNode);
                this.dataEditor.getMetadataPanel().showPhysical(this.dataEditor.getSelectedPhysicalDivision());
            }
        }
    }

    void updatePhysicalNodeSelection(GalleryMediaContent galleryMediaContent) {
        if (Objects.nonNull(physicalTree)) {
            TreeNode selectedTreeNode = updatePhysicalNodeSelectionRecursive(galleryMediaContent, physicalTree);
            updatePhysicalNodeSelection(selectedTreeNode);
        }
    }

    void updateLogicalNodeSelection(GalleryMediaContent galleryMediaContent, LogicalDivision structure) {
        if (Objects.nonNull(previouslySelectedLogicalNode)) {
            previouslySelectedLogicalNode.setSelected(false);
        }
        if (Objects.nonNull(selectedLogicalNode)) {
            selectedLogicalNode.setSelected(false);
        }
        if (Objects.nonNull(this.logicalTree)) {
            if (Objects.isNull(structure)) {
                GalleryStripe matchingGalleryStripe = this.dataEditor.getGalleryPanel().getLogicalStructureOfMedia(galleryMediaContent);
                if (Objects.nonNull(matchingGalleryStripe)) {
                    structure = matchingGalleryStripe.getStructure();
                }
            }
            if (Objects.nonNull(structure)) {
                TreeNode selectedTreeNode;
                if (!this.logicalStructureTreeContainsMedia()) {
                    selectedTreeNode = updateLogicalNodeSelectionRecursive(structure, logicalTree);
                } else {
                    selectedTreeNode = updatePhysSelectionInLogTreeRecursive(galleryMediaContent.getView().getPhysicalDivision(), structure,
                            logicalTree);
                }
                if (Objects.nonNull(selectedTreeNode)) {
                    setSelectedLogicalNode(selectedTreeNode);
                } else {
                    Helper.setErrorMessage("Unable to update node selection in logical structure!");
                }
            }
        }
    }

    void updateLogicalNodeSelection(LogicalDivision logicalDivision) {
        if (Objects.nonNull(previouslySelectedLogicalNode)) {
            previouslySelectedLogicalNode.setSelected(false);
        }
        if (Objects.nonNull(selectedLogicalNode)) {
            selectedLogicalNode.setSelected(false);
        }
        if (Objects.nonNull(logicalTree)) {
            TreeNode selectedTreeNode = updateLogicalNodeSelectionRecursive(logicalDivision, logicalTree);
            if (Objects.nonNull(selectedTreeNode)) {
                setSelectedLogicalNode(selectedTreeNode);
                try {
                    dataEditor.switchStructure(selectedTreeNode.getData(), false);
                } catch (NoSuchMetadataFieldException e) {
                    logger.error(e.getLocalizedMessage());
                }
            } else {
                Helper.setErrorMessage("Unable to update node selection in logical structure!");
            }
        }
    }

    /**
     * Update the node selection in logical tree.
     * @param structure the LogicalDivision to be selected as a TreeNode
     * @param treeNode the logical structure tree
     * @return the TreeNode that will be selected
     */
    public TreeNode updateLogicalNodeSelectionRecursive(LogicalDivision structure, TreeNode treeNode) {
        TreeNode matchingTreeNode = null;
        for (TreeNode currentTreeNode : treeNode.getChildren()) {
            if (treeNodeMatchesStructure(structure, currentTreeNode)) {
                currentTreeNode.setSelected(true);
                matchingTreeNode = currentTreeNode;
            } else {
                matchingTreeNode = updateLogicalNodeSelectionRecursive(structure, currentTreeNode);
            }
            if (Objects.nonNull(matchingTreeNode)) {
                break;
            }
        }
        return matchingTreeNode;
    }

    private TreeNode updatePhysicalNodeSelectionRecursive(GalleryMediaContent galleryMediaContent, TreeNode treeNode) {
        if (Objects.isNull(galleryMediaContent)) {
            return null;
        }
        TreeNode matchingTreeNode = null;
        for (TreeNode currentTreeNode : treeNode.getChildren()) {
            if (currentTreeNode.getChildCount() < 1 && treeNodeMatchesGalleryMediaContent(galleryMediaContent, currentTreeNode)) {
                currentTreeNode.setSelected(true);
                matchingTreeNode = currentTreeNode;
            } else {
                currentTreeNode.setSelected(false);
                matchingTreeNode = updatePhysicalNodeSelectionRecursive(galleryMediaContent, currentTreeNode);
            }
            if (Objects.nonNull(matchingTreeNode)) {
                break;
            }
        }
        return matchingTreeNode;
    }

    private TreeNode updatePhysSelectionInLogTreeRecursive(PhysicalDivision selectedPhysicalDivision, LogicalDivision parentElement,
                                                           TreeNode treeNode) {
        TreeNode matchingTreeNode = null;
        for (TreeNode currentTreeNode : treeNode.getChildren()) {
            if (treeNode.getData() instanceof StructureTreeNode
                    && Objects.nonNull(((StructureTreeNode) treeNode.getData()).getDataObject())
                    && (((StructureTreeNode) treeNode.getData()).getDataObject().equals(parentElement)
                    || MEDIA_PARTIAL_NODE_TYPE.equals(currentTreeNode.getType()))
                    && currentTreeNode.getData() instanceof StructureTreeNode
                    && ((StructureTreeNode) currentTreeNode.getData()).getDataObject() instanceof View
                    && ((View) ((StructureTreeNode) currentTreeNode.getData()).getDataObject()).getPhysicalDivision()
                            .equals(selectedPhysicalDivision)) {
                currentTreeNode.setSelected(true);
                matchingTreeNode = currentTreeNode;
            } else {
                currentTreeNode.setSelected(false);
                matchingTreeNode = updatePhysSelectionInLogTreeRecursive(selectedPhysicalDivision, parentElement, currentTreeNode);
            }
            if (Objects.nonNull(matchingTreeNode)) {
                break;
            }
        }
        return matchingTreeNode;
    }

    private boolean treeNodeMatchesGalleryMediaContent(GalleryMediaContent galleryMediaContent, TreeNode treeNode) {
        if (treeNode.getData() instanceof StructureTreeNode) {
            StructureTreeNode structureTreeNode = (StructureTreeNode) treeNode.getData();
            PhysicalDivision physicalDivision = null;
            if (structureTreeNode.getDataObject() instanceof PhysicalDivision) {
                physicalDivision = (PhysicalDivision) structureTreeNode.getDataObject();
            } else if (structureTreeNode.getDataObject() instanceof View) {
                View view = (View) structureTreeNode.getDataObject();
                physicalDivision = view.getPhysicalDivision();
            }
            if (Objects.nonNull(physicalDivision) && Objects.nonNull(galleryMediaContent.getView())) {
                return Objects.equals(physicalDivision, galleryMediaContent.getView().getPhysicalDivision());
            }
        }
        return false;
    }

    private boolean treeNodeMatchesStructure(LogicalDivision structure, TreeNode treeNode) {
        if (Objects.nonNull(treeNode) && treeNode.getData() instanceof StructureTreeNode) {
            StructureTreeNode structureTreeNode = (StructureTreeNode) treeNode.getData();
            if (structureTreeNode.getDataObject() instanceof LogicalDivision) {
                return Objects.equals(structureTreeNode.getDataObject(), structure);
            }
        }
        return false;
    }

    /**
     * Callback function triggered on NodeCollapseEvent. Sets the 'expanded' flag of the corresponding tree node to
     * 'false' because this is not done automatically by PrimeFaces on a NodeCollapseEvent.
     *
     * @param event
     *          the NodeCollapseEvent triggered in the corresponding structure tree
     */
    public void onNodeCollapse(NodeCollapseEvent event) {
        if (Objects.nonNull(event) && Objects.nonNull(event.getTreeNode())) {
            event.getTreeNode().setExpanded(false);
        }
    }

    /**
     * Callback function triggered on NodeExpandEvent. Sets the 'expanded' flag of the corresponding tree node to
     * 'true' because this is not done automatically by PrimeFaces on a NodeExpandEvent.
     *
     * @param event
     *          the NodeExpandEvent triggered in the corresponding structure tree
     */
    public void onNodeExpand(NodeExpandEvent event) {
        if (Objects.nonNull(event) && Objects.nonNull(event.getTreeNode())) {
            event.getTreeNode().setExpanded(true);
        }
    }

    /**
     * Callback function triggered on TreeDragDropEvent. Checks whether performed drag'n'drop action is allowed
     * considering ruleset restrictions on structure hierarchy. In case some ruleset rules were violated by the action
     * displays a corresponding error message to the user and reverts tree to prior state.
     *
     * @param event TreeDragDropEvent
     *              event triggering this callback function
     */
    public void onDragDrop(TreeDragDropEvent event) {
        Object dragNodeObject = event.getDragNode().getData();
        Object dropNodeObject = event.getDropNode().getData();

        expandNode(event.getDropNode());

        try {
            StructureTreeNode dropNode = (StructureTreeNode) dropNodeObject;
            StructureTreeNode dragNode = (StructureTreeNode) dragNodeObject;
            if (dropNode.isLinked()) {
                Helper.setErrorMessage("dataEditor.dragNDropLinkError");
                show();
            }
            else if (dragNode.getDataObject() instanceof LogicalDivision
                    && dropNode.getDataObject() instanceof LogicalDivision) {
                checkLogicalDragDrop(dragNode, dropNode);
            } else if (dragNode.getDataObject() instanceof PhysicalDivision
                    && dropNode.getDataObject() instanceof PhysicalDivision) {
                checkPhysicalDragDrop(dragNode, dropNode);
            } else if (dragNode.getDataObject() instanceof View
                     && dropNode.getDataObject() instanceof LogicalDivision) {
                movePageNode(event, dropNode, dragNode);
            } else {
                Helper.setErrorMessage(
                    Helper.getTranslation("dataEditor.dragNDropError", dragNode.getLabel(), dropNode.getLabel()));
                show();
            }
        } catch (Exception exception) {
            logger.error(exception.getLocalizedMessage());
        }
    }

    /**
     * Determine the LogicalDivision to which the given View is assigned.
     *
     * @param view
     *          View for which the LogicalDivision is determined
     * @return the LogicalDivision to which the given View is assigned
     */
    LogicalDivision getPageStructure(View view, LogicalDivision parent) {
        LogicalDivision resultElement = null;
        for (LogicalDivision child : parent.getChildren()) {
            if (child.getViews().contains(view)) {
                resultElement = child;
            } else {
                resultElement =  getPageStructure(view, child);
            }
            if (Objects.nonNull(resultElement)) {
                break;
            }
        }
        return resultElement;
    }

    /**
     * Move page encapsulated in given StructureTreeNode 'dragNode' to Structural Element encapsulated in given
     * StructureTreeNode 'dropNode' at index encoded in given TreeDragDropEvent 'event'.
     *
     * @param event
     *          TreeDragDropEvent triggering 'movePageNode'
     * @param dropNode
     *          StructureTreeNode containing the Structural Element to which the page is moved
     * @param dragNode
     *          StructureTreeNode containing the View/Page that is moved
     */
    private void movePageNode(TreeDragDropEvent event, StructureTreeNode dropNode, StructureTreeNode dragNode) throws Exception {
        TreeNode dragParent = event.getDragNode().getParent();
        if (dragParent.getData() instanceof StructureTreeNode) {
            StructureTreeNode dragParentTreeNode = (StructureTreeNode) dragParent.getData();
            if (dragParentTreeNode.getDataObject() instanceof LogicalDivision) {
                // FIXME waiting for PrimeFaces' tree drop index bug to be fixed.
                // Until fixed dropping nodes onto other nodes will produce random drop indices.
                preserveLogicalAndPhysical();
                show();
                expandNode(event.getDropNode());
                dataEditor.getGalleryPanel().updateStripes();
                dataEditor.getPaginationPanel().show();
                return;
            } else {
                Helper.setErrorMessage(
                    Helper.getTranslation("dataEditor.dragNDropError", dragNode.getLabel(), dropNode.getLabel()));
            }
        } else {
            Helper.setErrorMessage(
                Helper.getTranslation("dataEditor.dragNDropError", dragNode.getLabel(), dropNode.getLabel()));
        }
        show();
    }

    /**
     * Change the order of the PhysicalDivisions in the workpiece.
     * When structure is saved to METS this is represented by the order of DIV elements in the physical structMap.
     * @param toElement logical element where to which the PhysicalDivisions are assigned
     * @param elementsToBeMoved List of PhysicalDivisions which are moved
     * @param insertionIndex index at which the PhysicalDivisions are added to the existing List of PhysicalDivisions.
     *                       The value -1 represents the end of the list.
     */
    void reorderPhysicalDivisions(LogicalDivision toElement,
                           List<Pair<View, LogicalDivision>> elementsToBeMoved,
                           int insertionIndex) {
        int physicalInsertionIndex;
        List<PhysicalDivision> physicalDivisionsToBeMoved = elementsToBeMoved.stream()
                .map(e -> e.getLeft().getPhysicalDivision())
                .collect(Collectors.toList());

        if (insertionIndex > toElement.getViews().size()) {
            Helper.setErrorMessage("Unsupported drag'n'drop operation: Insertion index exceeds list.");
            insertionIndex = -1;
        }

        if (insertionIndex < 0 || toElement.getViews().isEmpty()) {
            // no insertion position was specified or the element does not contain any pages yet
            physicalInsertionIndex = toElement.getOrder() - 1;
        } else {
            // if 'insertionIndex' equals the size of the list, it means we want to append the moved pages _behind_ the physical division of
            // the last view in the list of views of the 'toElement'
            if (insertionIndex == toElement.getViews().size()) {
                physicalInsertionIndex = toElement.getViews().getLast().getPhysicalDivision().getOrder();
            } else if (insertionIndex == 0) {
                // insert at first position directly after logical element
                physicalInsertionIndex = toElement.getOrder() - 1;
            } else {
                // insert at given index
                physicalInsertionIndex = toElement.getViews().get(insertionIndex).getPhysicalDivision().getOrder() - 1;
            }
        }

        if (physicalInsertionIndex > physicalDivisionsToBeMoved.stream()
                .map(PhysicalDivision::getOrder)
                .collect(Collectors.summarizingInt(Integer::intValue))
                .getMin() - 1) {
            int finalInsertionIndex = physicalInsertionIndex;
            physicalInsertionIndex -= (int) physicalDivisionsToBeMoved.stream().filter(m -> m.getOrder() - 1 < finalInsertionIndex).count();
        }
        dataEditor.getWorkpiece().getPhysicalStructure().getChildren().removeAll(physicalDivisionsToBeMoved);
        int numberOfChildren = dataEditor.getWorkpiece().getPhysicalStructure().getChildren().size();
        if (physicalInsertionIndex < numberOfChildren) {
            dataEditor.getWorkpiece().getPhysicalStructure().getChildren().addAll(physicalInsertionIndex, physicalDivisionsToBeMoved);
        } else {
            dataEditor.getWorkpiece().getPhysicalStructure().getChildren().addAll(physicalDivisionsToBeMoved);
            if (physicalInsertionIndex > numberOfChildren) {
                Helper.setErrorMessage("Could not append media at correct position. Index exceeded list.");
            }
        }
    }

    /**
     * Change order fields of physical elements. When saved to METS this is represented by the physical structMap divs'
     * "ORDER" attribute.
     */
    void changePhysicalOrderFields() {
        ServiceManager.getFileService().renumberPhysicalDivisions(dataEditor.getWorkpiece(), false);
    }

    /**
     * Change the order attribute of the logical elements that are affected by pages around them being moved.
     * @param toElement logical element the pages will be assigned to
     * @param elementsToBeMoved physical elements which are moved
     */
    void changeLogicalOrderFields(LogicalDivision toElement, List<Pair<View, LogicalDivision>> elementsToBeMoved,
                                  int insertionIndex) {
        HashMap<Integer, List<LogicalDivision>> logicalElementsByOrder = new HashMap<>();
        for (LogicalDivision logicalElement : dataEditor.getWorkpiece().getAllLogicalDivisions()) {
            if (logicalElementsByOrder.containsKey(logicalElement.getOrder()))  {
                logicalElementsByOrder.get(logicalElement.getOrder()).add(logicalElement);
            } else {
                logicalElementsByOrder.put(logicalElement.getOrder(), new LinkedList<>(Collections.singletonList(logicalElement)));
            }
        }

        // Order values of moved pages and target element. Logical elements located between these Order values are affected.
        List<Integer> ordersAffectedByMove = getOrdersAffectedByMove(elementsToBeMoved, toElement);

        /* The new Order value for the logical elements can be calculated quite simple:
        The Order values of elements located before the target element have to be modified by -i - 1.
        The Order values of elements located after the target element have to be modified by the size of ordersAffectedByMove - i.
        (ordersAffectedByMove equals to the number of moved pages + the target element.)
         */

        for (Map.Entry<Integer, List<LogicalDivision>> entry : logicalElementsByOrder.entrySet()) {
            for (int i = 0; i < ordersAffectedByMove.size() - 1; i++) {
                if (ordersAffectedByMove.get(i) < entry.getKey() && entry.getKey() < ordersAffectedByMove.get(i + 1)) {
                    if (ordersAffectedByMove.get(i) < toElement.getOrder()) {
                        updateOrder(entry.getValue(), -i - 1);
                    } else if (ordersAffectedByMove.get(i) > toElement.getOrder()) {
                        updateOrder(entry.getValue(), ordersAffectedByMove.size() - i);
                    }
                }
            }
            // check if elements exist with the same order like toElement (the toElememt itself might be affected as well)
            if (entry.getKey() == toElement.getOrder()) {
                List<LogicalDivision> beforeToElement = entry.getValue().subList(0, entry.getValue().indexOf(toElement) + 1);
                List<LogicalDivision> afterToElement = entry.getValue().subList(entry.getValue().indexOf(toElement) + 1,
                        entry.getValue().size());
                /* toElement at index 0 means we're in an edge case: toElement is the first order which is affected (no pages with smaller
                order affected) and its order will not change, nor will other elements with the same order before it. */
                if (ordersAffectedByMove.indexOf(toElement.getOrder()) > 0) {
                    updateOrder(beforeToElement, -ordersAffectedByMove.indexOf(entry.getKey()));
                }
                /* Order of elements directly after toElement (with same order) only have to be update if the pages are inserted at the
                first position. If they are inserted after any pages, the order of elements in afterToElement will not change. */
                if (insertionIndex == 0) {
                    updateOrder(afterToElement, elementsToBeMoved.size() - ordersAffectedByMove.indexOf(toElement.getOrder()));
                }
            }
        }
    }

    private List<Integer> getOrdersAffectedByMove(List<Pair<View, LogicalDivision>> views, LogicalDivision toElement) {
        Set<Integer> ordersAffectedByMove = views.stream()
                .map(e -> e.getLeft().getPhysicalDivision().getOrder())
                .collect(Collectors.toSet());
        ordersAffectedByMove.add(toElement.getOrder());
        return ordersAffectedByMove.stream()
                .sorted()
                .collect(Collectors.toList());
    }

    private void updateOrder(List<LogicalDivision> elementsToBeUpdated, int delta) {
        for (LogicalDivision element : elementsToBeUpdated) {
            element.setOrder(element.getOrder() + delta);
        }
    }

    /**
     * Move List of elements 'elementsToBeMoved' from LogicalDivision in each Pair to LogicalDivision
     * 'toElement'.
     *
     * @param toElement
     *          LogicalDivision to which View is moved
     * @param elementsToBeMoved
     *          List of elements to be moved as Pairs of View and LogicalDivision they are attached to
     * @param insertionIndex
     *          Index where views will be inserted into toElement's views
     */
    void moveViews(LogicalDivision toElement,
                   List<Pair<View, LogicalDivision>> elementsToBeMoved,
                   int insertionIndex) {
        List<View> views = elementsToBeMoved.stream()
                .map(Pair::getKey)
                .filter(Objects::nonNull)
                .collect(Collectors.toList());
        if (insertionIndex < 0 || insertionIndex == toElement.getViews().size()) {
            toElement.getViews().addAll(views);
        } else {
            toElement.getViews().addAll(insertionIndex, views);
        }

        for (Pair<View, LogicalDivision> elementToBeMoved : elementsToBeMoved) {
            boolean removeLastOccurrenceOfView = toElement.equals(elementToBeMoved.getValue())
                    && insertionIndex < elementToBeMoved.getValue().getViews().lastIndexOf(elementToBeMoved.getKey());
            dataEditor.unassignView(elementToBeMoved.getValue(), elementToBeMoved.getKey(), removeLastOccurrenceOfView);
            elementToBeMoved.getKey().getPhysicalDivision().getLogicalDivisions().add(toElement);
        }
    }

    private void checkLogicalDragDrop(StructureTreeNode dragNode, StructureTreeNode dropNode) {
        LogicalDivision dragStructure = (LogicalDivision) dragNode.getDataObject();
        LogicalDivision dropStructure = (LogicalDivision) dropNode.getDataObject();

        StructuralElementViewInterface divisionView = dataEditor.getRulesetManagement().getStructuralElementView(
                dropStructure.getType(), dataEditor.getAcquisitionStage(), dataEditor.getPriorityList());

        LinkedList<LogicalDivision> dragParents;
        if (divisionView.getAllowedSubstructuralElements().containsKey(dragStructure.getType())
                || Objects.nonNull(dragStructure.getLink())) {
            dragParents = MetadataEditor.getAncestorsOfLogicalDivision(dragStructure,
                    dataEditor.getWorkpiece().getLogicalStructure());
            if (!dragParents.isEmpty()) {
                LogicalDivision parentStructure = dragParents.get(dragParents.size() - 1);
                if (parentStructure.getChildren().contains(dragStructure)) {
                    if (logicalStructureTreeContainsMedia()) {
                        preserveLogicalAndPhysical();
                    } else {
                        preserveLogical();
                    }
                    this.dataEditor.getGalleryPanel().updateStripes();
                    this.dataEditor.getPaginationPanel().show();
                } else {
                    Helper.setErrorMessage(Helper.getTranslation("dataEditor.childNotContainedError",
                        dragNode.getLabel()));
                }
            } else {
                Helper.setErrorMessage(Helper.getTranslation("dataEditor.noParentsError",
                    dragNode.getLabel()));
            }
        } else {
            Helper.setErrorMessage(Helper.getTranslation("dataEditor.forbiddenChildElement",
                dragNode.getLabel(), dropNode.getLabel()));
        }
        show();
    }

    private void checkPhysicalDragDrop(StructureTreeNode dragNode, StructureTreeNode dropNode) {
        PhysicalDivision dragUnit = (PhysicalDivision) dragNode.getDataObject();
        PhysicalDivision dropUnit = (PhysicalDivision) dropNode.getDataObject();

        StructuralElementViewInterface divisionView = dataEditor.getRulesetManagement().getStructuralElementView(
                dropUnit.getType(), dataEditor.getAcquisitionStage(), dataEditor.getPriorityList());

        LinkedList<PhysicalDivision> dragParents;
        if (divisionView.getAllowedSubstructuralElements().containsKey(dragUnit.getType())) {
            dragParents = MetadataEditor.getAncestorsOfPhysicalDivision(dragUnit, dataEditor.getWorkpiece().getPhysicalStructure());
            if (dragParents.isEmpty()) {
                Helper.setErrorMessage(Helper.getTranslation("dataEditor.noParentsError",
                    dragNode.getLabel()));
            } else {
                PhysicalDivision parentUnit = dragParents.get(dragParents.size() - 1);
                if (parentUnit.getChildren().contains(dragUnit)) {
                    preservePhysical();
                } else {
                    Helper.setErrorMessage(Helper.getTranslation("dataEditor.childNotContainedError",
                        dragUnit.getType()));
                }
            }
        } else {
            Helper.setErrorMessage(Helper.getTranslation("dataEditor.forbiddenChildElement",
                dragNode.getLabel(), dropNode.getLabel()));
        }
        show();
    }

    private void preserveLogicalAndPhysical() throws UnknownTreeNodeDataException {
        if (!this.logicalTree.getChildren().isEmpty()) {
            order = 1;
            for (PhysicalDivision physicalDivision : dataEditor.getWorkpiece().getPhysicalStructure().getChildren()) {
                physicalDivision.getLogicalDivisions().clear();
            }
            dataEditor.getWorkpiece().getPhysicalStructure().getChildren().clear();
            preserveLogicalAndPhysicalRecursive(this.logicalTree.getChildren().get(logicalTree.getChildCount() - 1));
        }
    }

    private LogicalDivision preserveLogicalAndPhysicalRecursive(TreeNode treeNode) throws UnknownTreeNodeDataException {
        StructureTreeNode structureTreeNode = (StructureTreeNode) treeNode.getData();
        if (Objects.isNull(structureTreeNode) || !(structureTreeNode.getDataObject() instanceof LogicalDivision)) {
            return null;
        }
        LogicalDivision structure = (LogicalDivision) structureTreeNode.getDataObject();
        structure.setOrder(order);
        structure.getViews().clear();
        structure.getChildren().clear();
        for (TreeNode child : treeNode.getChildren()) {
            if (!(child.getData() instanceof StructureTreeNode)) {
                throw new UnknownTreeNodeDataException(child.getData().getClass().getCanonicalName());
            }
            if (((StructureTreeNode) child.getData()).getDataObject() instanceof LogicalDivision) {
                LogicalDivision possibleChildStructure = preserveLogicalAndPhysicalRecursive(child);
                if (Objects.nonNull(possibleChildStructure)) {
                    structure.getChildren().add(possibleChildStructure);
                }
            } else if (((StructureTreeNode) child.getData()).getDataObject() instanceof View) {
                View view = (View) ((StructureTreeNode) child.getData()).getDataObject();
                structure.getViews().add(view);
                if (!dataEditor.getWorkpiece().getAllPhysicalDivisions().contains(view.getPhysicalDivision())) {
                    view.getPhysicalDivision().setOrder(order);
                    dataEditor.getWorkpiece().getPhysicalStructure().getChildren().add(view.getPhysicalDivision());
                    order++;
                }
                if (!view.getPhysicalDivision().getLogicalDivisions().contains(structure)) {
                    view.getPhysicalDivision().getLogicalDivisions().add(structure);
                }
            }
        }
        /*
            PhysicalDivisions assigned to multiple LogicalDivisions may lead to wrong order value. The order will be
            incremented for each occurrence and not just the last one. The LogicalDivisions containing those
            PhysicalDivisions must be set to the order value of their first PhysicalDivision.
         */
        if (!structure.getViews().isEmpty()) {
            structure.setOrder(structure.getViews().getFirst().getPhysicalDivision().getOrder());
        }
        return structure;
    }

    /**
     * Check and return whether the metadata of a process should be displayed in separate logical and physical
     * structure trees or in one unified structure tree.
     *
     * @return
     *          whether metadata structure should be displayed in separate structure trees or not
     */
    public boolean isSeparateMedia() {
        Process process = dataEditor.getProcess();
        if (Objects.nonNull(process)) {
            Template template = process.getTemplate();
            if ( Objects.nonNull(template) ) {
                return template.getWorkflow().isSeparateStructure();
            }
        }
        return false;
    }

    private void expandNode(TreeNode node) {
        if (Objects.nonNull(node)) {
            node.setExpanded(true);
            expandNode(node.getParent());
        }
    }

    private HashMap<LogicalDivision, Boolean> getLogicalTreeNodeExpansionStates(DefaultTreeNode tree) {
        if (Objects.nonNull(tree) && tree.getChildCount() == 1) {
            TreeNode treeRoot = tree.getChildren().get(0);
            LogicalDivision structuralElement = getTreeNodeStructuralElement(treeRoot);
            if (Objects.nonNull(structuralElement)) {
                return getLogicalTreeNodeExpansionStatesRecursively(treeRoot, new HashMap<>());
            }
        }
        return new HashMap<>();
    }

    private HashMap<LogicalDivision, Boolean> getLogicalTreeNodeExpansionStatesRecursively(TreeNode treeNode,
            HashMap<LogicalDivision, Boolean> expansionStates) {
        if (Objects.nonNull(treeNode)) {
            LogicalDivision structureData = getTreeNodeStructuralElement(treeNode);
            if (Objects.nonNull(structureData)) {
                expansionStates.put(structureData, treeNode.isExpanded());
                for (TreeNode childNode : treeNode.getChildren()) {
                    expansionStates.putAll(getLogicalTreeNodeExpansionStatesRecursively(childNode, expansionStates));
                }
            }
        }
        return expansionStates;
    }

    private HashMap<PhysicalDivision, Boolean> getPhysicalTreeNodeExpansionStates(DefaultTreeNode tree) {
        if (Objects.nonNull(tree) && tree.getChildCount() == 1) {
            TreeNode treeRoot = tree.getChildren().get(0);
            PhysicalDivision physicalDivision = getTreeNodePhysicalDivision(treeRoot);
            if (Objects.nonNull(physicalDivision)) {
                return getPhysicalTreeNodeExpansionStatesRecursively(treeRoot, new HashMap<>());
            }
        }
        return new HashMap<>();
    }

    private HashMap<PhysicalDivision, Boolean> getPhysicalTreeNodeExpansionStatesRecursively(TreeNode treeNode,
            HashMap<PhysicalDivision, Boolean> expansionStates) {
        if (Objects.nonNull(treeNode)) {
            PhysicalDivision physicalDivision = getTreeNodePhysicalDivision(treeNode);
            if (Objects.nonNull(physicalDivision)) {
                expansionStates.put(physicalDivision, treeNode.isExpanded());
                for (TreeNode childNode : treeNode.getChildren()) {
                    expansionStates.putAll(getPhysicalTreeNodeExpansionStatesRecursively(childNode, expansionStates));
                }
            }
        }
        return expansionStates;
    }

    private void updateLogicalNodeExpansionStates(DefaultTreeNode tree, HashMap<LogicalDivision, Boolean> expansionStates) {
        if (Objects.nonNull(tree) && Objects.nonNull(expansionStates) && !expansionStates.isEmpty()) {
            updateNodeExpansionStatesRecursively(tree, expansionStates);
        }
    }

    private void updateNodeExpansionStatesRecursively(TreeNode treeNode, HashMap<LogicalDivision, Boolean> expansionStates) {
        LogicalDivision element = getTreeNodeStructuralElement(treeNode);
        if (Objects.nonNull(element) && expansionStates.containsKey(element)) {
            treeNode.setExpanded(expansionStates.get(element));
        }
        for (TreeNode childNode : treeNode.getChildren()) {
            updateNodeExpansionStatesRecursively(childNode, expansionStates);
        }
    }

    private void updatePhysicalNodeExpansionStates(DefaultTreeNode tree, HashMap<PhysicalDivision, Boolean> expansionStates) {
        if (Objects.nonNull(tree) && Objects.nonNull(expansionStates) && !expansionStates.isEmpty()) {
            updatePhysicalNodeExpansionStatesRecursively(tree, expansionStates);
        }
    }

    private void updatePhysicalNodeExpansionStatesRecursively(TreeNode treeNode, HashMap<PhysicalDivision, Boolean> expansionStates) {
        PhysicalDivision physicalDivision = getTreeNodePhysicalDivision(treeNode);
        if (Objects.nonNull(physicalDivision) && expansionStates.containsKey(physicalDivision)) {
            treeNode.setExpanded(expansionStates.get(physicalDivision));
        }
        for (TreeNode childNode : treeNode.getChildren()) {
            updatePhysicalNodeExpansionStatesRecursively(childNode, expansionStates);
        }
    }

    private boolean logicalNodeStateUnknown(HashMap<LogicalDivision, Boolean> expansionStates, TreeNode treeNode) {
        LogicalDivision element = getTreeNodeStructuralElement(treeNode);
        return !Objects.nonNull(expansionStates) || (Objects.nonNull(element) && !expansionStates.containsKey(element));
    }

    private boolean physicalNodeStateUnknown(HashMap<PhysicalDivision, Boolean> expanionStates, TreeNode treeNode) {
        PhysicalDivision physicalDivision = getTreeNodePhysicalDivision(treeNode);
        return Objects.isNull(expanionStates) || (Objects.nonNull(physicalDivision) && !expanionStates.containsKey(physicalDivision));
    }

    private LogicalDivision getTreeNodeStructuralElement(TreeNode treeNode) {
        if (treeNode.getData() instanceof StructureTreeNode) {
            StructureTreeNode structureTreeNode = (StructureTreeNode) treeNode.getData();
            if (structureTreeNode.getDataObject() instanceof LogicalDivision) {
                return (LogicalDivision) structureTreeNode.getDataObject();
            }
        }
        return null;
    }

    private PhysicalDivision getTreeNodePhysicalDivision(TreeNode treeNode) {
        if (treeNode.getData() instanceof StructureTreeNode) {
            StructureTreeNode structureTreeNode = (StructureTreeNode) treeNode.getData();
            if (structureTreeNode.getDataObject() instanceof PhysicalDivision) {
                return (PhysicalDivision) structureTreeNode.getDataObject();
            }
        }
        return null;
    }

    /**
     * Get List of PhysicalDivisions assigned to multiple LogicalDivisions.
     *
     * @return value of severalAssignments
     */
    List<PhysicalDivision> getSeveralAssignments() {
        return severalAssignments;
    }

    /**
     * Get activeTabs.
     *
     * @return value of activeTabs
     */
    public String getActiveTabs() {
        return activeTabs;
    }

    /**
     * Set activeTabs.
     *
     * @param activeTabs as java.lang.String
     */
    public void setActiveTabs(String activeTabs) {
        this.activeTabs = activeTabs;
    }

    /**
     * Get the index of this StructureTreeNode's PhysicalDivision out of all
     * PhysicalDivisions which are assigned to more than one LogicalDivision.
     *
     * @param treeNode
     *            object to find the index for
     * @return index of the StructureTreeNode's PhysicalDivision if present in
     *         the List of several assignments, or -1 if not present in the
     *         list.
     */
    public int getMultipleAssignmentsIndex(StructureTreeNode treeNode) {
        if (treeNode.getDataObject() instanceof View
                && Objects.nonNull(((View) treeNode.getDataObject()).getPhysicalDivision())) {
            return severalAssignments.indexOf(((View) treeNode.getDataObject()).getPhysicalDivision());
        }
        return -1;
    }

    /**
     * Check if the selected Node's PhysicalDivision is assigned to several LogicalDivisions.
     *
     * @return {@code true} when the PhysicalDivision is assigned to more than one logical element
     */
    public boolean isAssignedSeveralTimes() {
        if (Objects.nonNull(selectedLogicalNode) && selectedLogicalNode.getData() instanceof  StructureTreeNode) {
            StructureTreeNode structureTreeNode = (StructureTreeNode) selectedLogicalNode.getData();
            if (structureTreeNode.getDataObject() instanceof View) {
                View view = (View) structureTreeNode.getDataObject();
                return view.getPhysicalDivision().getLogicalDivisions().size() > 1;
            }
        }
        return false;
    }

    /**
     * Check if the selected Node's PhysicalDivision can be assigned to the next logical element in addition to the current assignment.
     * @return {@code true} if the PhysicalDivision can be assigned to the next LogicalDivision
     */
    public boolean isAssignableSeveralTimes() {
        if (Objects.nonNull(selectedLogicalNode) && selectedLogicalNode.getData() instanceof  StructureTreeNode) {
            StructureTreeNode structureTreeNode = (StructureTreeNode) selectedLogicalNode.getData();
            if (structureTreeNode.getDataObject() instanceof View) {
                List<TreeNode> logicalNodeSiblings = selectedLogicalNode.getParent().getParent().getChildren();
                int logicalNodeIndex = logicalNodeSiblings.indexOf(selectedLogicalNode.getParent());
                List<TreeNode> viewSiblings = selectedLogicalNode.getParent().getChildren();
                // check for selected node's positions and siblings after selected node's parent
                if (viewSiblings.indexOf(selectedLogicalNode) == viewSiblings.size() - 1
                        && logicalNodeSiblings.size() > logicalNodeIndex + 1) {
                    TreeNode nextSibling = logicalNodeSiblings.get(logicalNodeIndex + 1);
                    if (nextSibling.getData() instanceof StructureTreeNode) {
                        StructureTreeNode structureTreeNodeSibling = (StructureTreeNode) nextSibling.getData();
                        return structureTreeNodeSibling.getDataObject() instanceof LogicalDivision;
                    }
                }
            }
        }

        return false;
    }

    /**
     * Assign selected Node's PhysicalDivision to the next LogicalDivision.
     */
    public void assign() {
        if (isAssignableSeveralTimes()) {
            View view = (View) ((StructureTreeNode) selectedLogicalNode.getData()).getDataObject();
            View viewToAssign = new View();
            viewToAssign.setPhysicalDivision(view.getPhysicalDivision());
            List<TreeNode> logicalNodeSiblings = selectedLogicalNode.getParent().getParent().getChildren();
            int logicalNodeIndex = logicalNodeSiblings.indexOf(selectedLogicalNode.getParent());
            TreeNode nextSibling = logicalNodeSiblings.get(logicalNodeIndex + 1);
            StructureTreeNode structureTreeNodeSibling = (StructureTreeNode) nextSibling.getData();
            LogicalDivision logicalDivision = (LogicalDivision) structureTreeNodeSibling.getDataObject();
            dataEditor.assignView(logicalDivision, viewToAssign, 0);
            severalAssignments.add(viewToAssign.getPhysicalDivision());
            show();
            dataEditor.getSelectedMedia().clear();
            dataEditor.getGalleryPanel().updateStripes();
        }
    }

    /**
     * Unassign the selected Node's PhysicalDivision from the LogicalDivision parent at the selected position.
     * This does not remove it from other LogicalDivisions.
     */
    public void unassign() {
        if (isAssignedSeveralTimes()) {
            StructureTreeNode structureTreeNode = (StructureTreeNode) selectedLogicalNode.getData();
            View view = (View) structureTreeNode.getDataObject();
            if (selectedLogicalNode.getParent().getData() instanceof StructureTreeNode) {
                StructureTreeNode structureTreeNodeParent = (StructureTreeNode) selectedLogicalNode.getParent().getData();
                if (structureTreeNodeParent.getDataObject() instanceof LogicalDivision) {
                    LogicalDivision logicalDivision =
                            (LogicalDivision) structureTreeNodeParent.getDataObject();
                    dataEditor.unassignView(logicalDivision, view, false);
                    if (view.getPhysicalDivision().getLogicalDivisions().size() <= 1) {
                        severalAssignments.remove(view.getPhysicalDivision());
                    }
                    show();
                    dataEditor.getGalleryPanel().updateStripes();
                }
            }
        }
    }

    /**
     * Get title metadata.
     * @return value of titleMetadata
     */
    public String getTitleMetadata() {
        return titleMetadata;
    }

    /**
     * Set title metadata.
     * @param titleMetadata as java.lang.String
     */
    public void setTitleMetadata(String titleMetadata) {
        this.titleMetadata = titleMetadata;
    }

    /**
     * Get list of metadata keys that are used for displaying title information from the Kitodo configuration file.
     * @return list of title metadata keys
     */
    public List<SelectItem> getTitleMetadataItems() {
        return DataEditorService.getTitleKeys()
                .stream()
                .map(key -> new SelectItem(key,dataEditor.getRulesetManagement().getTranslationForKey(
                        key,dataEditor.getPriorityList()).orElse(key)))
                .collect(Collectors.toList());
    }

    /**
     * Returns true if the logical structure tree is a combined tree of structure nodes and view nodes (media).
     *
     * @return true if logical structure tree contains media
     */
    public boolean logicalStructureTreeContainsMedia() {
        return !this.isSeparateMedia() && !this.isHideMediaInLogicalTree();
    }

    /**
     * Return true if the users selected the option to hide media in the logical structure tree.
     *
     * @return true if the user want to hide media in the logical structure tree
     */
    public boolean isHideMediaInLogicalTree() {
        return this.hideMediaInLogicalTree;
    }

    /**
     * Sets whether media should be shown in the logical structure tree.
     *
     * @param hideMediaInLogicalTree boolean
     */
    public void setHideMediaInLogicalTree(boolean hideMediaInLogicalTree) {
        this.hideMediaInLogicalTree = hideMediaInLogicalTree;
    }

    /**
     * Listener that is called when the user changes the UI option to show or hide
     * media in the logical structure tree.
     */
    public void onHideMediaInLogicalTreeChange() {
        this.show();
        this.dataEditor.getGalleryPanel().show();
    }

    /**
     * Returns whether the user selected to show the page range for each logical structure node.
     *
     * @return value of showPageRangeInLogicalTree
     */
    public boolean isShowPageRangeInLogicalTree() {
        return this.showPageRangeInLogicalTree;
    }

    /**
     * Set whether the page range should be shown for each logical structure node.
     * @param showPageRangeInLogicalTree boolean
     */
    public void setShowPageRangeInLogicalTree(boolean showPageRangeInLogicalTree) {
        this.showPageRangeInLogicalTree = showPageRangeInLogicalTree;
    }

    /**
     * Returns whether the user selected to show the hierarchy level of individual tree nodes in the structure tree.
     * @return value of showHierarchyLevel
     */
    public boolean isShowHierarchyLevel() {
        return showHierarchyLevel;
    }

    /**
     * Set whether the hierarchy level of individual tree nodes in the structure tree should be displayed.
     * @param showHierarchyLevel boolean
     */
    public void setShowHierarchyLevel(boolean showHierarchyLevel) {
        this.showHierarchyLevel = showHierarchyLevel;
    }

    /**
     * Expand all tree nodes in the logical structure tree.
     */
    public void expandAll() {
        toggleAll(this.logicalTree, true);
    }

    /**
     * Collapse all tree nodes in the logical structure tree.
     */
    public void collapseAll() {
        toggleAll(this.logicalTree, false);
    }

    private void toggleAll(TreeNode treeNode, boolean expanded) {
        for (TreeNode childNode : treeNode.getChildren()) {
            toggleAll(childNode, expanded);
        }
        treeNode.setExpanded(expanded);
    }
}<|MERGE_RESOLUTION|>--- conflicted
+++ resolved
@@ -559,7 +559,7 @@
         invisibleRootNode.setType(STRUCTURE_NODE_TYPE);
         addParentLinksRecursive(dataEditor.getProcess(), invisibleRootNode);
         List<Integer> processIds = getAllLinkedProcessIds(structure);
-        Map<Integer, String> processTypeMap = processIds.isEmpty() ? Collections.emptyMap() : fetchProcessTypes(processIds);
+        Map<Integer, String> processTypeMap = ServiceManager.getProcessService().getIdBaseTypeMap(processIds);
         Map<String, StructuralElementViewInterface> viewCache = new HashMap<>();
         buildStructureTreeRecursively(structure, invisibleRootNode, processTypeMap, viewCache);
         return invisibleRootNode;
@@ -570,15 +570,6 @@
                 .filter(division -> division.getLink() != null)
                 .map(division -> ServiceManager.getProcessService().processIdFromUri(division.getLink().getUri()))
                 .collect(Collectors.toList());
-    }
-
-    private Map<Integer, String> fetchProcessTypes(List<Integer> processIds) {
-        try {
-            return ServiceManager.getProcessService().getIdBaseTypeMap(processIds);
-        } catch (DataException e) {
-            Helper.setErrorMessage("metadataReadError", e.getMessage(), logger, e);
-            return Collections.emptyMap();
-        }
     }
 
     /**
@@ -621,20 +612,6 @@
         } else {
             node = new StructureTreeNode(structure.getLink().getUri().toString(), null, true, true, structure);
             for (Process child : dataEditor.getCurrentChildren()) {
-<<<<<<< HEAD
-                try {
-                    String type = ServiceManager.getProcessService().getBaseType(child.getId());
-                    if (child.getId() == ServiceManager.getProcessService()
-                            .processIdFromUri(structure.getLink().getUri())) {
-                        StructuralElementViewInterface view = dataEditor.getRulesetManagement().getStructuralElementView(
-                            type, dataEditor.getAcquisitionStage(), dataEditor.getPriorityList());
-                        node = new StructureTreeNode("[" + child.getId() + "] " + view.getLabel() + " - "
-                                + child.getTitle(), null, view.isUndefined(), true, structure);
-                    }
-                } catch (DAOException e) {
-                    Helper.setErrorMessage("metadataReadError", e.getMessage(), logger, e);
-                    node = new StructureTreeNode(child.getTitle(), null, true, true, child);
-=======
                 if (child.getId() == ServiceManager.getProcessService().processIdFromUri(structure.getLink().getUri())) {
                     String type = idTypeMap.get(child.getId());
                     // Retrieve the view from cache if it exists, otherwise compute and cache it
@@ -644,7 +621,6 @@
                     );
                     node = new StructureTreeNode("[" + child.getId() + "] " + view.getLabel() + " - "
                             + child.getTitle(), null, view.isUndefined(), true, structure);
->>>>>>> 29421caa
                 }
             }
         }
