/*
 * (c) Kitodo. Key to digital objects e. V. <contact@kitodo.org>
 *
 * This file is part of the Kitodo project.
 *
 * It is licensed under GNU General Public License version 3 or later.
 *
 * For the full copyright and license information, please read the
 * GPL3-License.txt file that was distributed with this source code.
 */

package org.kitodo.production.forms.dataeditor;

import java.io.IOException;
import java.io.Serializable;
import java.net.URI;
import java.util.ArrayList;
import java.util.Collection;
import java.util.Collections;
import java.util.Comparator;
import java.util.HashMap;
import java.util.HashSet;
import java.util.Iterator;
import java.util.LinkedList;
import java.util.List;
import java.util.Map;
import java.util.Map.Entry;
import java.util.Objects;
import java.util.Optional;
import java.util.Set;
import java.util.stream.Collectors;

import javax.faces.model.SelectItem;

import org.apache.commons.lang3.tuple.ImmutablePair;
import org.apache.commons.lang3.tuple.Pair;
import org.apache.logging.log4j.LogManager;
import org.apache.logging.log4j.Logger;
import org.kitodo.api.dataeditor.rulesetmanagement.StructuralElementViewInterface;
import org.kitodo.api.dataformat.LogicalDivision;
import org.kitodo.api.dataformat.MediaVariant;
import org.kitodo.api.dataformat.PhysicalDivision;
import org.kitodo.api.dataformat.View;
import org.kitodo.data.database.beans.Process;
import org.kitodo.data.database.beans.Template;
import org.kitodo.data.exceptions.DataException;
import org.kitodo.exceptions.NoSuchMetadataFieldException;
import org.kitodo.exceptions.UnknownTreeNodeDataException;
import org.kitodo.production.helper.Helper;
import org.kitodo.production.metadata.MetadataEditor;
import org.kitodo.production.model.Subfolder;
import org.kitodo.production.services.ServiceManager;
import org.kitodo.production.services.dataeditor.DataEditorService;
import org.primefaces.event.NodeCollapseEvent;
import org.primefaces.event.NodeExpandEvent;
import org.primefaces.event.NodeSelectEvent;
import org.primefaces.event.TreeDragDropEvent;
import org.primefaces.model.DefaultTreeNode;
import org.primefaces.model.TreeNode;

public class StructurePanel implements Serializable {
    private static final Logger logger = LogManager.getLogger(StructurePanel.class);
    public static final String STRUCTURE_NODE_TYPE = "Structure";
    public static final String PHYS_STRUCTURE_NODE_TYPE = "PhysStructure";
    public static final String MEDIA_NODE_TYPE = "Media";
    public static final String MEDIA_PARTIAL_VIEW_NODE_TYPE = "MediaPartialView";
    public static final String VIEW_NODE_TYPE = "View";

    private final DataEditorForm dataEditor;

    /**
     * If changing the tree node fails, we need this value to undo the user’s
     * select action.
     */
    private TreeNode previouslySelectedLogicalNode;

    /**
     * If changing the tree node fails, we need this value to undo the user’s
     * select action.
     */
    private TreeNode previouslySelectedPhysicalNode;

    private TreeNode selectedLogicalNode;

    private TreeNode selectedPhysicalNode;

    private LogicalDivision structure;

    /**
     * The logical structure tree of the edited document.
     */
    private DefaultTreeNode logicalTree = null;

    /**
     * The physical structure tree of the edited document.
     */
    private DefaultTreeNode physicalTree = null;

    /**
     * HashMap containing the current expansion states of all TreeNodes in the logical structure tree.
     */
    private HashMap<LogicalDivision, Boolean> previousExpansionStatesLogicalTree;

    /**
     * HashMap containing the current expansion states of all TreeNodes in the physical structure tree.
     */
    private HashMap<PhysicalDivision, Boolean> previousExpansionStatesPhysicalTree;

    /**
     * HashMap acting as cache for faster retrieval of Subfolders.
     */
    Map<String, Subfolder> subfoldersCache = new HashMap<>();

    /**
     * List of all physicalDivisions assigned to multiple LogicalDivisions.
     */
    private List<PhysicalDivision> severalAssignments = new LinkedList<>();

    /**
     * Variable used to set the correct order value when building the logical and physical trees from the PrimeFaces tree.
     */
    private int order = 1;

    /**
     * Active tabs in StructurePanel's accordion.
     */
    private String activeTabs;

    private String titleMetadata = "type";

    /**
     * Determines whether the logical tree is built as a combination of physical media nodes and
     * logical structure nodes (default) or whether it only contains structure nodes.
     */
    private boolean hideMediaInLogicalTree = false;

    /**
     * Determines whether a page range is show together with the label of a logical structure node.
     * The page consists of the label of the first and last media of the logical division,
     * e.g. "4 : iv - 6 : vi".
     */
    private boolean showPageRangeInLogicalTree = false;

    /**
     * Determines whether the hierarchy level of a tree node should be displayed with its label or not.
     */
    private boolean showHierarchyLevel = false;

    /**
     * Creates a new structure panel.
     *
     * @param dataEditor
     *            the master metadata editor
     */
    StructurePanel(DataEditorForm dataEditor) {
        this.dataEditor = dataEditor;
    }

    /**
     * Clear content.
     */
    public void clear() {
        logicalTree = null;
        physicalTree = null;
        selectedLogicalNode = null;
        selectedPhysicalNode = null;
        previouslySelectedLogicalNode = null;
        previouslySelectedPhysicalNode = null;
        structure = null;
        subfoldersCache = new HashMap<>();
        severalAssignments = new LinkedList<>();
    }

    void deleteSelectedStructure() {
        if (getSelectedStructure().isEmpty()) {
            /*
             * No element is selected or the selected element is not a structure
             * but, for example, a physical division.
             */
            return;
        }
        deleteLogicalDivision(getSelectedStructure().get());
    }

    /**
     * Delete the logical division.
     *
     * @param selectedStructure The logical division.
     */
    public void deleteLogicalDivision(LogicalDivision selectedStructure) {
        LinkedList<LogicalDivision> ancestors = MetadataEditor.getAncestorsOfLogicalDivision(selectedStructure,
                structure);
        if (ancestors.isEmpty()) {
            // The selected element is the root node of the tree.
            return;
        }

        Collection<View> subViews = new ArrayList<>();
        getAllSubViews(selectedStructure, subViews);

        List<View> multipleViews = subViews.stream().filter(v -> v.getPhysicalDivision().getLogicalDivisions().size() > 1)
                .collect(Collectors.toList());
        for (View view : multipleViews) {
            dataEditor.unassignView(selectedStructure, view, selectedStructure.getViews().getLast().equals(view));
            if (view.getPhysicalDivision().getLogicalDivisions().size() <= 1) {
                severalAssignments.remove(view.getPhysicalDivision());
            }
        }

        LogicalDivision parent = ancestors.getLast();

        parent.getViews().addAll(subViews);
        parent.getViews().sort(Comparator.comparingInt(v -> v.getPhysicalDivision().getOrder()));

        parent.getChildren().remove(selectedStructure);
        show();
        dataEditor.getGalleryPanel().updateStripes();
    }

    private void getAllSubViews(LogicalDivision selectedStructure, Collection<View> views) {
        if (Objects.nonNull(selectedStructure.getViews())) {
            views.addAll(selectedStructure.getViews());
        }
        for (LogicalDivision child : selectedStructure.getChildren()) {
            getAllSubViews(child, views);
        }
    }

    void deleteSelectedPhysicalDivision() {
        if (Objects.nonNull(selectedLogicalNode) && StructurePanel.MEDIA_PARTIAL_VIEW_NODE_TYPE.equals(
                selectedLogicalNode.getType()) && selectedLogicalNode.getData() instanceof StructureTreeNode) {
            PhysicalDivision physicalDivision = ((View) ((StructureTreeNode) selectedLogicalNode.getData()).getDataObject()).getPhysicalDivision();
            for (LogicalDivision structuralElement : physicalDivision.getLogicalDivisions()) {
                structuralElement.getViews().removeIf(view -> view.getPhysicalDivision().equals(physicalDivision));
            }
            if (deletePhysicalDivision(physicalDivision)){
                physicalDivision.getLogicalDivisions().clear();
            }
        } else {

            for (Pair<PhysicalDivision, LogicalDivision> selectedPhysicalDivision : dataEditor.getSelectedMedia()) {
                PhysicalDivision physicalDivision = selectedPhysicalDivision.getKey();
                if (!dataEditor.getUnsavedDeletedMedia().contains(physicalDivision)) {
                    if (physicalDivision.getLogicalDivisions().size() > 1) {
                        Helper.setMessage(physicalDivision + ": is removed fom all assigned structural elements");
                    }
                    for (LogicalDivision structuralElement : physicalDivision.getLogicalDivisions()) {
                        structuralElement.getViews().removeIf(view -> view.getPhysicalDivision().equals(physicalDivision));
                    }
                    physicalDivision.getLogicalDivisions().clear();
                    if (!deletePhysicalDivision(physicalDivision)) {
                        return;
                    }

                    dataEditor.getUnsavedDeletedMedia().add(physicalDivision);
                }
            }
        }

        int i = 1;
<<<<<<< HEAD
        for (PhysicalDivision physicalDivision : dataEditor.getWorkpiece()
                .getAllPhysicalDivisionChildrenSortedFilteredByPageAndTrack()) {
=======
        for (PhysicalDivision physicalDivision : dataEditor.getWorkpiece().getAllPhysicalDivisionChildrenSortedFilteredByPageAndTrack()) {
>>>>>>> d00196a3
            physicalDivision.setOrder(i);
            i++;
        }
        show();
        dataEditor.getMetadataPanel().clear();
        dataEditor.getSelectedMedia().clear();
        dataEditor.getGalleryPanel().updateStripes();
        dataEditor.getPaginationPanel().show();
    }

    /**
     * Delete as physical division.
     *
     * @param physicalDivision The physical division.
     * @return True if deleted
     */
    public boolean deletePhysicalDivision(PhysicalDivision physicalDivision) {
        LinkedList<PhysicalDivision> ancestors = MetadataEditor.getAncestorsOfPhysicalDivision(physicalDivision,
                dataEditor.getWorkpiece().getPhysicalStructure());
        if (ancestors.isEmpty()) {
            // The selected element is the root node of the tree.
            return false;
        }
        PhysicalDivision parent = ancestors.getLast();
        parent.getChildren().remove(physicalDivision);
        return true;
    }

    /**
     * Get selected logical TreeNode.
     *
     * @return value of selectedLogicalNode
     */
    public TreeNode getSelectedLogicalNode() {
        return selectedLogicalNode;
    }

    /**
     * Set selected logical TreeNode.
     *
     * @param selected
     *          TreeNode that will be selected
     */
    public void setSelectedLogicalNode(TreeNode selected) {
        if (Objects.nonNull(selected)) {
            this.selectedLogicalNode = selected;
            expandNode(selected.getParent());
        }
    }

    /**
     * Get selectedPhysicalNode.
     *
     * @return value of selectedPhysicalNode
     */
    public TreeNode getSelectedPhysicalNode() {
        return selectedPhysicalNode;
    }

    /**
     * Set selectedPhysicalNode.
     *
     * @param selectedPhysicalNode as org.primefaces.model.TreeNode
     */
    public void setSelectedPhysicalNode(TreeNode selectedPhysicalNode) {
        if (Objects.nonNull(selectedPhysicalNode)) {
            this.selectedPhysicalNode = selectedPhysicalNode;
            expandNode(selectedPhysicalNode.getParent());
        }
    }

    Optional<LogicalDivision> getSelectedStructure() {
        if (Objects.isNull(selectedLogicalNode)) {
            return Optional.empty();
        }
        StructureTreeNode structureTreeNode = (StructureTreeNode) selectedLogicalNode.getData();
        Object dataObject = structureTreeNode.getDataObject();
        return Optional.ofNullable(dataObject instanceof LogicalDivision ? (LogicalDivision) dataObject : null);
    }

    Optional<PhysicalDivision> getSelectedPhysicalDivision() {
        if (Objects.isNull(selectedPhysicalNode)) {
            return Optional.empty();
        }
        StructureTreeNode structureTreeNode = (StructureTreeNode) selectedPhysicalNode.getData();
        Object dataObject = structureTreeNode.getDataObject();
        return Optional.ofNullable(dataObject instanceof PhysicalDivision ? (PhysicalDivision) dataObject : null);
    }

    /**
     * Select given PhysicalDivision in physical structure tree.
     *
     * @param physicalDivision
     *          PhysicalDivision to be selected in physical structure tree
     */
    void selectPhysicalDivision(PhysicalDivision physicalDivision) {
        TreeNode matchingTreeNode = getMatchingTreeNode(getPhysicalTree(), physicalDivision);
        if (Objects.nonNull(matchingTreeNode)) {
            updatePhysicalNodeSelection(matchingTreeNode);
            matchingTreeNode.setSelected(true);
            previouslySelectedPhysicalNode.setSelected(false);
            show(true);
        }
    }

    private TreeNode getMatchingTreeNode(TreeNode parent, PhysicalDivision physicalDivision) {
        TreeNode matchingTreeNode = null;
        for (TreeNode treeNode : parent.getChildren()) {
            if (Objects.nonNull(treeNode) && treeNode.getData() instanceof StructureTreeNode) {
                StructureTreeNode structureTreeNode = (StructureTreeNode) treeNode.getData();
                if (structureTreeNode.getDataObject() instanceof PhysicalDivision) {
                    PhysicalDivision currentPhysicalDivision = (PhysicalDivision) structureTreeNode.getDataObject();
                    if (Objects.nonNull(currentPhysicalDivision.getDivId())
                            && currentPhysicalDivision.getDivId().equals(physicalDivision.getDivId())) {
                        matchingTreeNode = treeNode;
                        break;
                    } else {
                        matchingTreeNode = getMatchingTreeNode(treeNode, physicalDivision);
                        if (Objects.nonNull(matchingTreeNode)) {
                            break;
                        }
                    }
                }
            }
        }
        return matchingTreeNode;
    }

    /**
     * Get logicalTree.
     *
     * @return value of logicalTree
     */
    public DefaultTreeNode getLogicalTree() {
        return this.logicalTree;
    }

    /**
     * Get physicalTree.
     *
     * @return value of physicalTree
     */
    public DefaultTreeNode getPhysicalTree() {
        return physicalTree;
    }

    void preserve() throws UnknownTreeNodeDataException {
        if (isSeparateMedia()) {
            this.preserveLogical();
            this.preservePhysical();
        } else {
            if (isHideMediaInLogicalTree()) {
                this.preserveLogical();
            } else {
                this.preserveLogicalAndPhysical();
            }
        }
    }

    /**
     * Updates the live structure of the workpiece with the current members of
     * the structure tree in their given order. The live structure of the
     * workpiece which is stored in the logical structure of the structure tree.
     */
    private void preserveLogical() {
        if (!this.logicalTree.getChildren().isEmpty()) {
            preserveLogicalRecursive(this.logicalTree.getChildren().get(logicalTree.getChildCount() - 1));
            dataEditor.checkForChanges();
        }
    }

    /**
     * Updates the live structure of a structure tree node and returns it, to
     * provide for updating the parent. If the tree node contains children which
     * aren’t structures, {@code null} is returned to skip them on the level
     * above.
     */
    private static LogicalDivision preserveLogicalRecursive(TreeNode treeNode) {
        StructureTreeNode structureTreeNode = (StructureTreeNode) treeNode.getData();
        if (Objects.isNull(structureTreeNode) || !(structureTreeNode.getDataObject() instanceof LogicalDivision)) {
            return null;
        }
        LogicalDivision structure = (LogicalDivision) structureTreeNode.getDataObject();

        List<LogicalDivision> childrenLive = structure.getChildren();
        childrenLive.clear();
        for (TreeNode child : treeNode.getChildren()) {
            LogicalDivision maybeChildStructure = preserveLogicalRecursive(child);
            if (Objects.nonNull(maybeChildStructure)) {
                childrenLive.add(maybeChildStructure);
            }
        }
        return structure;
    }

    private void preservePhysical() {
        if (!physicalTree.getChildren().isEmpty()) {
            preservePhysicalRecursive(physicalTree.getChildren().get(0));
            dataEditor.checkForChanges();
        }
    }

    private static PhysicalDivision preservePhysicalRecursive(TreeNode treeNode) {
        StructureTreeNode structureTreeNode = (StructureTreeNode) treeNode.getData();
        if (Objects.isNull(structureTreeNode) || !(structureTreeNode.getDataObject() instanceof PhysicalDivision)) {
            return null;
        }
        PhysicalDivision physicalDivision = (PhysicalDivision) structureTreeNode.getDataObject();

        List<PhysicalDivision> childrenLive = physicalDivision.getChildren();
        childrenLive.clear();
        for (TreeNode child : treeNode.getChildren()) {
            PhysicalDivision possibleChildPhysicalDivision = preservePhysicalRecursive(child);
            if (Objects.nonNull(possibleChildPhysicalDivision)) {
                childrenLive.add(possibleChildPhysicalDivision);
            }
        }
        return physicalDivision;
    }

    /**
     * Loads the tree(s) into the panel and sets the selected element to the
     * logical structure of the structure tree.
     *
     * @param keepSelection
     *            if true, keeps the currently selected node(s)
     */
    public void show(boolean keepSelection) {
        if (keepSelection) {
            String logicalRowKey = null;
            if (Objects.nonNull(selectedLogicalNode)) {
                logicalRowKey = selectedLogicalNode.getRowKey();
            }
            String physicalRowKey = null;
            if (Objects.nonNull(selectedPhysicalNode)) {
                physicalRowKey = selectedPhysicalNode.getRowKey();
            }
            TreeNode keepSelectedLogicalNode = selectedLogicalNode;
            TreeNode keepSelectedPhysicalNode = selectedPhysicalNode;
            show();
            selectedLogicalNode = keepSelectedLogicalNode;
            selectedPhysicalNode = keepSelectedPhysicalNode;
            if (Objects.nonNull(logicalRowKey)) {
                restoreSelection(logicalRowKey, this.logicalTree);
            }
            if (Objects.nonNull(physicalRowKey)) {
                restoreSelection(physicalRowKey, this.physicalTree);
            }
        } else {
            show();
        }
    }

    /**
     * Loads the tree(s) into the panel and sets the selected element to the
     * logical structure of the structure tree.
     */
    public void show() {
        this.structure = dataEditor.getWorkpiece().getLogicalStructure();

        this.previousExpansionStatesLogicalTree = getLogicalTreeNodeExpansionStates(this.logicalTree);
        this.logicalTree = buildStructureTree();
        updateLogicalNodeExpansionStates(this.logicalTree, this.previousExpansionStatesLogicalTree);

        this.previousExpansionStatesPhysicalTree = getPhysicalTreeNodeExpansionStates(this.physicalTree);
        this.physicalTree = buildMediaTree(dataEditor.getWorkpiece().getPhysicalStructure());
        updatePhysicalNodeExpansionStates(this.physicalTree, this.previousExpansionStatesPhysicalTree);

        this.selectedLogicalNode = logicalTree.getChildren().get(logicalTree.getChildCount() - 1);
        this.selectedPhysicalNode = physicalTree.getChildren().get(0);
        this.previouslySelectedLogicalNode = selectedLogicalNode;
        this.previouslySelectedPhysicalNode = selectedPhysicalNode;
        dataEditor.checkForChanges();
    }

    private void restoreSelection(String rowKey, TreeNode parentNode) {
        for (TreeNode childNode : parentNode.getChildren()) {
            if (Objects.nonNull(childNode) && rowKey.equals(childNode.getRowKey())) {
                childNode.setSelected(true);
                break;
            } else {
                childNode.setSelected(false);
                restoreSelection(rowKey, childNode);
            }
        }
    }

    /**
     * Creates the structure tree. If hierarchical links exist upwards, they are
     * displayed above the tree as separate trees.
     *
     * @return the structure tree(s) and the collection of views displayed in
     *         the tree
     */
    private DefaultTreeNode buildStructureTree() {
        DefaultTreeNode invisibleRootNode = new DefaultTreeNode();
        invisibleRootNode.setExpanded(true);
        invisibleRootNode.setType(STRUCTURE_NODE_TYPE);
        addParentLinksRecursive(dataEditor.getProcess(), invisibleRootNode);
        buildStructureTreeRecursively(structure, invisibleRootNode);
        return invisibleRootNode;
    }

    /**
     * Constructs a page range string by combining the labels of the first and last view
     * of the provided logical division.
     *
     * @param structure the logical division
     * @return the page range string
     */
    private String buildPageRangeFromLogicalDivision(LogicalDivision structure) {
        LinkedList<View> views = structure.getViews();
        if (views.size() > 1) {
            return buildViewLabel(views.getFirst()) + " | " + buildViewLabel(views.getLast());
        } else if (views.size() > 0 && Objects.nonNull(views.getFirst())) {
            return buildViewLabel(views.getFirst());
        }
        return null;
    }

    /**
     * Build a StructureTreeNode for a logical division, which is then visualized in the logical structure tree.
     *
     * @param structure the logical division
     * @return the StructureTreeNode instance
     */
    private StructureTreeNode buildStructureTreeNode(LogicalDivision structure) {
        StructureTreeNode node;
        if (Objects.isNull(structure.getLink())) {
            StructuralElementViewInterface divisionView = dataEditor.getRulesetManagement().getStructuralElementView(
                structure.getType(), dataEditor.getAcquisitionStage(), dataEditor.getPriorityList());
            String label = divisionView.getLabel();
            String pageRange = buildPageRangeFromLogicalDivision(structure);
            boolean undefined = divisionView.isUndefined() && Objects.nonNull(structure.getType());
            node = new StructureTreeNode(label, pageRange, undefined, false, structure);
        } else {
            node = new StructureTreeNode(structure.getLink().getUri().toString(), null, true, true, structure);
            for (Process child : dataEditor.getCurrentChildren()) {
                try {
                    String type = ServiceManager.getProcessService().getBaseType(child.getId());
                    if (child.getId() == ServiceManager.getProcessService()
                            .processIdFromUri(structure.getLink().getUri())) {
                        StructuralElementViewInterface view = dataEditor.getRulesetManagement().getStructuralElementView(
                            type, dataEditor.getAcquisitionStage(), dataEditor.getPriorityList());
                        node = new StructureTreeNode("[" + child.getId() + "] " + view.getLabel() + " - "
                                + child.getTitle(), null, view.isUndefined(), true, structure);
                    }
                } catch (DataException e) {
                    Helper.setErrorMessage("metadataReadError", e.getMessage(), logger, e);
                    node = new StructureTreeNode(child.getTitle(), null, true, true, child);
                }
            }
        }
        return node;
    }

    /**
     * Recursively build the logical structure tree.
     *
     * @param structure the current logical structure
     * @param result the current corresponding primefaces tree node
     * @return a collection of views that contains all views of the full sub-tree
     */
    private Collection<View> buildStructureTreeRecursively(LogicalDivision structure, TreeNode result) {
        StructureTreeNode node = buildStructureTreeNode(structure);
        /*
         * Creating the tree node by handing over the parent node automatically
         * appends it to the parent as a child. That’s the logic of the JSF
         * framework. So you do not have to add the result anywhere.
         */
        DefaultTreeNode parent = new DefaultTreeNode(STRUCTURE_NODE_TYPE, node, result);
        if (logicalNodeStateUnknown(this.previousExpansionStatesLogicalTree, parent)) {
            parent.setExpanded(true);
        }

        Set<View> viewsShowingOnAChild = new HashSet<>();
        if (!this.logicalStructureTreeContainsMedia()) {
            for (LogicalDivision child : structure.getChildren()) {
                viewsShowingOnAChild.addAll(buildStructureTreeRecursively(child, parent));
            }
        } else {
            // iterate through children and views ordered by the ORDER attribute
            List<Pair<View, LogicalDivision>> merged = mergeLogicalStructureViewsAndChildren(structure);
            for (Pair<View, LogicalDivision> pair : merged) {
                if (Objects.nonNull(pair.getRight())) {
                    // add child and their views
                    viewsShowingOnAChild.addAll(buildStructureTreeRecursively(pair.getRight(), parent));
                } else if (!viewsShowingOnAChild.contains(pair.getLeft())) {
                    // add views of current logical division as leaf nodes
                    DefaultTreeNode viewNode = addTreeNode(buildViewLabel(pair.getLeft()), false, false, pair.getLeft(), parent);
                    viewNode.setType(pair.getLeft().getPhysicalDivision().hasMediaPartialView()
                            ? MEDIA_PARTIAL_VIEW_NODE_TYPE
                            : VIEW_NODE_TYPE);
                    viewsShowingOnAChild.add(pair.getLeft());
                }
            }
        }
        return viewsShowingOnAChild;
    }

    /**
     * Returns a list containing both views and children of a LogicalDivision ordered by their ORDER attribute.
     * This ordering reflects how tree nodes are visualized in the logical structure tree.
     *
     * <p>Unfortunately, the mets ORDER attribute of logical divisions and physical divisions is maintained and stored
     * separately, which means the order does not reflect a consistent tree traversal strategy, e.g. depth-first search.
     * Instead, the ORDER-attribute is partially updated upon various drag-&-drop operations, which can lead to
     * arbitrary ORDER-values, e.g. a view can have the same ORDER-value as a child.</p>
     *
     * @param structure the logical division
     * @return a sorted list of Views and LogicalDivisions, each pair only containing one or the other
     */
    public static List<Pair<View, LogicalDivision>> mergeLogicalStructureViewsAndChildren(LogicalDivision structure) {
        List<Pair<View, LogicalDivision>> merged = new ArrayList<>();

        Iterator<View> viewIterator = structure.getViews().iterator();
        Iterator<LogicalDivision> childIterator = structure.getChildren().iterator();
        View nextView = null;
        LogicalDivision nextChild = null;

        // iterate through both the list of children and views at the same time
        while (viewIterator.hasNext() || childIterator.hasNext() || Objects.nonNull(nextView) || Objects.nonNull(nextChild)) {
            // pull the next view from the list of remaining views
            if (Objects.isNull(nextView) && viewIterator.hasNext()) {
                nextView = viewIterator.next();
            }
            // pull the next child from the list of remaining children
            if (Objects.isNull(nextChild) && childIterator.hasNext()) {
                nextChild = childIterator.next();
            }

            // decide on whether to add child or view first
            boolean addChildNext;
            if (Objects.nonNull(nextChild) && Objects.nonNull(nextView)) {
                // compare order attribute between child and view to figure out which one is added first in tree
                addChildNext = nextChild.getOrder() <= nextView.getPhysicalDivision().getOrder();
            } else {
                addChildNext = Objects.nonNull(nextChild);
            }

            // add child or view to the merged result list
            if (addChildNext) {
                merged.add(new ImmutablePair<>(null, nextChild));
                nextChild = null;
            } else {
                merged.add(new ImmutablePair<>(nextView, null));
                nextView = null;
            }
        }

        return merged;
    }

    /**
     * Finds canonical id for view by checking all folders.
     *
     * @param view the view
     * @return string representing media canonical id
     */
    public String findCanonicalIdForView(View view) {
        PhysicalDivision mediaUnit = view.getPhysicalDivision();
        Iterator<Entry<MediaVariant, URI>> mediaFileIterator = mediaUnit.getMediaFiles().entrySet().iterator();
        String canonical = "-";
        if (mediaFileIterator.hasNext()) {
            Entry<MediaVariant, URI> mediaFileEntry = mediaFileIterator.next();
            Subfolder subfolder = this.subfoldersCache.computeIfAbsent(mediaFileEntry.getKey().getUse(),
                    use -> new Subfolder(dataEditor.getProcess(), dataEditor.getProcess().getProject().getFolders()
                            .parallelStream().filter(folder -> folder.getFileGroup().equals(use)).findAny()
                            .orElseThrow(() ->  new IllegalStateException("Missing folder with file group \"" + use
                                    + "\" in project \"" + dataEditor.getProcess().getProject().getTitle()))));
            canonical = subfolder.getCanonical(mediaFileEntry.getValue());
        }
        return canonical;
    }

    /**
     * Builds the display text for a MediaUnit in the StructurePanel.
     * Using a regular expression to strip leading zeros. (?!$) lookahead ensures
     * that not the entire string will be matched. Using Hashmap for subfolder caching
     *
     * @param view
     *            View which holds the MediaUnit
     * @return the display label of the MediaUnit
     */
    public String buildViewLabel(View view) {
        String canonical = findCanonicalIdForView(view);
        PhysicalDivision mediaUnit = view.getPhysicalDivision();
        return canonical.replaceFirst("^0+(?!$)", "") + " : "
            + (Objects.isNull(mediaUnit.getOrderlabel()) ? "uncounted" : mediaUnit.getOrderlabel());
    }

    /**
     * Adds a tree node to the given parent node. The tree node is set to
     * ‘expanded’.
     *
     * @param parentProcess
     *            parent process of current process
     * @param type
     *            the internal name of the type of node, to be resolved through
     *            the rule set
     * @param parent
     *            parent node to which the new node is to be added
     * @return the generated node so that you can add children to it
     */
    private DefaultTreeNode addTreeNode(Process parentProcess, String type, DefaultTreeNode parent) {
        StructuralElementViewInterface structuralElementView = dataEditor.getRulesetManagement().getStructuralElementView(type,
            dataEditor.getAcquisitionStage(), dataEditor.getPriorityList());
        return addTreeNode("[" + parentProcess.getId() + "] " + structuralElementView.getLabel() + " - "
                        + parentProcess.getTitle(), structuralElementView.isUndefined(), true, null, parent);
    }

    /**
     * Adds a tree node to the given parent node. The tree node is set to
     * ‘expanded’.
     *
     * @param label
     *            Label of the tree node displayed to the user
     * @param undefined
     *            whether the given type in the rule set is undefined. If so,
     *            the node is highlighted in color and marked with a warning
     *            symbol.
     * @param linked
     *            whether the node is a link. If so, it will be marked with a
     *            link symbol.
     * @param dataObject
     *            the internal object represented by the node
     * @param parent
     *            parent node to which the new node is to be added
     * @return the generated node so that you can add children to it
     */
    private DefaultTreeNode addTreeNode(String label, boolean undefined, boolean linked, Object dataObject,
            DefaultTreeNode parent) {
        DefaultTreeNode node = new DefaultTreeNode(new StructureTreeNode(label, null, undefined, linked, dataObject),
                parent);
        if (dataObject instanceof PhysicalDivision && physicalNodeStateUnknown(this.previousExpansionStatesPhysicalTree, node)
                || dataObject instanceof LogicalDivision
                && logicalNodeStateUnknown(this.previousExpansionStatesLogicalTree, node)) {
            node.setExpanded(true);
        }
        return node;
    }

    /**
     * Recursively adds the parent processes in the display. For each parent
     * process, the recursion is run through once, that is for a newspaper issue
     * twice (annual process, overall process). If this fails (child is not
     * found in the parent process, or I/O error), instead only a link is added
     * to the process and the warning sign is activated.
     *
     * @param child
     *            child process, calling recursion
     * @param tree
     *            list of structure trees, in this list the parent links are
     *            inserted on top, therefore LinkedList
     */
    private void addParentLinksRecursive(Process child, DefaultTreeNode tree) {
        Process parent = child.getParent();
        // Termination condition of recursion, if the process has no parent
        if (Objects.isNull(parent)) {
            return;
        }
        // Process parent link of the parent recursively
        addParentLinksRecursive(parent, tree);
        URI uri = ServiceManager.getProcessService().getMetadataFileUri(parent);
        try {
            LogicalDivision logicalStructure = ServiceManager.getMetsService().loadWorkpiece(uri).getLogicalStructure();
            List<LogicalDivision> logicalDivisionList
                    = MetadataEditor.determineLogicalDivisionPathToChild(logicalStructure, child.getId());
            DefaultTreeNode parentNode = tree;
            if (logicalDivisionList.isEmpty()) {
                /*
                 * Error case: The child is not linked in the parent process.
                 * Show the process title of the parent process and a warning
                 * sign.
                 */
                addTreeNode(parent.getTitle(), true, true, parent, tree).setType(STRUCTURE_NODE_TYPE);
            } else {
                /*
                 * Default case: Show the path through the parent process to the
                 * linked child
                 */
                for (LogicalDivision logicalDivision : logicalDivisionList) {
                    if (Objects.isNull(logicalDivision.getType())) {
                        break;
                    } else {
                        parentNode = addTreeNode(parent, logicalDivision.getType(), parentNode);
                        parentNode.setType(STRUCTURE_NODE_TYPE);
                        parentNode.setExpanded(true);
                    }
                }
            }
        } catch (IOException e) {
            /*
             * Error case: The metadata file of the parent process cannot be
             * loaded. Show the process title of the parent process and the
             * warning sign.
             */
            Helper.setErrorMessage("metadataReadError", e.getMessage(), logger, e);
            addTreeNode(parent.getTitle(), true, true, parent, tree).setType(STRUCTURE_NODE_TYPE);
        }
    }

    /**
     * Builds the parent link tree in a temporary primefaces tree in order to determine how many
     * nodes are added to the tree. The number of nodes influences the order of nodes in the logical
     * structure tree and is needed to determine the correct tree node id, see
     * `GalleryPanel.addStripesRecursive`.
     *
     * @return the number of root nodes (first level children) that are
     *         added as a result of calling `addParentLinksRecursive`.
     */
    public Integer getNumberOfParentLinkRootNodesAdded() {
        DefaultTreeNode node = new DefaultTreeNode();
        addParentLinksRecursive(dataEditor.getProcess(), node);
        return node.getChildCount();
    }

    /**
     * Creates the media tree.
     *
     * @param mediaRoot
     *            root of physical divisions to show on the tree
     * @return the media tree
     */
    private DefaultTreeNode buildMediaTree(PhysicalDivision mediaRoot) {
        DefaultTreeNode rootTreeNode = new DefaultTreeNode();
        rootTreeNode.setType(PHYS_STRUCTURE_NODE_TYPE);
        if (physicalNodeStateUnknown(this.previousExpansionStatesPhysicalTree, rootTreeNode)) {
            rootTreeNode.setExpanded(true);
        }
        buildMediaTreeRecursively(mediaRoot, rootTreeNode);
        return rootTreeNode;
    }

    private void buildMediaTreeRecursively(PhysicalDivision physicalDivision, DefaultTreeNode parentTreeNode) {
        StructuralElementViewInterface divisionView = dataEditor.getRulesetManagement().getStructuralElementView(
                physicalDivision.getType(), dataEditor.getAcquisitionStage(), dataEditor.getPriorityList());
        DefaultTreeNode treeNode = addTreeNode(Objects.equals(physicalDivision.getType(), PhysicalDivision.TYPE_PAGE)
                        ? divisionView.getLabel().concat(" " + physicalDivision.getOrderlabel()) : divisionView.getLabel(),
                false, false, physicalDivision, parentTreeNode);

        if (PhysicalDivision.TYPE_TRACK.equals(physicalDivision.getType())) {
            treeNode.setType(MEDIA_PARTIAL_VIEW_NODE_TYPE);
        } else if (PhysicalDivision.TYPES.contains(physicalDivision.getType())) {
            treeNode.setType(MEDIA_NODE_TYPE);
        } else {
            treeNode.setType(PHYS_STRUCTURE_NODE_TYPE);
        }

        if (physicalNodeStateUnknown(this.previousExpansionStatesPhysicalTree, treeNode)) {
            treeNode.setExpanded(true);
        }
        if (Objects.nonNull(physicalDivision.getChildren())) {
            for (PhysicalDivision child : physicalDivision.getChildren()) {
                buildMediaTreeRecursively(child, treeNode);
            }
        }
    }

    /**
     * Callback function triggered when a node is selected in the logical structure tree.
     *
     * @param event
     *            NodeSelectEvent triggered by logical node being selected
     */
    public void treeLogicalSelect(NodeSelectEvent event) {
        /*
         * The newly selected element has already been set in 'selectedLogicalNode' by
         * JSF at this point.
         */
        try {
            dataEditor.switchStructure(event.getTreeNode().getData(), true);
            previouslySelectedLogicalNode = selectedLogicalNode;
        } catch (NoSuchMetadataFieldException e) {
            Helper.setErrorMessage(e.getLocalizedMessage(), logger, e);
            selectedLogicalNode = previouslySelectedLogicalNode;
        }
    }

    /**
     * Callback function triggered when a node is selected in the physical structure tree.
     *
     * @param event
     *            NodeSelectEvent triggered by logical node being selected
     */
    public void treePhysicalSelect(NodeSelectEvent event) {
        /*
         * The newly selected element has already been set in 'selectedPhysicalNode' by
         * JSF at this point.
         */
        try {
            dataEditor.switchPhysicalDivision();
            previouslySelectedPhysicalNode = selectedPhysicalNode;
        } catch (NoSuchMetadataFieldException e) {
            Helper.setErrorMessage(e.getLocalizedMessage(), logger, e);
            selectedPhysicalNode = previouslySelectedPhysicalNode;
        }
    }

    void updateNodeSelection(GalleryMediaContent galleryMediaContent, LogicalDivision structure) {
        this.updateLogicalNodeSelection(galleryMediaContent, structure);
        this.updatePhysicalNodeSelection(galleryMediaContent);
    }

    private void updatePhysicalNodeSelection(TreeNode treeNode) {
        if (this.isSeparateMedia()) {
            if (Objects.nonNull(previouslySelectedPhysicalNode)) {
                previouslySelectedPhysicalNode.setSelected(false);
            }
            if (Objects.nonNull(selectedPhysicalNode) && !selectedPhysicalNode.equals(treeNode)) {
                selectedPhysicalNode.setSelected(false);
            }
            if (Objects.nonNull(physicalTree) && Objects.nonNull(treeNode)) {
                setSelectedPhysicalNode(treeNode);
                this.dataEditor.getMetadataPanel().showPhysical(this.dataEditor.getSelectedPhysicalDivision());
            }
        }
    }

    void updatePhysicalNodeSelection(GalleryMediaContent galleryMediaContent) {
        if (Objects.nonNull(physicalTree)) {
            TreeNode selectedTreeNode = updatePhysicalNodeSelectionRecursive(galleryMediaContent, physicalTree);
            updatePhysicalNodeSelection(selectedTreeNode);
        }
    }

    void updateLogicalNodeSelection(GalleryMediaContent galleryMediaContent, LogicalDivision structure) {
        if (Objects.nonNull(previouslySelectedLogicalNode)) {
            previouslySelectedLogicalNode.setSelected(false);
        }
        if (Objects.nonNull(selectedLogicalNode)) {
            selectedLogicalNode.setSelected(false);
        }
        if (Objects.nonNull(this.logicalTree)) {
            if (Objects.isNull(structure)) {
                GalleryStripe matchingGalleryStripe = this.dataEditor.getGalleryPanel().getLogicalStructureOfMedia(galleryMediaContent);
                if (Objects.nonNull(matchingGalleryStripe)) {
                    structure = matchingGalleryStripe.getStructure();
                }
            }
            if (Objects.nonNull(structure)) {
                TreeNode selectedTreeNode;
                if (!this.logicalStructureTreeContainsMedia()) {
                    selectedTreeNode = updateLogicalNodeSelectionRecursive(structure, logicalTree);
                } else {
                    selectedTreeNode = updatePhysSelectionInLogTreeRecursive(galleryMediaContent.getView().getPhysicalDivision(), structure,
                            logicalTree);
                }
                if (Objects.nonNull(selectedTreeNode)) {
                    setSelectedLogicalNode(selectedTreeNode);
                } else {
                    Helper.setErrorMessage("Unable to update node selection in logical structure!");
                }
            }
        }
    }

    void updateLogicalNodeSelection(LogicalDivision logicalDivision) {
        if (Objects.nonNull(previouslySelectedLogicalNode)) {
            previouslySelectedLogicalNode.setSelected(false);
        }
        if (Objects.nonNull(selectedLogicalNode)) {
            selectedLogicalNode.setSelected(false);
        }
        if (Objects.nonNull(logicalTree)) {
            TreeNode selectedTreeNode = updateLogicalNodeSelectionRecursive(logicalDivision, logicalTree);
            if (Objects.nonNull(selectedTreeNode)) {
                setSelectedLogicalNode(selectedTreeNode);
                try {
                    dataEditor.switchStructure(selectedTreeNode.getData(), false);
                } catch (NoSuchMetadataFieldException e) {
                    logger.error(e.getLocalizedMessage());
                }
            } else {
                Helper.setErrorMessage("Unable to update node selection in logical structure!");
            }
        }
    }

    /**
     * Update the node selection in logical tree.
     * @param structure the LogicalDivision to be selected as a TreeNode
     * @param treeNode the logical structure tree
     * @return the TreeNode that will be selected
     */
    public TreeNode updateLogicalNodeSelectionRecursive(LogicalDivision structure, TreeNode treeNode) {
        TreeNode matchingTreeNode = null;
        for (TreeNode currentTreeNode : treeNode.getChildren()) {
            if (treeNodeMatchesStructure(structure, currentTreeNode)) {
                currentTreeNode.setSelected(true);
                matchingTreeNode = currentTreeNode;
            } else {
                matchingTreeNode = updateLogicalNodeSelectionRecursive(structure, currentTreeNode);
            }
            if (Objects.nonNull(matchingTreeNode)) {
                break;
            }
        }
        return matchingTreeNode;
    }

    private TreeNode updatePhysicalNodeSelectionRecursive(GalleryMediaContent galleryMediaContent, TreeNode treeNode) {
        if (Objects.isNull(galleryMediaContent)) {
            return null;
        }
        TreeNode matchingTreeNode = null;
        for (TreeNode currentTreeNode : treeNode.getChildren()) {
            if (currentTreeNode.getChildCount() < 1 && treeNodeMatchesGalleryMediaContent(galleryMediaContent, currentTreeNode)) {
                currentTreeNode.setSelected(true);
                matchingTreeNode = currentTreeNode;
            } else {
                currentTreeNode.setSelected(false);
                matchingTreeNode = updatePhysicalNodeSelectionRecursive(galleryMediaContent, currentTreeNode);
            }
            if (Objects.nonNull(matchingTreeNode)) {
                break;
            }
        }
        return matchingTreeNode;
    }

    private TreeNode updatePhysSelectionInLogTreeRecursive(PhysicalDivision selectedPhysicalDivision, LogicalDivision parentElement,
                                                           TreeNode treeNode) {
        TreeNode matchingTreeNode = null;
        for (TreeNode currentTreeNode : treeNode.getChildren()) {
            if (treeNode.getData() instanceof StructureTreeNode
                    && Objects.nonNull(((StructureTreeNode) treeNode.getData()).getDataObject())
                    && (((StructureTreeNode) treeNode.getData()).getDataObject().equals(parentElement)
                    || MEDIA_PARTIAL_VIEW_NODE_TYPE.equals(currentTreeNode.getType()))
                    && currentTreeNode.getData() instanceof StructureTreeNode
                    && ((StructureTreeNode) currentTreeNode.getData()).getDataObject() instanceof View
                    && ((View) ((StructureTreeNode) currentTreeNode.getData()).getDataObject()).getPhysicalDivision()
                            .equals(selectedPhysicalDivision)) {
                currentTreeNode.setSelected(true);
                matchingTreeNode = currentTreeNode;
            } else {
                currentTreeNode.setSelected(false);
                matchingTreeNode = updatePhysSelectionInLogTreeRecursive(selectedPhysicalDivision, parentElement, currentTreeNode);
            }
            if (Objects.nonNull(matchingTreeNode)) {
                break;
            }
        }
        return matchingTreeNode;
    }

    private boolean treeNodeMatchesGalleryMediaContent(GalleryMediaContent galleryMediaContent, TreeNode treeNode) {
        if (treeNode.getData() instanceof StructureTreeNode) {
            StructureTreeNode structureTreeNode = (StructureTreeNode) treeNode.getData();
            PhysicalDivision physicalDivision = null;
            if (structureTreeNode.getDataObject() instanceof PhysicalDivision) {
                physicalDivision = (PhysicalDivision) structureTreeNode.getDataObject();
            } else if (structureTreeNode.getDataObject() instanceof View) {
                View view = (View) structureTreeNode.getDataObject();
                physicalDivision = view.getPhysicalDivision();
            }
            if (Objects.nonNull(physicalDivision) && Objects.nonNull(galleryMediaContent.getView())) {
                return Objects.equals(physicalDivision, galleryMediaContent.getView().getPhysicalDivision());
            }
        }
        return false;
    }

    private boolean treeNodeMatchesStructure(LogicalDivision structure, TreeNode treeNode) {
        if (Objects.nonNull(treeNode) && treeNode.getData() instanceof StructureTreeNode) {
            StructureTreeNode structureTreeNode = (StructureTreeNode) treeNode.getData();
            if (structureTreeNode.getDataObject() instanceof LogicalDivision) {
                return Objects.equals(structureTreeNode.getDataObject(), structure);
            }
        }
        return false;
    }

    /**
     * Callback function triggered on NodeCollapseEvent. Sets the 'expanded' flag of the corresponding tree node to
     * 'false' because this is not done automatically by PrimeFaces on a NodeCollapseEvent.
     *
     * @param event
     *          the NodeCollapseEvent triggered in the corresponding structure tree
     */
    public void onNodeCollapse(NodeCollapseEvent event) {
        if (Objects.nonNull(event) && Objects.nonNull(event.getTreeNode())) {
            event.getTreeNode().setExpanded(false);
        }
    }

    /**
     * Callback function triggered on NodeExpandEvent. Sets the 'expanded' flag of the corresponding tree node to
     * 'true' because this is not done automatically by PrimeFaces on a NodeExpandEvent.
     *
     * @param event
     *          the NodeExpandEvent triggered in the corresponding structure tree
     */
    public void onNodeExpand(NodeExpandEvent event) {
        if (Objects.nonNull(event) && Objects.nonNull(event.getTreeNode())) {
            event.getTreeNode().setExpanded(true);
        }
    }

    /**
     * Callback function triggered on TreeDragDropEvent. Checks whether performed drag'n'drop action is allowed
     * considering ruleset restrictions on structure hierarchy. In case some ruleset rules were violated by the action
     * displays a corresponding error message to the user and reverts tree to prior state.
     *
     * @param event TreeDragDropEvent
     *              event triggering this callback function
     */
    public void onDragDrop(TreeDragDropEvent event) {
        Object dragNodeObject = event.getDragNode().getData();
        Object dropNodeObject = event.getDropNode().getData();

        expandNode(event.getDropNode());

        try {
            StructureTreeNode dropNode = (StructureTreeNode) dropNodeObject;
            StructureTreeNode dragNode = (StructureTreeNode) dragNodeObject;
            if (dropNode.isLinked()) {
                Helper.setErrorMessage("dataEditor.dragNDropLinkError");
                show();
            }
            else if (dragNode.getDataObject() instanceof LogicalDivision
                    && dropNode.getDataObject() instanceof LogicalDivision) {
                checkLogicalDragDrop(dragNode, dropNode);
            } else if (dragNode.getDataObject() instanceof PhysicalDivision
                    && dropNode.getDataObject() instanceof PhysicalDivision) {
                checkPhysicalDragDrop(dragNode, dropNode);
            } else if (dragNode.getDataObject() instanceof View
                     && dropNode.getDataObject() instanceof LogicalDivision) {
                movePageNode(event, dropNode, dragNode);
            } else {
                Helper.setErrorMessage(
                    Helper.getTranslation("dataEditor.dragNDropError", dragNode.getLabel(), dropNode.getLabel()));
                show();
            }
        } catch (Exception exception) {
            logger.error(exception.getLocalizedMessage());
        }
    }

    /**
     * Determine the LogicalDivision to which the given View is assigned.
     *
     * @param view
     *          View for which the LogicalDivision is determined
     * @return the LogicalDivision to which the given View is assigned
     */
    LogicalDivision getPageStructure(View view, LogicalDivision parent) {
        LogicalDivision resultElement = null;
        for (LogicalDivision child : parent.getChildren()) {
            if (child.getViews().contains(view)) {
                resultElement = child;
            } else {
                resultElement =  getPageStructure(view, child);
            }
            if (Objects.nonNull(resultElement)) {
                break;
            }
        }
        return resultElement;
    }

    /**
     * Move page encapsulated in given StructureTreeNode 'dragNode' to Structural Element encapsulated in given
     * StructureTreeNode 'dropNode' at index encoded in given TreeDragDropEvent 'event'.
     *
     * @param event
     *          TreeDragDropEvent triggering 'movePageNode'
     * @param dropNode
     *          StructureTreeNode containing the Structural Element to which the page is moved
     * @param dragNode
     *          StructureTreeNode containing the View/Page that is moved
     */
    private void movePageNode(TreeDragDropEvent event, StructureTreeNode dropNode, StructureTreeNode dragNode) throws Exception {
        TreeNode dragParent = event.getDragNode().getParent();
        if (dragParent.getData() instanceof StructureTreeNode) {
            StructureTreeNode dragParentTreeNode = (StructureTreeNode) dragParent.getData();
            if (dragParentTreeNode.getDataObject() instanceof LogicalDivision) {
                // FIXME waiting for PrimeFaces' tree drop index bug to be fixed.
                // Until fixed dropping nodes onto other nodes will produce random drop indices.
                preserveLogicalAndPhysical();
                show();
                expandNode(event.getDropNode());
                dataEditor.getGalleryPanel().updateStripes();
                dataEditor.getPaginationPanel().show();
                return;
            } else {
                Helper.setErrorMessage(
                    Helper.getTranslation("dataEditor.dragNDropError", dragNode.getLabel(), dropNode.getLabel()));
            }
        } else {
            Helper.setErrorMessage(
                Helper.getTranslation("dataEditor.dragNDropError", dragNode.getLabel(), dropNode.getLabel()));
        }
        show();
    }

    /**
     * Change the order of the PhysicalDivisions in the workpiece.
     * When structure is saved to METS this is represented by the order of DIV elements in the physical structMap.
     * @param toElement logical element where to which the PhysicalDivisions are assigned
     * @param elementsToBeMoved List of PhysicalDivisions which are moved
     * @param insertionIndex index at which the PhysicalDivisions are added to the existing List of PhysicalDivisions.
     *                       The value -1 represents the end of the list.
     */
    void reorderPhysicalDivisions(LogicalDivision toElement,
                           List<Pair<View, LogicalDivision>> elementsToBeMoved,
                           int insertionIndex) {
        int physicalInsertionIndex;
        List<PhysicalDivision> physicalDivisionsToBeMoved = elementsToBeMoved.stream()
                .map(e -> e.getLeft().getPhysicalDivision())
                .collect(Collectors.toList());

        if (insertionIndex > toElement.getViews().size()) {
            Helper.setErrorMessage("Unsupported drag'n'drop operation: Insertion index exceeds list.");
            insertionIndex = -1;
        }

        if (insertionIndex < 0 || toElement.getViews().size() == 0) {
            // no insertion position was specified or the element does not contain any pages yet
            physicalInsertionIndex = toElement.getOrder() - 1;
        } else {
            // if 'insertionIndex' equals the size of the list, it means we want to append the moved pages _behind_ the physical division of
            // the last view in the list of views of the 'toElement'
            if (insertionIndex == toElement.getViews().size()) {
                physicalInsertionIndex = toElement.getViews().getLast().getPhysicalDivision().getOrder();
            } else if (insertionIndex == 0) {
                // insert at first position directly after logical element
                physicalInsertionIndex = toElement.getOrder() - 1;
            } else {
                // insert at given index
                physicalInsertionIndex = toElement.getViews().get(insertionIndex).getPhysicalDivision().getOrder() - 1;
            }
        }

        if (physicalInsertionIndex > physicalDivisionsToBeMoved.stream()
                .map(PhysicalDivision::getOrder)
                .collect(Collectors.summarizingInt(Integer::intValue))
                .getMin() - 1) {
            int finalInsertionIndex = physicalInsertionIndex;
            physicalInsertionIndex -= (int) physicalDivisionsToBeMoved.stream().filter(m -> m.getOrder() - 1 < finalInsertionIndex).count();
        }
        dataEditor.getWorkpiece().getPhysicalStructure().getChildren().removeAll(physicalDivisionsToBeMoved);
        int numberOfChildren = dataEditor.getWorkpiece().getPhysicalStructure().getChildren().size();
        if (physicalInsertionIndex < numberOfChildren) {
            dataEditor.getWorkpiece().getPhysicalStructure().getChildren().addAll(physicalInsertionIndex, physicalDivisionsToBeMoved);
        } else {
            dataEditor.getWorkpiece().getPhysicalStructure().getChildren().addAll(physicalDivisionsToBeMoved);
            if (physicalInsertionIndex > numberOfChildren) {
                Helper.setErrorMessage("Could not append media at correct position. Index exceeded list.");
            }
        }
    }

    /**
     * Change order fields of physical elements. When saved to METS this is represented by the physical structMap divs'
     * "ORDER" attribute.
     */
    void changePhysicalOrderFields() {
        ServiceManager.getFileService().renumberPhysicalDivisions(dataEditor.getWorkpiece(), false);
    }

    /**
     * Change the order attribute of the logical elements that are affected by pages around them being moved.
     * @param toElement logical element the pages will be assigned to
     * @param elementsToBeMoved physical elements which are moved
     */
    void changeLogicalOrderFields(LogicalDivision toElement, List<Pair<View, LogicalDivision>> elementsToBeMoved,
                                  int insertionIndex) {
        HashMap<Integer, List<LogicalDivision>> logicalElementsByOrder = new HashMap<>();
        for (LogicalDivision logicalElement : dataEditor.getWorkpiece().getAllLogicalDivisions()) {
            if (logicalElementsByOrder.containsKey(logicalElement.getOrder()))  {
                logicalElementsByOrder.get(logicalElement.getOrder()).add(logicalElement);
            } else {
                logicalElementsByOrder.put(logicalElement.getOrder(), new LinkedList<>(Collections.singletonList(logicalElement)));
            }
        }

        // Order values of moved pages and target element. Logical elements located between these Order values are affected.
        List<Integer> ordersAffectedByMove = getOrdersAffectedByMove(elementsToBeMoved, toElement);

        /* The new Order value for the logical elements can be calculated quite simple:
        The Order values of elements located before the target element have to be modified by -i - 1.
        The Order values of elements located after the target element have to be modified by the size of ordersAffectedByMove - i.
        (ordersAffectedByMove equals to the number of moved pages + the target element.)
         */

        for (Map.Entry<Integer, List<LogicalDivision>> entry : logicalElementsByOrder.entrySet()) {
            for (int i = 0; i < ordersAffectedByMove.size() - 1; i++) {
                if (ordersAffectedByMove.get(i) < entry.getKey() && entry.getKey() < ordersAffectedByMove.get(i + 1)) {
                    if (ordersAffectedByMove.get(i) < toElement.getOrder()) {
                        updateOrder(entry.getValue(), -i - 1);
                    } else if (ordersAffectedByMove.get(i) > toElement.getOrder()) {
                        updateOrder(entry.getValue(), ordersAffectedByMove.size() - i);
                    }
                }
            }
            // check if elements exist with the same order like toElement (the toElememt itself might be affected as well)
            if (entry.getKey() == toElement.getOrder()) {
                List<LogicalDivision> beforeToElement = entry.getValue().subList(0, entry.getValue().indexOf(toElement) + 1);
                List<LogicalDivision> afterToElement = entry.getValue().subList(entry.getValue().indexOf(toElement) + 1,
                        entry.getValue().size());
                /* toElement at index 0 means we're in an edge case: toElement is the first order which is affected (no pages with smaller
                order affected) and its order will not change, nor will other elements with the same order before it. */
                if (ordersAffectedByMove.indexOf(toElement.getOrder()) > 0) {
                    updateOrder(beforeToElement, -ordersAffectedByMove.indexOf(entry.getKey()));
                }
                /* Order of elements directly after toElement (with same order) only have to be update if the pages are inserted at the
                first position. If they are inserted after any pages, the order of elements in afterToElement will not change. */
                if (insertionIndex == 0) {
                    updateOrder(afterToElement, elementsToBeMoved.size() - ordersAffectedByMove.indexOf(toElement.getOrder()));
                }
            }
        }
    }

    private List<Integer> getOrdersAffectedByMove(List<Pair<View, LogicalDivision>> views, LogicalDivision toElement) {
        Set<Integer> ordersAffectedByMove = views.stream()
                .map(e -> e.getLeft().getPhysicalDivision().getOrder())
                .collect(Collectors.toSet());
        ordersAffectedByMove.add(toElement.getOrder());
        return ordersAffectedByMove.stream()
                .sorted()
                .collect(Collectors.toList());
    }

    private void updateOrder(List<LogicalDivision> elementsToBeUpdated, int delta) {
        for (LogicalDivision element : elementsToBeUpdated) {
            element.setOrder(element.getOrder() + delta);
        }
    }

    /**
     * Move List of elements 'elementsToBeMoved' from LogicalDivision in each Pair to LogicalDivision
     * 'toElement'.
     *
     * @param toElement
     *          LogicalDivision to which View is moved
     * @param elementsToBeMoved
     *          List of elements to be moved as Pairs of View and LogicalDivision they are attached to
     * @param insertionIndex
     *          Index where views will be inserted into toElement's views
     */
    void moveViews(LogicalDivision toElement,
                   List<Pair<View, LogicalDivision>> elementsToBeMoved,
                   int insertionIndex) {
        List<View> views = elementsToBeMoved.stream()
                .map(Pair::getKey)
                .filter(Objects::nonNull)
                .collect(Collectors.toList());
        if (insertionIndex < 0 || insertionIndex == toElement.getViews().size()) {
            toElement.getViews().addAll(views);
        } else {
            toElement.getViews().addAll(insertionIndex, views);
        }

        for (Pair<View, LogicalDivision> elementToBeMoved : elementsToBeMoved) {
            boolean removeLastOccurrenceOfView = toElement.equals(elementToBeMoved.getValue())
                    && insertionIndex < elementToBeMoved.getValue().getViews().lastIndexOf(elementToBeMoved.getKey());
            dataEditor.unassignView(elementToBeMoved.getValue(), elementToBeMoved.getKey(), removeLastOccurrenceOfView);
            elementToBeMoved.getKey().getPhysicalDivision().getLogicalDivisions().add(toElement);
        }
    }

    private void checkLogicalDragDrop(StructureTreeNode dragNode, StructureTreeNode dropNode) {
        LogicalDivision dragStructure = (LogicalDivision) dragNode.getDataObject();
        LogicalDivision dropStructure = (LogicalDivision) dropNode.getDataObject();

        StructuralElementViewInterface divisionView = dataEditor.getRulesetManagement().getStructuralElementView(
                dropStructure.getType(), dataEditor.getAcquisitionStage(), dataEditor.getPriorityList());

        LinkedList<LogicalDivision> dragParents;
        if (divisionView.getAllowedSubstructuralElements().containsKey(dragStructure.getType())
                || Objects.nonNull(dragStructure.getLink())) {
            dragParents = MetadataEditor.getAncestorsOfLogicalDivision(dragStructure,
                    dataEditor.getWorkpiece().getLogicalStructure());
            if (!dragParents.isEmpty()) {
                LogicalDivision parentStructure = dragParents.get(dragParents.size() - 1);
                if (parentStructure.getChildren().contains(dragStructure)) {
                    if (logicalStructureTreeContainsMedia()) {
                        preserveLogicalAndPhysical();
                    } else {
                        preserveLogical();
                    }
                    this.dataEditor.getGalleryPanel().updateStripes();
                    this.dataEditor.getPaginationPanel().show();
                } else {
                    Helper.setErrorMessage(Helper.getTranslation("dataEditor.childNotContainedError",
                        dragNode.getLabel()));
                }
            } else {
                Helper.setErrorMessage(Helper.getTranslation("dataEditor.noParentsError",
                    dragNode.getLabel()));
            }
        } else {
            Helper.setErrorMessage(Helper.getTranslation("dataEditor.forbiddenChildElement",
                dragNode.getLabel(), dropNode.getLabel()));
        }
        show();
    }

    private void checkPhysicalDragDrop(StructureTreeNode dragNode, StructureTreeNode dropNode) {
        PhysicalDivision dragUnit = (PhysicalDivision) dragNode.getDataObject();
        PhysicalDivision dropUnit = (PhysicalDivision) dropNode.getDataObject();

        StructuralElementViewInterface divisionView = dataEditor.getRulesetManagement().getStructuralElementView(
                dropUnit.getType(), dataEditor.getAcquisitionStage(), dataEditor.getPriorityList());

        LinkedList<PhysicalDivision> dragParents;
        if (divisionView.getAllowedSubstructuralElements().containsKey(dragUnit.getType())) {
            dragParents = MetadataEditor.getAncestorsOfPhysicalDivision(dragUnit, dataEditor.getWorkpiece().getPhysicalStructure());
            if (dragParents.isEmpty()) {
                Helper.setErrorMessage(Helper.getTranslation("dataEditor.noParentsError",
                    dragNode.getLabel()));
            } else {
                PhysicalDivision parentUnit = dragParents.get(dragParents.size() - 1);
                if (parentUnit.getChildren().contains(dragUnit)) {
                    preservePhysical();
                } else {
                    Helper.setErrorMessage(Helper.getTranslation("dataEditor.childNotContainedError",
                        dragUnit.getType()));
                }
            }
        } else {
            Helper.setErrorMessage(Helper.getTranslation("dataEditor.forbiddenChildElement",
                dragNode.getLabel(), dropNode.getLabel()));
        }
        show();
    }

    private void preserveLogicalAndPhysical() throws UnknownTreeNodeDataException {
        if (!this.logicalTree.getChildren().isEmpty()) {
            order = 1;
            for (PhysicalDivision physicalDivision : dataEditor.getWorkpiece().getPhysicalStructure().getChildren()) {
                physicalDivision.getLogicalDivisions().clear();
            }
            dataEditor.getWorkpiece().getPhysicalStructure().getChildren().clear();
            preserveLogicalAndPhysicalRecursive(this.logicalTree.getChildren().get(logicalTree.getChildCount() - 1));
        }
    }

    private LogicalDivision preserveLogicalAndPhysicalRecursive(TreeNode treeNode) throws UnknownTreeNodeDataException {
        StructureTreeNode structureTreeNode = (StructureTreeNode) treeNode.getData();
        if (Objects.isNull(structureTreeNode) || !(structureTreeNode.getDataObject() instanceof LogicalDivision)) {
            return null;
        }
        LogicalDivision structure = (LogicalDivision) structureTreeNode.getDataObject();
        structure.setOrder(order);
        structure.getViews().clear();
        structure.getChildren().clear();
        for (TreeNode child : treeNode.getChildren()) {
            if (!(child.getData() instanceof StructureTreeNode)) {
                throw new UnknownTreeNodeDataException(child.getData().getClass().getCanonicalName());
            }
            if (((StructureTreeNode) child.getData()).getDataObject() instanceof LogicalDivision) {
                LogicalDivision possibleChildStructure = preserveLogicalAndPhysicalRecursive(child);
                if (Objects.nonNull(possibleChildStructure)) {
                    structure.getChildren().add(possibleChildStructure);
                }
            } else if (((StructureTreeNode) child.getData()).getDataObject() instanceof View) {
                View view = (View) ((StructureTreeNode) child.getData()).getDataObject();
                structure.getViews().add(view);
                if (!dataEditor.getWorkpiece().getAllPhysicalDivisions().contains(view.getPhysicalDivision())) {
                    view.getPhysicalDivision().setOrder(order);
                    dataEditor.getWorkpiece().getPhysicalStructure().getChildren().add(view.getPhysicalDivision());
                    order++;
                }
                if (!view.getPhysicalDivision().getLogicalDivisions().contains(structure)) {
                    view.getPhysicalDivision().getLogicalDivisions().add(structure);
                }
            }
        }
        /*
            PhysicalDivisions assigned to multiple LogicalDivisions may lead to wrong order value. The order will be
            incremented for each occurrence and not just the last one. The LogicalDivisions containing those
            PhysicalDivisions must be set to the order value of their first PhysicalDivision.
         */
        if (!structure.getViews().isEmpty()) {
            structure.setOrder(structure.getViews().getFirst().getPhysicalDivision().getOrder());
        }
        return structure;
    }

    /**
     * Check and return whether the metadata of a process should be displayed in separate logical and physical
     * structure trees or in one unified structure tree.
     *
     * @return
     *          whether metadata structure should be displayed in separate structure trees or not
     */
    public boolean isSeparateMedia() {
        Process process = dataEditor.getProcess();
        if (Objects.nonNull(process)) {
            Template template = process.getTemplate();
            if ( Objects.nonNull(template) ) {
                return template.getWorkflow().isSeparateStructure();
            }
        }
        return false;
    }

    private void expandNode(TreeNode node) {
        if (Objects.nonNull(node)) {
            node.setExpanded(true);
            expandNode(node.getParent());
        }
    }

    private HashMap<LogicalDivision, Boolean> getLogicalTreeNodeExpansionStates(DefaultTreeNode tree) {
        if (Objects.nonNull(tree) && tree.getChildCount() == 1) {
            TreeNode treeRoot = tree.getChildren().get(0);
            LogicalDivision structuralElement = getTreeNodeStructuralElement(treeRoot);
            if (Objects.nonNull(structuralElement)) {
                return getLogicalTreeNodeExpansionStatesRecursively(treeRoot, new HashMap<>());
            }
        }
        return new HashMap<>();
    }

    private HashMap<LogicalDivision, Boolean> getLogicalTreeNodeExpansionStatesRecursively(TreeNode treeNode,
            HashMap<LogicalDivision, Boolean> expansionStates) {
        if (Objects.nonNull(treeNode)) {
            LogicalDivision structureData = getTreeNodeStructuralElement(treeNode);
            if (Objects.nonNull(structureData)) {
                expansionStates.put(structureData, treeNode.isExpanded());
                for (TreeNode childNode : treeNode.getChildren()) {
                    expansionStates.putAll(getLogicalTreeNodeExpansionStatesRecursively(childNode, expansionStates));
                }
            }
        }
        return expansionStates;
    }

    private HashMap<PhysicalDivision, Boolean> getPhysicalTreeNodeExpansionStates(DefaultTreeNode tree) {
        if (Objects.nonNull(tree) && tree.getChildCount() == 1) {
            TreeNode treeRoot = tree.getChildren().get(0);
            PhysicalDivision physicalDivision = getTreeNodePhysicalDivision(treeRoot);
            if (Objects.nonNull(physicalDivision)) {
                return getPhysicalTreeNodeExpansionStatesRecursively(treeRoot, new HashMap<>());
            }
        }
        return new HashMap<>();
    }

    private HashMap<PhysicalDivision, Boolean> getPhysicalTreeNodeExpansionStatesRecursively(TreeNode treeNode,
            HashMap<PhysicalDivision, Boolean> expansionStates) {
        if (Objects.nonNull(treeNode)) {
            PhysicalDivision physicalDivision = getTreeNodePhysicalDivision(treeNode);
            if (Objects.nonNull(physicalDivision)) {
                expansionStates.put(physicalDivision, treeNode.isExpanded());
                for (TreeNode childNode : treeNode.getChildren()) {
                    expansionStates.putAll(getPhysicalTreeNodeExpansionStatesRecursively(childNode, expansionStates));
                }
            }
        }
        return expansionStates;
    }

    private void updateLogicalNodeExpansionStates(DefaultTreeNode tree, HashMap<LogicalDivision, Boolean> expansionStates) {
        if (Objects.nonNull(tree) && Objects.nonNull(expansionStates) && !expansionStates.isEmpty()) {
            updateNodeExpansionStatesRecursively(tree, expansionStates);
        }
    }

    private void updateNodeExpansionStatesRecursively(TreeNode treeNode, HashMap<LogicalDivision, Boolean> expansionStates) {
        LogicalDivision element = getTreeNodeStructuralElement(treeNode);
        if (Objects.nonNull(element) && expansionStates.containsKey(element)) {
            treeNode.setExpanded(expansionStates.get(element));
        }
        for (TreeNode childNode : treeNode.getChildren()) {
            updateNodeExpansionStatesRecursively(childNode, expansionStates);
        }
    }

    private void updatePhysicalNodeExpansionStates(DefaultTreeNode tree, HashMap<PhysicalDivision, Boolean> expansionStates) {
        if (Objects.nonNull(tree) && Objects.nonNull(expansionStates) && !expansionStates.isEmpty()) {
            updatePhysicalNodeExpansionStatesRecursively(tree, expansionStates);
        }
    }

    private void updatePhysicalNodeExpansionStatesRecursively(TreeNode treeNode, HashMap<PhysicalDivision, Boolean> expansionStates) {
        PhysicalDivision physicalDivision = getTreeNodePhysicalDivision(treeNode);
        if (Objects.nonNull(physicalDivision) && expansionStates.containsKey(physicalDivision)) {
            treeNode.setExpanded(expansionStates.get(physicalDivision));
        }
        for (TreeNode childNode : treeNode.getChildren()) {
            updatePhysicalNodeExpansionStatesRecursively(childNode, expansionStates);
        }
    }

    private boolean logicalNodeStateUnknown(HashMap<LogicalDivision, Boolean> expansionStates, TreeNode treeNode) {
        LogicalDivision element = getTreeNodeStructuralElement(treeNode);
        return !Objects.nonNull(expansionStates) || (Objects.nonNull(element) && !expansionStates.containsKey(element));
    }

    private boolean physicalNodeStateUnknown(HashMap<PhysicalDivision, Boolean> expanionStates, TreeNode treeNode) {
        PhysicalDivision physicalDivision = getTreeNodePhysicalDivision(treeNode);
        return Objects.isNull(expanionStates) || (Objects.nonNull(physicalDivision) && !expanionStates.containsKey(physicalDivision));
    }

    private LogicalDivision getTreeNodeStructuralElement(TreeNode treeNode) {
        if (treeNode.getData() instanceof StructureTreeNode) {
            StructureTreeNode structureTreeNode = (StructureTreeNode) treeNode.getData();
            if (structureTreeNode.getDataObject() instanceof LogicalDivision) {
                return (LogicalDivision) structureTreeNode.getDataObject();
            }
        }
        return null;
    }

    private PhysicalDivision getTreeNodePhysicalDivision(TreeNode treeNode) {
        if (treeNode.getData() instanceof StructureTreeNode) {
            StructureTreeNode structureTreeNode = (StructureTreeNode) treeNode.getData();
            if (structureTreeNode.getDataObject() instanceof PhysicalDivision) {
                return (PhysicalDivision) structureTreeNode.getDataObject();
            }
        }
        return null;
    }

    /**
     * Get List of PhysicalDivisions assigned to multiple LogicalDivisions.
     *
     * @return value of severalAssignments
     */
    List<PhysicalDivision> getSeveralAssignments() {
        return severalAssignments;
    }

    /**
     * Get activeTabs.
     *
     * @return value of activeTabs
     */
    public String getActiveTabs() {
        return activeTabs;
    }

    /**
     * Set activeTabs.
     *
     * @param activeTabs as java.lang.String
     */
    public void setActiveTabs(String activeTabs) {
        this.activeTabs = activeTabs;
    }

    /**
     * Get the index of this StructureTreeNode's PhysicalDivision out of all
     * PhysicalDivisions which are assigned to more than one LogicalDivision.
     *
     * @param treeNode
     *            object to find the index for
     * @return index of the StructureTreeNode's PhysicalDivision if present in
     *         the List of several assignments, or -1 if not present in the
     *         list.
     */
    public int getMultipleAssignmentsIndex(StructureTreeNode treeNode) {
        if (treeNode.getDataObject() instanceof View
                && Objects.nonNull(((View) treeNode.getDataObject()).getPhysicalDivision())) {
            return severalAssignments.indexOf(((View) treeNode.getDataObject()).getPhysicalDivision());
        }
        return -1;
    }

    /**
     * Check if the selected Node's PhysicalDivision is assigned to several LogicalDivisions.
     *
     * @return {@code true} when the PhysicalDivision is assigned to more than one logical element
     */
    public boolean isAssignedSeveralTimes() {
        if (Objects.nonNull(selectedLogicalNode) && selectedLogicalNode.getData() instanceof  StructureTreeNode) {
            StructureTreeNode structureTreeNode = (StructureTreeNode) selectedLogicalNode.getData();
            if (structureTreeNode.getDataObject() instanceof View) {
                View view = (View) structureTreeNode.getDataObject();
                return view.getPhysicalDivision().getLogicalDivisions().size() > 1;
            }
        }
        return false;
    }

    /**
     * Check if the selected Node's PhysicalDivision can be assigned to the next logical element in addition to the current assignment.
     * @return {@code true} if the PhysicalDivision can be assigned to the next LogicalDivision
     */
    public boolean isAssignableSeveralTimes() {
        if (Objects.nonNull(selectedLogicalNode) && selectedLogicalNode.getData() instanceof  StructureTreeNode) {
            StructureTreeNode structureTreeNode = (StructureTreeNode) selectedLogicalNode.getData();
            if (structureTreeNode.getDataObject() instanceof View) {
                List<TreeNode> logicalNodeSiblings = selectedLogicalNode.getParent().getParent().getChildren();
                int logicalNodeIndex = logicalNodeSiblings.indexOf(selectedLogicalNode.getParent());
                List<TreeNode> viewSiblings = selectedLogicalNode.getParent().getChildren();
                // check for selected node's positions and siblings after selected node's parent
                if (viewSiblings.indexOf(selectedLogicalNode) == viewSiblings.size() - 1
                        && logicalNodeSiblings.size() > logicalNodeIndex + 1) {
                    TreeNode nextSibling = logicalNodeSiblings.get(logicalNodeIndex + 1);
                    if (nextSibling.getData() instanceof StructureTreeNode) {
                        StructureTreeNode structureTreeNodeSibling = (StructureTreeNode) nextSibling.getData();
                        return structureTreeNodeSibling.getDataObject() instanceof LogicalDivision;
                    }
                }
            }
        }

        return false;
    }

    /**
     * Assign selected Node's PhysicalDivision to the next LogicalDivision.
     */
    public void assign() {
        if (isAssignableSeveralTimes()) {
            View view = (View) ((StructureTreeNode) selectedLogicalNode.getData()).getDataObject();
            View viewToAssign = new View();
            viewToAssign.setPhysicalDivision(view.getPhysicalDivision());
            List<TreeNode> logicalNodeSiblings = selectedLogicalNode.getParent().getParent().getChildren();
            int logicalNodeIndex = logicalNodeSiblings.indexOf(selectedLogicalNode.getParent());
            TreeNode nextSibling = logicalNodeSiblings.get(logicalNodeIndex + 1);
            StructureTreeNode structureTreeNodeSibling = (StructureTreeNode) nextSibling.getData();
            LogicalDivision logicalDivision = (LogicalDivision) structureTreeNodeSibling.getDataObject();
            dataEditor.assignView(logicalDivision, viewToAssign, 0);
            severalAssignments.add(viewToAssign.getPhysicalDivision());
            show();
            dataEditor.getSelectedMedia().clear();
            dataEditor.getGalleryPanel().updateStripes();
        }
    }

    /**
     * Unassign the selected Node's PhysicalDivision from the LogicalDivision parent at the selected position.
     * This does not remove it from other LogicalDivisions.
     */
    public void unassign() {
        if (isAssignedSeveralTimes()) {
            StructureTreeNode structureTreeNode = (StructureTreeNode) selectedLogicalNode.getData();
            View view = (View) structureTreeNode.getDataObject();
            if (selectedLogicalNode.getParent().getData() instanceof StructureTreeNode) {
                StructureTreeNode structureTreeNodeParent = (StructureTreeNode) selectedLogicalNode.getParent().getData();
                if (structureTreeNodeParent.getDataObject() instanceof LogicalDivision) {
                    LogicalDivision logicalDivision =
                            (LogicalDivision) structureTreeNodeParent.getDataObject();
                    dataEditor.unassignView(logicalDivision, view, false);
                    if (view.getPhysicalDivision().getLogicalDivisions().size() <= 1) {
                        severalAssignments.remove(view.getPhysicalDivision());
                    }
                    show();
                    dataEditor.getGalleryPanel().updateStripes();
                }
            }
        }
    }

    /**
     * Get title metadata.
     * @return value of titleMetadata
     */
    public String getTitleMetadata() {
        return titleMetadata;
    }

    /**
     * Set title metadata.
     * @param titleMetadata as java.lang.String
     */
    public void setTitleMetadata(String titleMetadata) {
        this.titleMetadata = titleMetadata;
    }

    /**
     * Get list of metadata keys that are used for displaying title information from the Kitodo configuration file.
     * @return list of title metadata keys
     */
    public List<SelectItem> getTitleMetadataItems() {
        return DataEditorService.getTitleKeys()
                .stream()
                .map(key -> new SelectItem(key,dataEditor.getRulesetManagement().getTranslationForKey(
                        key,dataEditor.getPriorityList()).orElse(key)))
                .collect(Collectors.toList());
    }

    /**
     * Returns true if the logical structure tree is a combined tree of structure nodes and view nodes (media).
     *
     * @return true if logical structure tree contains media
     */
    public boolean logicalStructureTreeContainsMedia() {
        return !this.isSeparateMedia() && !this.isHideMediaInLogicalTree();
    }

    /**
     * Return true if the users selected the option to hide media in the logical structure tree.
     *
     * @return true if the user want to hide media in the logical structure tree
     */
    public boolean isHideMediaInLogicalTree() {
        return this.hideMediaInLogicalTree;
    }

    /**
     * Sets whether media should be shown in the logical structure tree.
     *
     * @param hideMediaInLogicalTree boolean
     */
    public void setHideMediaInLogicalTree(boolean hideMediaInLogicalTree) {
        this.hideMediaInLogicalTree = hideMediaInLogicalTree;
    }

    /**
     * Listener that is called when the user changes the UI option to show or hide
     * media in the logical structure tree.
     */
    public void onHideMediaInLogicalTreeChange() {
        this.show();
        this.dataEditor.getGalleryPanel().show();
    }

    /**
     * Returns whether the user selected to show the page range for each logical structure node.
     *
     * @return value of showPageRangeInLogicalTree
     */
    public boolean isShowPageRangeInLogicalTree() {
        return this.showPageRangeInLogicalTree;
    }

    /**
     * Set whether the page range should be shown for each logical structure node.
     * @param showPageRangeInLogicalTree boolean
     */
    public void setShowPageRangeInLogicalTree(boolean showPageRangeInLogicalTree) {
        this.showPageRangeInLogicalTree = showPageRangeInLogicalTree;
    }

    /**
     * Returns whether the user selected to show the hierarchy level of individual tree nodes in the structure tree.
     * @return value of showHierarchyLevel
     */
    public boolean isShowHierarchyLevel() {
        return showHierarchyLevel;
    }

    /**
     * Set whether the hierarchy level of individual tree nodes in the structure tree should be displayed.
     * @param showHierarchyLevel boolean
     */
    public void setShowHierarchyLevel(boolean showHierarchyLevel) {
        this.showHierarchyLevel = showHierarchyLevel;
    }

    /**
     * Expand all tree nodes in the logical structure tree.
     */
    public void expandAll() {
        toggleAll(this.logicalTree, true);
    }

    /**
     * Collapse all tree nodes in the logical structure tree.
     */
    public void collapseAll() {
        toggleAll(this.logicalTree, false);
    }

    private void toggleAll(TreeNode treeNode, boolean expanded) {
        for (TreeNode childNode : treeNode.getChildren()) {
            toggleAll(childNode, expanded);
        }
        treeNode.setExpanded(expanded);
    }
}<|MERGE_RESOLUTION|>--- conflicted
+++ resolved
@@ -258,12 +258,7 @@
         }
 
         int i = 1;
-<<<<<<< HEAD
-        for (PhysicalDivision physicalDivision : dataEditor.getWorkpiece()
-                .getAllPhysicalDivisionChildrenSortedFilteredByPageAndTrack()) {
-=======
         for (PhysicalDivision physicalDivision : dataEditor.getWorkpiece().getAllPhysicalDivisionChildrenSortedFilteredByPageAndTrack()) {
->>>>>>> d00196a3
             physicalDivision.setOrder(i);
             i++;
         }
