/*
 * (c) Kitodo. Key to digital objects e. V. <contact@kitodo.org>
 *
 * This file is part of the Kitodo project.
 *
 * It is licensed under GNU General Public License version 3 or later.
 *
 * For the full copyright and license information, please read the
 * GPL3-License.txt file that was distributed with this source code.
 */

package org.kitodo.production.forms.dataeditor;

import java.io.FileNotFoundException;
import java.io.IOException;
import java.io.OutputStream;
import java.io.Serializable;
import java.net.URI;
import java.net.URISyntaxException;
import java.nio.file.Paths;
import java.util.ArrayList;
import java.util.Collection;
import java.util.HashSet;
import java.util.LinkedList;
import java.util.List;
import java.util.Locale;
import java.util.Locale.LanguageRange;
import java.util.NoSuchElementException;
import java.util.Objects;
import java.util.Optional;
import java.util.Set;
import java.util.concurrent.TimeUnit;
import java.util.stream.Collectors;

import javax.annotation.PreDestroy;
import javax.faces.context.FacesContext;
import javax.faces.model.SelectItem;
import javax.inject.Inject;
import javax.inject.Named;

import org.apache.commons.collections4.bidimap.DualHashBidiMap;
import org.apache.commons.lang3.StringUtils;
import org.apache.commons.lang3.tuple.ImmutablePair;
import org.apache.commons.lang3.tuple.Pair;
import org.apache.logging.log4j.LogManager;
import org.apache.logging.log4j.Logger;
import org.kitodo.api.MetadataGroup;
import org.kitodo.api.dataeditor.rulesetmanagement.FunctionalMetadata;
import org.kitodo.api.dataeditor.rulesetmanagement.RulesetManagementInterface;
import org.kitodo.api.dataformat.LogicalDivision;
import org.kitodo.api.dataformat.PhysicalDivision;
import org.kitodo.api.dataformat.View;
import org.kitodo.api.dataformat.Workpiece;
import org.kitodo.api.validation.State;
import org.kitodo.api.validation.ValidationResult;
import org.kitodo.config.ConfigCore;
import org.kitodo.data.database.beans.DataEditorSetting;
import org.kitodo.data.database.beans.Process;
import org.kitodo.data.database.beans.Project;
import org.kitodo.data.database.beans.Task;
import org.kitodo.data.database.beans.User;
import org.kitodo.data.database.exceptions.DAOException;
import org.kitodo.exceptions.InvalidImagesException;
import org.kitodo.exceptions.InvalidMetadataValueException;
import org.kitodo.exceptions.MediaNotFoundException;
import org.kitodo.exceptions.NoSuchMetadataFieldException;
import org.kitodo.production.enums.ObjectType;
import org.kitodo.production.forms.createprocess.ProcessDetail;
import org.kitodo.production.helper.Helper;
import org.kitodo.production.helper.LocaleHelper;
import org.kitodo.production.interfaces.MetadataTreeTableInterface;
import org.kitodo.production.interfaces.RulesetSetupInterface;
import org.kitodo.production.metadata.MetadataLock;
import org.kitodo.production.services.ServiceManager;
import org.kitodo.production.services.data.ImportService;
import org.kitodo.production.services.dataeditor.DataEditorService;
import org.omnifaces.cdi.ViewScoped;
import org.primefaces.PrimeFaces;
import org.primefaces.model.TreeNode;

@Named("DataEditorForm")
@ViewScoped
public class DataEditorForm implements MetadataTreeTableInterface, RulesetSetupInterface, Serializable {

    private static final Logger logger = LogManager.getLogger(DataEditorForm.class);

    /**
     * A filter on the rule set depending on the workflow step. So far this is
     * not configurable anywhere and is therefore on “edit”.
     */
    private final String acquisitionStage;

    /**
     * Backing bean for the add doc struc type dialog.
     */
    private final AddDocStrucTypeDialog addDocStrucTypeDialog;

    /**
     * Dialog for adding metadata.
     */
    private final AddMetadataDialog addMetadataDialog;

    private final UpdateMetadataDialog updateMetadataDialog;

    /**
     * Backing bean for the add PhysicalDivision dialog.
     */
    private final AddPhysicalDivisionDialog addPhysicalDivisionDialog;

    /**
     * Backing bean for the change doc struc type dialog.
     */
    private final ChangeDocStrucTypeDialog changeDocStrucTypeDialog;

    /**
     * Backing bean for the edit pages dialog.
     */
    private final EditPagesDialog editPagesDialog;

    private final UploadFileDialog uploadFileDialog;
    /**
     * Backing bean for the gallery panel.
     */
    private final GalleryPanel galleryPanel;

    /**
     * The current process children.
     */
    private final Set<Process> currentChildren = new HashSet<>();

    /**
     * The path to the main file, to save it later.
     */
    private URI mainFileUri;

    /**
     * Backing bean for the metadata panel.
     */
    private final MetadataPanel metadataPanel;

    /**
     * Backing bean for the pagination panel.
     */
    private final PaginationPanel paginationPanel;

    /**
     * The language preference list of the editing user for displaying the
     * metadata labels. We cache this because it’s used thousands of times and
     * otherwise the access would always go through the search engine, which
     * would delay page creation.
     */
    private List<LanguageRange> priorityList;

    /**
     * Process whose workpiece is under edit.
     */
    private Process process;

    private String referringView = "desktop";

    /**
     * The ruleset that the file is based on.
     */
    private RulesetManagementInterface ruleset;

    /**
     * Backing bean for the structure panel.
     */
    private final StructurePanel structurePanel;

    /**
     * User sitting in front of the editor.
     */
    private User user;

    /**
     * The file content.
     */
    private Workpiece workpiece;

    /**
     * Original state of workpiece. Used to check whether any unsaved changes exist when leaving the editor.
     */
    private Workpiece workpieceOriginalState;

    /**
     * This List of Pairs stores all selected physical elements and the logical elements in which the physical element was selected.
     * It is necessary to store the logical elements as well, because a physical element can be assigned to multiple logical elements.
     */
    private List<Pair<PhysicalDivision, LogicalDivision>> selectedMedia;

    /**
     * The template task corresponding to the current task that is under edit.
     * This is used for saving and loading the metadata editor settings.
     * The current task, the corresponding template task id and the settings are only available
     * if the user opened the editor from a task.
     */
    private Task templateTask;

    /**
     * The list of metadata keys that are annotated with <code>use="structureTreeTitle"</code>, meaning, 
     * they are used to generate the tree node label in case the title is requested by the user.
     */
    private Collection<String> structureTreeTitles = new ArrayList<>();

    private DataEditorSetting dataEditorSetting;

    private static final String DESKTOP_LINK = "/pages/desktop.jsf";

    private List<PhysicalDivision> unsavedDeletedMedia = new ArrayList<>();

    private List<PhysicalDivision> unsavedUploadedMedia = new ArrayList<>();

    private boolean folderConfigurationComplete = false;

    private int numberOfScans = 0;
    private String errorMessage;

    @Inject
    private MediaProvider mediaProvider;
    private boolean mediaUpdated = false;

    private DualHashBidiMap<URI, URI> filenameMapping = new DualHashBidiMap<>();

    private int numberOfNewMappings = 0;

    private String renamingError = "";
    private String metadataFileLoadingError = "";

    static final String GROWL_MESSAGE =
            "PF('notifications').renderMessage({'summary':'SUMMARY','detail':'DETAIL','severity':'SEVERITY'});";

    private boolean globalLayoutLoaded = false;
    private boolean taskLayoutLoaded = false;

    /**
     * Public constructor.
     */
    public DataEditorForm() {
        this.structurePanel = new StructurePanel(this);
        this.metadataPanel = new MetadataPanel(this);
        this.galleryPanel = new GalleryPanel(this);
        this.paginationPanel = new PaginationPanel(this);
        this.addDocStrucTypeDialog = new AddDocStrucTypeDialog(this);
        this.addMetadataDialog = new AddMetadataDialog(this);
        this.updateMetadataDialog = new UpdateMetadataDialog(this);
        this.addPhysicalDivisionDialog = new AddPhysicalDivisionDialog(this);
        this.changeDocStrucTypeDialog = new ChangeDocStrucTypeDialog(this);
        this.editPagesDialog = new EditPagesDialog(this);
        this.uploadFileDialog = new UploadFileDialog(this);
        acquisitionStage = "edit";
    }

    /**
     * Checks if the process is correctly set. Otherwise, redirect to desktop,
     * because metadata editor doesn't work without a process.
     */
    public void initMetadataEditor() {
        if (Objects.isNull(process)) {
            try {
                Helper.setErrorMessage("noProcessSelected");
                FacesContext context = FacesContext.getCurrentInstance();
                String path = context.getExternalContext().getRequestContextPath() + DESKTOP_LINK;
                context.getExternalContext().redirect(path);
            } catch (IOException e) {
                Helper.setErrorMessage("noProcessSelected");
            }
        } else {
            if (mediaUpdated) {
                PrimeFaces.current().executeScript("PF('fileReferencesUpdatedDialog').show();");
            }
        }
    }

    /**
     * Open the metadata file of the process with the given ID in the metadata editor.
     *
     * @param processID
     *            ID of the process that is opened
     * @param referringView
     *            JSF page the user came from
     */
    public void open(String processID, String referringView, String taskId) {
        try {
            this.referringView = referringView;
            this.process = ServiceManager.getProcessService().getById(Integer.parseInt(processID));
            this.currentChildren.addAll(process.getChildren());
            this.user = ServiceManager.getUserService().getCurrentUser();
            this.checkProjectFolderConfiguration();
            this.loadTemplateTask(taskId);
            this.loadDataEditorSettings();
            errorMessage = "";

            User blockedUser = MetadataLock.getLockUser(process.getId());
            if (Objects.nonNull(blockedUser) && !blockedUser.equals(this.user)) {
                errorMessage = Helper.getTranslation("blocked");
            }
            String metadataLanguage = user.getMetadataLanguage();
            priorityList = LanguageRange.parse(metadataLanguage.isEmpty() ? "en" : metadataLanguage);
            ruleset = ServiceManager.getRulesetService().openRuleset(process.getRuleset());
            this.loadStructureTreeTitlesFromRuleset();
            try {
                mediaUpdated = openMetsFile();
            } catch (MediaNotFoundException e) {
                mediaUpdated = false;
                Helper.setWarnMessage(e.getMessage());
            }
            if (!workpiece.getId().equals(process.getId().toString())) {
                errorMessage = Helper.getTranslation("metadataConfusion", String.valueOf(process.getId()),
                        workpiece.getId());
            }
            selectedMedia = new LinkedList<>();
            unsavedUploadedMedia = new ArrayList<>();
            init();
            if (Objects.isNull(errorMessage) || errorMessage.isEmpty()) {
                MetadataLock.setLocked(process.getId(), user);
            } else {
                PrimeFaces.current().executeScript("PF('metadataLockedDialog').show();");
            }
        } catch (FileNotFoundException e) {
            metadataFileLoadingError = e.getLocalizedMessage();
        } catch (IOException | DAOException | InvalidImagesException | NoSuchElementException e) {
            Helper.setErrorMessage(e.getLocalizedMessage(), logger, e);
        }
    }

    private void checkProjectFolderConfiguration() {
        if (Objects.nonNull(this.process)) {
            Project project = this.process.getProject();
            if (Objects.nonNull(project)) {
                this.folderConfigurationComplete = Objects.nonNull(project.getGeneratorSource())
                        && Objects.nonNull(project.getMediaView()) && Objects.nonNull(project.getPreview());
            } else {
                this.folderConfigurationComplete = false;
            }
        } else {
            this.folderConfigurationComplete = false;
        }
    }

    private void loadStructureTreeTitlesFromRuleset() {
        structureTreeTitles = getRulesetManagement().getFunctionalKeys(FunctionalMetadata.STRUCTURE_TREE_TITLE);
        if (structureTreeTitles.isEmpty()) {
            Locale locale = LocaleHelper.getCurrentLocale();
            Helper.setWarnMessage(Helper.getString(locale, "dataEditor.noStructureTreeTitleFoundWarning"));
        }
    }

    /**
     * Load template task from database.
     * 
     * @param taskId the id of the template task
     * @throws DAOException if loading fails
     */
    private void loadTemplateTask(String taskId) throws DAOException {
        if (StringUtils.isNotBlank(taskId) && StringUtils.isNumeric(taskId)) {
            try {
                int templateTaskId = Integer.parseInt(taskId);
                if (templateTaskId > 0) {
                    this.templateTask = ServiceManager.getTaskService().getById(templateTaskId);
                }
            } catch (NumberFormatException e) {
                logger.warn("view parameter 'templateTaskId' is not a valid integer");
            }
        }
    }

    /**
     * Load data editor settings (width of metadata editor columns) from database. Either load task-specific 
     * configuration (if it exists) or default configuration (if it exists) or initialize new empty data editor setting.
     */
    private void loadDataEditorSettings() {
        // use template task id if it exists, otherwise use null for task-independent layout
        Integer taskId = Objects.nonNull(this.templateTask) ? this.templateTask.getId() : null;
        int userId = user.getId();

        // try to load data editor setting from database
        dataEditorSetting = ServiceManager.getDataEditorSettingService().loadDataEditorSetting(userId, taskId);

        // try to load task-independent data editor setting from database
        if (Objects.isNull(dataEditorSetting)) {
            dataEditorSetting = ServiceManager.getDataEditorSettingService().loadDataEditorSetting(userId, null);
        }

        // initialize empty data editor setting if none were previously saved by the user
        if (Objects.isNull(dataEditorSetting)) {
            dataEditorSetting = new DataEditorSetting();
            dataEditorSetting.setUserId(userId);
            dataEditorSetting.setTaskId(taskId);
        }

        // initialize flags to signal whether global or task specific settings have been loaded or not
        boolean layoutLoaded = (dataEditorSetting.getStructureWidth() > 0
                || dataEditorSetting.getMetadataWidth() > 0
                || dataEditorSetting.getGalleryWidth() > 0);

        globalLayoutLoaded = Objects.isNull(dataEditorSetting.getTaskId()) && layoutLoaded;
        taskLayoutLoaded = Objects.nonNull(dataEditorSetting.getTaskId()) && layoutLoaded;
    }

    /**
     * Opens the METS file.
     *
     * @throws IOException
     *             if filesystem I/O fails
     */
    private boolean openMetsFile() throws IOException, InvalidImagesException, MediaNotFoundException {
        mainFileUri = ServiceManager.getProcessService().getMetadataFileUri(process);
        workpiece = ServiceManager.getMetsService().loadWorkpiece(mainFileUri);
        workpieceOriginalState = ServiceManager.getMetsService().loadWorkpiece(mainFileUri);
        if (Objects.isNull(workpiece.getId())) {
            logger.warn("Workpiece has no ID. Cannot verify workpiece ID. Setting workpiece ID.");
            workpiece.setId(process.getId().toString());
        }
        metadataFileLoadingError = "";
        return ServiceManager.getFileService().searchForMedia(process, workpiece);
    }

    private void init() {
        final long begin = System.nanoTime();

        List<PhysicalDivision> severalAssignments = new LinkedList<>();
        initSeveralAssignments(workpiece.getPhysicalStructure(), severalAssignments);
        structurePanel.getSeveralAssignments().addAll(severalAssignments);

        structurePanel.show();
        structurePanel.getSelectedLogicalNode().setSelected(true);
        structurePanel.getSelectedPhysicalNode().setSelected(true);
        metadataPanel.showLogical(getSelectedStructure());
        metadataPanel.showPhysical(getSelectedPhysicalDivision());
        galleryPanel.setGalleryViewMode(GalleryViewMode.getByName(user.getDefaultGalleryViewMode()).name());
        galleryPanel.show();
        paginationPanel.show();

        editPagesDialog.prepare();
        updateNumberOfScans();

        if (logger.isTraceEnabled()) {
            logger.trace("Initializing editor beans took {} ms",
                TimeUnit.NANOSECONDS.toMillis(System.nanoTime() - begin));
        }
    }

    /**
     * Clears all remaining content from the data editor form.
     *
     * @return the referring view, to return there
     */
    public String closeAndReturn() {
        if (referringView.contains("?")) {
            return referringView + "&faces-redirect=true";
        } else {
            return referringView + "?faces-redirect=true";
        }
    }

    /**
     * Close method called before destroying ViewScoped DataEditorForm bean instance. Cleans up various properties
     * and releases metadata lock of current process if current user equals user of metadata lock.
     */
    @PreDestroy
    public void close() {
        deleteNotSavedUploadedMedia();
        unsavedDeletedMedia.clear();
        if (Objects.nonNull(workpiece)) {
            ServiceManager.getFileService().revertRenaming(filenameMapping.inverseBidiMap(), workpiece);
        }
        metadataPanel.clear();
        structurePanel.clear();
        workpiece = null;
        workpieceOriginalState = null;
        mainFileUri = null;
        ruleset = null;
        currentChildren.clear();
        if (Objects.nonNull(selectedMedia)) {
            selectedMedia.clear();
        }
        if (!FacesContext.getCurrentInstance().isPostback()) {
            mediaProvider.resetMediaResolverForProcess(process.getId());
        }
        // do not unlock process if this locked process was opened by a different user opening editor
        // directly via URL bookmark and 'preDestroy' method was being triggered redirecting him to desktop page
        if (this.user.equals(MetadataLock.getLockUser(process.getId()))) {
            MetadataLock.setFree(process.getId());
        }
        process = null;
        user = null;
        mediaUpdated = false;
    }

    private void deleteUnsavedDeletedMedia() {
        URI uri = Paths.get(ConfigCore.getKitodoDataDirectory(),
                ServiceManager.getProcessService().getProcessDataDirectory(this.process).getPath()).toUri();
        for (PhysicalDivision physicalDivision : this.unsavedDeletedMedia) {
            for (URI fileURI : physicalDivision.getMediaFiles().values()) {
                try {
                    ServiceManager.getFileService().delete(uri.resolve(fileURI));
                } catch (IOException e) {
                    logger.error(e.getMessage());
                }
            }
        }
    }

    /**
     * Get unsavedDeletedMedia.
     *
     * @return value of unsavedDeletedMedia
     */
    public List<PhysicalDivision> getUnsavedDeletedMedia() {
        return unsavedDeletedMedia;
    }

    private void deleteNotSavedUploadedMedia() {
        URI uri = Paths.get(ConfigCore.getKitodoDataDirectory(),
                ServiceManager.getProcessService().getProcessDataDirectory(this.process).getPath()).toUri();
        for (PhysicalDivision mediaUnit : this.unsavedUploadedMedia) {
            for (URI fileURI : mediaUnit.getMediaFiles().values()) {
                this.filenameMapping = ServiceManager.getFileService()
                        .removeUnsavedUploadMediaUriFromFileMapping(fileURI, this.filenameMapping);
                try {
                    ServiceManager.getFileService().delete(uri.resolve(fileURI));
                } catch (IOException e) {
                    logger.error(e.getMessage());
                }
            }
        }
        this.unsavedUploadedMedia.clear();
    }

    /**
     * Validate the structure and metadata.
     *
     * @return whether the validation was successful or not
     */
    public boolean validate() {
        try {
            ValidationResult validationResult = ServiceManager.getMetadataValidationService().validate(workpiece,
                ruleset);
            State state = validationResult.getState();
            switch (state) {
                case ERROR:
                    Helper.setErrorMessage(Helper.getTranslation("dataEditor.validation.state.error"));
                    for (String message : validationResult.getResultMessages()) {
                        Helper.setErrorMessage(message);
                    }
                    return false;
                case WARNING:
                    Helper.setWarnMessage(Helper.getTranslation("dataEditor.validation.state.warning"));
                    for (String message : validationResult.getResultMessages()) {
                        Helper.setWarnMessage(message);
                    }
                    return true;
                default:
                    Helper.setMessage(Helper.getTranslation("dataEditor.validation.state.success"));
                    for (String message : validationResult.getResultMessages()) {
                        Helper.setMessage(message);
                    }
                    return true;
            }
        } catch (DAOException e) {
            Helper.setErrorMessage(e.getLocalizedMessage(), logger, e);
            return false;
        }
    }

    /**
     * Save the structure and metadata.
     */
    public void save() {
        save(false);
    }

    private String save(boolean close) {
        try {
            metadataPanel.preserve();
            structurePanel.preserve();
            // reset "image filename renaming map" so nothing is reverted after saving!
            filenameMapping = new DualHashBidiMap<>();
            ServiceManager.getProcessService().updateChildrenFromLogicalStructure(process, workpiece.getLogicalStructure());
            ServiceManager.getFileService().createBackupFile(process);
            try (OutputStream out = ServiceManager.getFileService().write(mainFileUri)) {
                ServiceManager.getMetsService().save(workpiece, out);
                unsavedUploadedMedia.clear();
                deleteUnsavedDeletedMedia();
                if (close) {
                    return closeAndReturn();
                } else {
                    PrimeFaces.current().executeScript("PF('notifications').renderMessage({'summary':'"
                            + Helper.getTranslation("metadataSaved") + "','severity':'info'})");
                    workpieceOriginalState = ServiceManager.getMetsService().loadWorkpiece(mainFileUri);
                    PrimeFaces.current().executeScript("setUnsavedChanges(false);");
                }
            } catch (IOException e) {
                Helper.setErrorMessage(e.getLocalizedMessage(), logger, e);
            }
        } catch (Exception e) {
            Helper.setErrorMessage(e.getLocalizedMessage(), logger, e);
        }
        PrimeFaces.current().executeScript("PF('sticky-notifications').removeAll();");
        PrimeFaces.current().ajax().update("notifications");
        return null;
    }

    /**
     * Save the structure and metadata.
     *
     * @return navigation target
     */
    public String saveAndExit() {
        return save(true);
    }

    private void initSeveralAssignments(PhysicalDivision physicalDivision, List<PhysicalDivision> severalAssignments) {
        if (physicalDivision.getLogicalDivisions().size() > 1) {
            severalAssignments.add(physicalDivision);
        }
        for (PhysicalDivision child : physicalDivision.getChildren()) {
            initSeveralAssignments(child, severalAssignments);
        }
    }

    /**
     * Deletes the selected outline point from the logical outline. This method
     * is called by PrimeFaces to inform the application that the user has
     * clicked on the shortcut menu entry to clear the outline point.
     */
    public void deleteStructure() {
        structurePanel.deleteSelectedStructure();
    }

    /**
     * Deletes the selected physical division from the media list. The associated files
     * on the drive are not deleted. The next time the editor is started, files
     * that are not yet in the media list will be inserted there again. This
     * method is called by PrimeFaces to inform the application that the user
     * clicked on the context menu entry to delete the physical division.
     */
    public void deletePhysicalDivision() {
        structurePanel.deleteSelectedPhysicalDivision();
        updateNumberOfScans();
    }

    @Override
    public String getAcquisitionStage() {
        return acquisitionStage;
    }

    /**
     * Get unsavedUploadedMedia.
     *
     * @return value of unsavedUploadedMedia
     */
    public List<PhysicalDivision> getUnsavedUploadedMedia() {
        return unsavedUploadedMedia;
    }

    /**
     * Returns the backing bean for the add doc struc type dialog. This function
     * is used by PrimeFaces to access the elements of the add doc struc type
     * dialog.
     *
     * @return the backing bean for the add doc struc type dialog
     */
    public AddDocStrucTypeDialog getAddDocStrucTypeDialog() {
        return addDocStrucTypeDialog;
    }

    /**
     * Get addMetadataDialog.
     *
     * @return value of addMetadataDialog
     */
    public AddMetadataDialog getAddMetadataDialog() {
        return addMetadataDialog;
    }

    /**
     * Get updateMetadataDialog.
     *
     * @return value of updateMetadataDialog
     */
    public UpdateMetadataDialog getUpdateMetadataDialog() {
        return updateMetadataDialog;
    }


    /**
     * Returns the backing bean for the add media dialog. This function is used
     * by PrimeFaces to access the elements of the add media dialog.
     *
     * @return the backing bean for the add media dialog
     */
    public AddPhysicalDivisionDialog getAddPhysicalDivisionDialog() {
        return addPhysicalDivisionDialog;
    }

    /**
     * Returns the backing bean for the change doc struc type dialog. This
     * function is used by PrimeFaces to access the elements of the change doc
     * struc type dialog.
     *
     * @return the backing bean for the change doc struc type dialog
     */
    public ChangeDocStrucTypeDialog getChangeDocStrucTypeDialog() {
        return changeDocStrucTypeDialog;
    }

    /**
     * Returns the backing bean for the edit pages dialog. This function is used
     * by PrimeFaces to access the elements of the edit pages dialog.
     *
     * @return the backing bean for the edit pages dialog
     */
    public EditPagesDialog getEditPagesDialog() {
        return editPagesDialog;
    }

    /**
     * Returns the backing bean for the gallery panel. This function is used by
     * PrimeFaces to access the elements of the gallery panel.
     *
     * @return the backing bean for the gallery panel
     */
    public GalleryPanel getGalleryPanel() {
        return galleryPanel;
    }

    Set<Process> getCurrentChildren() {
        return currentChildren;
    }

    /**
     * Returns the backing bean for the metadata panel. This function is used
     * by PrimeFaces to access the elements of the metadata panel.
     *
     * @return the backing bean for the metadata panel
     */
    public MetadataPanel getMetadataPanel() {
        return metadataPanel;
    }

    /**
     * Returns the backing bean for the pagination panel. This function is used
     * by PrimeFaces to access the elements of the pagination panel.
     *
     * @return the backing bean for the pagination panel
     */
    public PaginationPanel getPaginationPanel() {
        return paginationPanel;
    }

    @Override
    public List<LanguageRange> getPriorityList() {
        return priorityList;
    }

    /**
     * Get process.
     *
     * @return value of process
     */
    public Process getProcess() {
        return process;
    }

    /**
     * Get process title.
     *
     * @return value of process title
     */
    public String getProcessTitle() {
        return process.getTitle();
    }

    @Override
    public RulesetManagementInterface getRulesetManagement() {
        return ruleset;
    }

    public Optional<LogicalDivision> getSelectedStructure() {
        return structurePanel.getSelectedStructure();
    }

    Optional<PhysicalDivision> getSelectedPhysicalDivision() {
        return structurePanel.getSelectedPhysicalDivision();
    }

    /**
     * Check if the passed LogicalDivision is part of the selection.
     * @param structure LogicalDivision to be checked
     * @return boolean representing selection status
     */
    public boolean isStripeSelected(LogicalDivision structure) {
        Optional<LogicalDivision> selectedStructure = structurePanel.getSelectedStructure();
        return selectedStructure.filter(logicalDivision -> Objects.equals(structure, logicalDivision)).isPresent();
    }

    /**
     * Return structurePanel.
     *
     * @return structurePanel
     */
    public StructurePanel getStructurePanel() {
        return structurePanel;
    }

    Workpiece getWorkpiece() {
        return workpiece;
    }

    void refreshStructurePanel() {
        structurePanel.show(true);
        galleryPanel.updateStripes();
    }

    void setProcess(Process process) {
        this.process = process;
    }

    /**
     * Get selectedMedia.
     *
     * @return value of selectedMedia
     */
    public List<Pair<PhysicalDivision, LogicalDivision>> getSelectedMedia() {
        return selectedMedia;
    }

    /**
     * Checks and returns if consecutive physical divisions in one structure element are selected or not.
     *
     * <p>Note: This method is called potentially thousands of times when rendering large galleries.</p>
     */
    public boolean consecutivePagesSelected() {
        if (Objects.isNull(selectedMedia) || selectedMedia.isEmpty()) {
            return false;
        }
        int maxOrder = selectedMedia.stream().mapToInt(m -> m.getLeft().getOrder()).max().orElseThrow(NoSuchElementException::new);
        int minOrder = selectedMedia.stream().mapToInt(m -> m.getLeft().getOrder()).min().orElseThrow(NoSuchElementException::new);

        // Check whether the set of selected media all belong to the same logical division, otherwise the selection
        // is not consecutive. However, do not use stream().distinct(), which will do pairwise comparisons, which is
        // slow for large amounts of selected images. Instead, just check whether the first logical division matches
        // all others in a simple loop.
        boolean theSameLogicalDivisions = true;
        LogicalDivision firstSelectedMediaLogicalDivision = null;
        for (Pair<PhysicalDivision, LogicalDivision> pair : selectedMedia) {
            if (Objects.isNull(firstSelectedMediaLogicalDivision)) {
                firstSelectedMediaLogicalDivision = pair.getRight();
            } else {
                if (!Objects.equals(firstSelectedMediaLogicalDivision, pair.getRight())) {
                    theSameLogicalDivisions = false;
                    break;
                }
            }
        }
        return selectedMedia.size() - 1 == maxOrder - minOrder && theSameLogicalDivisions;
    }

    void setSelectedMedia(List<Pair<PhysicalDivision, LogicalDivision>> media) {
        this.selectedMedia = media;
    }

    /**
     * Check if the passed PhysicalDivision is selected.
     * @param physicalDivision PhysicalDivision object to check for selection
     * @param logicalDivision object to check whether the PhysicalDivision is selected as a child of this LogicalDivision.
     *                                  A PhysicalDivision can be assigned to multiple logical divisionss but can be selected
     *                                  in one of these LogicalDivisions.
     * @return boolean whether the PhysicalDivision is selected at the specified position
     */
    public boolean isSelected(PhysicalDivision physicalDivision, LogicalDivision logicalDivision) {
        if (Objects.nonNull(physicalDivision) && Objects.nonNull(logicalDivision)) {
            if (physicalDivision.hasMediaPartial() && physicalDivision.getLogicalDivisions().size() == 1) {
                return selectedMedia.contains(new ImmutablePair<>(physicalDivision, physicalDivision.getLogicalDivisions().get(0)));
            }
            return selectedMedia.contains(new ImmutablePair<>(physicalDivision, logicalDivision));
        }
        return false;
    }

    void switchStructure(Object treeNodeData, boolean updateGalleryAndPhysicalTree) throws NoSuchMetadataFieldException {
        try {
            metadataPanel.preserveLogical();
        } catch (InvalidMetadataValueException e) {
            logger.info(e.getLocalizedMessage(), e);
        }

        Optional<LogicalDivision> selectedStructure = structurePanel.getSelectedStructure();

        metadataPanel.showLogical(selectedStructure);
        if (treeNodeData instanceof StructureTreeNode) {
            StructureTreeNode structureTreeNode = (StructureTreeNode) treeNodeData;
            if (Objects.nonNull(structureTreeNode.getDataObject())) {
                if (structureTreeNode.getDataObject() instanceof LogicalDivision
                        && selectedStructure.isPresent()) {
                    // Logical structure element selected
                    if (structurePanel.isSeparateMedia()) {
                        LogicalDivision structuralElement = selectedStructure.get();
                        if (!structuralElement.getViews().isEmpty()) {
                            ArrayList<View> views = new ArrayList<>(structuralElement.getViews());
                            if (Objects.nonNull(views.get(0)) && updateGalleryAndPhysicalTree) {
                                updatePhysicalStructureTree(views.get(0));
                                updateGallery(views.get(0));
                            }
                        } else {
                            updatePhysicalStructureTree(null);
                        }
                    } else {
                        getSelectedMedia().clear();
                    }
                } else if (structureTreeNode.getDataObject() instanceof View) {
                    View view = (View) structureTreeNode.getDataObject();
                    if (view.getPhysicalDivision().hasMediaPartial()) {
                        View mediaView = DataEditorService.getViewOfBaseMediaByMediaFiles(structurePanel.getLogicalTree().getChildren(),
                                view.getPhysicalDivision().getMediaFiles());
                        if (Objects.nonNull(mediaView)) {
                            view = mediaView;
                        }
                    }

                    metadataPanel.showPageInLogical(view.getPhysicalDivision());
                    if (updateGalleryAndPhysicalTree) {
                        updateGallery(view);
                    }
                    // no need to update physical tree because pages can only be clicked in logical tree if physical tree is hidden!
                }
            }
        }
        paginationPanel.preparePaginationSelectionSelectedItems();
    }



    void switchPhysicalDivision() throws NoSuchMetadataFieldException {
        try {
            metadataPanel.preservePhysical();
        } catch (InvalidMetadataValueException e) {
            logger.info(e.getLocalizedMessage(), e);
        }

        Optional<PhysicalDivision> selectedPhysicalDivision = structurePanel.getSelectedPhysicalDivision();

        metadataPanel.showPhysical(selectedPhysicalDivision);
        if (selectedPhysicalDivision.isPresent()) {
            // update gallery
            galleryPanel.updateSelection(selectedPhysicalDivision.get(), null);
            // update logical tree
            for (GalleryMediaContent galleryMediaContent : galleryPanel.getMedias()) {
                if (Objects.nonNull(galleryMediaContent.getView())
                        && Objects.equals(selectedPhysicalDivision.get(), galleryMediaContent.getView().getPhysicalDivision())) {
                    structurePanel.updateLogicalNodeSelection(galleryMediaContent, null);
                    break;
                }
            }
        }
    }

    private void updatePhysicalStructureTree(View view) {
        GalleryMediaContent galleryMediaContent = this.galleryPanel.getGalleryMediaContent(view);
        structurePanel.updatePhysicalNodeSelection(galleryMediaContent);
    }

    private void updateGallery(View view) {
        PhysicalDivision physicalDivision = view.getPhysicalDivision();
        if (Objects.nonNull(physicalDivision)) {
            galleryPanel.updateSelection(physicalDivision, structurePanel.getPageStructure(view, workpiece.getLogicalStructure()));
        }
    }

    void assignView(LogicalDivision logicalDivision, View view, Integer index) {
        if (Objects.nonNull(index) && index >= 0 && index < logicalDivision.getViews().size()) {
            logicalDivision.getViews().add(index, view);
        } else {
            logicalDivision.getViews().add(view);
        }
        view.getPhysicalDivision().getLogicalDivisions().add(logicalDivision);
    }

    void unassignView(LogicalDivision logicalDivision, View view, boolean removeLast) {
        // if View was moved within one element, we need to distinguish two possible directions it could have been moved
        if (removeLast) {
            logicalDivision.getViews().removeLastOccurrence(view);
        } else {
            logicalDivision.getViews().removeFirstOccurrence(view);
        }
        view.getPhysicalDivision().getLogicalDivisions().remove(logicalDivision);
    }

    /**
     * Retrieve and return title of dataObject if it is a 'LogicalDivision' and if it has a title. 
     * Uses metadata value as title if one of the provided keys exists.
     * Return empty string otherwise.
     *
     * @param dataObject
     *          StructureTreeNode containing the LogicalDivision whose title is returned
     * @param metadataKeys
     *          the list of metadata keys that are annotated with "structureTreeTitle"
     * @return 'title' value of the LogicalDivision contained in the given StructureTreeNode 'treeNode'
     */
    public static String getStructureElementTitle(Object dataObject, Collection<String> metadataKeys) {
        String title = "";
        if (dataObject instanceof LogicalDivision) {
            LogicalDivision logicalDivision = ((LogicalDivision) dataObject);
            
            title = metadataKeys.stream()
                .map((key) -> DataEditorService.getTitleValue(logicalDivision, key))
                .filter((t) -> !t.isEmpty()).findFirst().orElse("");

            if (StringUtils.isBlank(title)) {
                title = logicalDivision.getLabel();
                if (StringUtils.isBlank(title)) {
                    title = " - ";
                }
            }
        }
        return title;
    }

    /**
     * Retrieve and return title of dataObject if it is a 'LogicalDivision' and if it has a title. 
     * Uses metadata value as title if one of the provided keys exists.
     * Return empty string otherwise.
     *
     * @param dataObject
     *          StructureTreeNode containing the LogicalDivision whose title is returned
     * @return 'title' value of the LogicalDivision contained in the given StructureTreeNode 'treeNode'
     */
    public String getStructureElementTitle(Object dataObject) {
        return DataEditorForm.getStructureElementTitle(dataObject, structureTreeTitles);
    }

    /**
     * Get referringView.
     *
     * @return value of referringView
     */
    public String getReferringView() {
        return referringView;
    }

    /**
     * Check and return whether the given ProcessDetail 'processDetail' is contained in the current list of addable
     * metadata types in the addDocStrucTypeDialog.
     *
     * @param treeNode treeNode to be added
     * @return whether the given ProcessDetail can be added or not
     */
    @Override
    public boolean canBeAdded(TreeNode treeNode) {
        if (Objects.isNull(treeNode.getParent().getParent())) {
            if (Objects.nonNull(metadataPanel.getSelectedMetadataTreeNode()) || Objects.isNull(addMetadataDialog.getAddableMetadata())) {
                this.addMetadataDialog.prepareAddableMetadataForStructure(treeNode.getParent().getChildren());
            }
        } else if (!Objects.equals(metadataPanel.getSelectedMetadataTreeNode(), treeNode.getParent())
                || Objects.isNull(addMetadataDialog.getAddableMetadata())) {
            prepareAddableMetadataForGroup(treeNode.getParent());
        }
        if (Objects.nonNull(addMetadataDialog.getAddableMetadata())) {
            return addMetadataDialog.getAddableMetadata().stream()
                    .map(SelectItem::getValue).collect(Collectors.toList()).contains(((ProcessDetail) treeNode.getData()).getMetadataID());
        }
        return false;
    }

    @Override
    public boolean canBeDeleted(ProcessDetail processDetail) {
        return processDetail.getOccurrences() > 1 && processDetail.getOccurrences() > processDetail.getMinOccurs()
                || (!processDetail.isRequired() && !this.ruleset.isAlwaysShowingForKey(processDetail.getMetadataID()));
    }

    /**
     * Check for changes in workpiece.
     */
    public void checkForChanges() {
        if (Objects.nonNull(PrimeFaces.current())) {
            boolean unsavedChanges = !this.workpiece.equals(workpieceOriginalState);
            PrimeFaces.current().executeScript("setUnsavedChanges(" + unsavedChanges + ");");
        }
    }

    /**
     * Get the shortcuts for the current user.
     *
     * @return shortcuts as java.lang.String
     */
    public String getShortcuts() {
        try {
            return ServiceManager.getUserService().getShortcuts(user.getId());
        } catch (DAOException e) {
            Helper.setErrorMessage(e.getLocalizedMessage(), logger, e);
            return "{}";
        }
    }

    /**
     * Get templateTaskId.
     *
     * @return value of templateTaskId
     */
    public Task getTemplateTask() {
        return templateTask;
    }

    /**
     * Get dataEditorSetting.
     *
     * @return value of dataEditorSetting
     */
    public DataEditorSetting getDataEditorSetting() {
        return dataEditorSetting;
    }

    /**
     * Set dataEditorSetting.
     *
     * @param dataEditorSetting as org.kitodo.data.database.beans.DataEditorSetting
     */
    public void setDataEditorSetting(DataEditorSetting dataEditorSetting) {
        this.dataEditorSetting = dataEditorSetting;
    }

    /**
     * Gets numberOfScans.
     *
     * @return value of numberOfScans
     */
    public int getNumberOfScans() {
        return numberOfScans;
    }

    /**
     * Sets numberOfScans.
     *
     */
    public void updateNumberOfScans() {
        this.numberOfScans = workpiece.getNumberOfAllPhysicalDivisionChildrenFilteredByTypes(PhysicalDivision.TYPES);
    }


    /**
     * Save current metadata editor layout. Either save it as task-specific layout (if editor was opened from a task) 
     * or as task-independent layout (otherwise).
     */
    public void saveDataEditorSetting() {
        if (Objects.nonNull(dataEditorSetting)) {
            if (Objects.nonNull(templateTask) && !templateTask.getId().equals(dataEditorSetting.getTaskId())) {
                // create a copy of the task-independent configuration 
                // in case the user wants to save it as task-specific config
                dataEditorSetting = new DataEditorSetting(dataEditorSetting);
                dataEditorSetting.setTaskId(templateTask.getId());
            }
            try {
<<<<<<< HEAD
                ServiceManager.getDataEditorSettingService().save(dataEditorSetting);
=======
                ServiceManager.getDataEditorSettingService().saveToDatabase(dataEditorSetting);
                loadDataEditorSettings();
>>>>>>> f6f77217
                PrimeFaces.current().executeScript("PF('dataEditorSavingResultDialog').show();");
            } catch (DAOException e) {
                Helper.setErrorMessage("errorSaving", new Object[] {ObjectType.DATAEDITORSETTING.getTranslationSingular() }, logger, e);
            }
        } else {
            // should never happen any more, since layout settings are always created (even outside of task context)
            int taskId = Objects.nonNull(this.templateTask) ? this.templateTask.getId() : 0;
            int userId = user.getId();
            logger.error("Could not save DataEditorSettings with userId {} and templateTaskId {}", userId, taskId);
        }
    }

    /**
     * Delete current metadata editor layout.
     */
    public void deleteDataEditorSetting() {
        if (Objects.nonNull(dataEditorSetting)) {
            try {
                ServiceManager.getDataEditorSettingService().removeFromDatabase(dataEditorSetting);
                this.loadDataEditorSettings();
                PrimeFaces.current().executeScript("PF('dataEditorDeletedResultDialog').show();");
            } catch (DAOException e) {
                Helper.setErrorMessage("errorDeleting", new Object[] { ObjectType.DATAEDITORSETTING.getTranslationSingular() }, logger, e);
            }
        }
    }

    /**
     * Get uploadFileDialog.
     *
     * @return value of uploadFileDialog
     */
    public UploadFileDialog getUploadFileDialog() {
        return uploadFileDialog;
    }

    /**
     * Get folderConfigurationComplete.
     *
     * @return value of folderConfigurationComplete
     */
    public boolean isFolderConfigurationComplete() {
        return folderConfigurationComplete;
    }

    /**
     * Preserve changes in the metadata panel.
     */
    public void preserveMetadataPanel() {
        try {
            metadataPanel.preserve();
        } catch (InvalidMetadataValueException | NoSuchMetadataFieldException e) {
            logger.info(e.getMessage());
        }
    }

    /**
     * Check and return whether given TreeNode contains ProcessFieldedMetadata and if any further metadata can
     * be added to it or not.
     *
     * @return whether given TreeNode contains ProcessFieldedMetadata and if any further metadata can be added to it
     */
    @Override
    public boolean metadataAddableToGroup(TreeNode metadataNode) {
        return metadataPanel.metadataAddableToGroup(metadataNode);
    }

    /**
     * Prepare addable metadata for metadata group.
     */
    @Override
    public void prepareAddableMetadataForGroup(TreeNode treeNode) {
        addMetadataDialog.prepareAddableMetadataForGroup(treeNode);
    }

    /**
     * Get errorMessage.
     *
     * @return value of errorMessage
     */
    public String getErrorMessage() {
        return errorMessage;
    }

    /**
     * Get mediaProvider.
     *
     * @return value of mediaProvider
     */
    public MediaProvider getMediaProvider() {
        return mediaProvider;
    }

    /**
     * Get mediaUpdated.
     *
     * @return value of mediaUpdated
     */
    public boolean isMediaUpdated() {
        return mediaUpdated;
    }

    /**
     * Set mediaUpdated.
     *
     * @param mediaUpdated as boolean
     */
    public void setMediaUpdated(boolean mediaUpdated) {
        this.mediaUpdated = mediaUpdated;
    }

    /**
     * Rename media files of current process according to their corresponding physical divisions ORDER attribute.
     */
    public void renameMediaFiles() {
        renamingError = "";
        try {
            numberOfNewMappings = ServiceManager.getFileService().renameMediaFiles(process, workpiece, filenameMapping);
        } catch (IOException | URISyntaxException e) {
            renamingError = e.getMessage();
        }
        showPanels();
        if (StringUtils.isBlank(renamingError)) {
            PrimeFaces.current().executeScript("PF('renamingMediaSuccessDialog').show();");
        } else {
            PrimeFaces.current().executeScript("PF('renamingMediaErrorDialog').show();");
        }
    }

    /**
     * Get renamingError.
     * @return renamingError
     */
    public String getRenamingError() {
        return renamingError;
    }

    /**
     * Return renaming success message containing number of renamed media files and configured sub-folders.
     * @return renaming success message
     */
    public String getRenamingSuccessMessage() {
        return Helper.getTranslation("dataEditor.renamingMediaText", String.valueOf(numberOfNewMappings),
                String.valueOf(process.getProject().getFolders().size()));
    }

    private void showPanels() {
        galleryPanel.show();
        paginationPanel.show();
        structurePanel.show();
    }

    /**
     * Get metadata file loading error.
     * @return metadata file loading error
     */
    public String getMetadataFileLoadingError() {
        return metadataFileLoadingError;
    }

    /**
     * Check and return whether conditions for metadata update are met or not.
     *
     * @return whether metadata of process can be updated
     */
    public boolean canUpdateMetadata() {
        try {
            return DataEditorService.canUpdateCatalogMetadata(process, workpiece, structurePanel.getSelectedLogicalNode());
        } catch (IOException e) {
            Helper.setErrorMessage(e.getLocalizedMessage(), logger, e);
            return false;
        }
    }

    /**
     * Perform metadata update for current process.
     */
    public void applyMetadataUpdate() {
        DataEditorService.updateMetadataWithNewValues(workpiece, updateMetadataDialog.getMetadataComparisons());
        metadataPanel.update();
    }

    /**
     * Retrieve and return value of metadata configured as functional metadata 'recordIdentifier'.
     *
     * @return the 'recordIdentifier' metadata value of the current process
     */
    public String getProcessRecordIdentifier() {
        try {
            return DataEditorService.getRecordIdentifierValueOfProcess(process, workpiece);
        } catch (IOException e) {
            Helper.setErrorMessage(e.getLocalizedMessage(), logger, e);
            return "";
        }
    }

    /**
     * Get label of metadata with key 'metadataKey'.
     *
     * @param metadataKey key of metadata for which label is returned
     *
     * @return label of metadata with given key 'metadataKey'
     */
    public String getMetadataLabel(String metadataKey) {
        return ServiceManager.getRulesetService().getMetadataLabel(ruleset, metadataKey, getAcquisitionStage(),
                getPriorityList());
    }

    /**
     * Get translated label of MetadataEntry with key 'metadataEntryKey' nested in MetadataGroup with key 'groupKey'.
     *
     * @param metadataEntryKey key of MetadataEntry nested in MetadataGroup with key 'groupKey' whose label is returned
     *
     * @param groupKey key of MetadataGroup to which MetadataEntry with given key 'metadataEntryKey' belongs
     *
     * @return label of nested MetadataEntry
     */
    public String getMetadataEntryLabel(String metadataEntryKey, String groupKey) {
        return ServiceManager.getRulesetService().getMetadataEntryLabel(ruleset, metadataEntryKey, groupKey,
                getAcquisitionStage(), getPriorityList());
    }

    /**
     * Retrieve and return value of functional metadata 'groupDisplayLabel' from given MetadataGroup 'metadataGroup'.
     *
     * @param metadataGroup MetadataGroup for which 'groupDisplayLabel' value is returned
     * @return value of functional metadata 'groupDisplayLabel'
     */
    public String getGroupDisplayLabel(MetadataGroup metadataGroup) {
        try {
            Collection<String> groupDisplayLabel = ImportService.getGroupDisplayLabelMetadata(process.getRuleset());
            return ServiceManager.getRulesetService().getAnyNestedMetadataValue(metadataGroup, groupDisplayLabel);
        } catch (IOException e) {
            Helper.setErrorMessage(e.getLocalizedMessage(), logger, e);
            return "";
        }
    }

    /**
     * Get value of 'globalLayoutLoaded'.
     *
     * @return value of 'globalLayoutLoaded'
     */
    public boolean isGlobalLayoutLoaded() {
        return globalLayoutLoaded;
    }

    /**
     * Get value of 'taskLayoutLoaded'.
     *
     * @return value of 'taskLayoutLoaded'
     */
    public boolean isTaskLayoutLoaded() {
        return taskLayoutLoaded;
    }
}<|MERGE_RESOLUTION|>--- conflicted
+++ resolved
@@ -1152,12 +1152,8 @@
                 dataEditorSetting.setTaskId(templateTask.getId());
             }
             try {
-<<<<<<< HEAD
                 ServiceManager.getDataEditorSettingService().save(dataEditorSetting);
-=======
-                ServiceManager.getDataEditorSettingService().saveToDatabase(dataEditorSetting);
                 loadDataEditorSettings();
->>>>>>> f6f77217
                 PrimeFaces.current().executeScript("PF('dataEditorSavingResultDialog').show();");
             } catch (DAOException e) {
                 Helper.setErrorMessage("errorSaving", new Object[] {ObjectType.DATAEDITORSETTING.getTranslationSingular() }, logger, e);
@@ -1176,7 +1172,7 @@
     public void deleteDataEditorSetting() {
         if (Objects.nonNull(dataEditorSetting)) {
             try {
-                ServiceManager.getDataEditorSettingService().removeFromDatabase(dataEditorSetting);
+                ServiceManager.getDataEditorSettingService().remove(dataEditorSetting);
                 this.loadDataEditorSettings();
                 PrimeFaces.current().executeScript("PF('dataEditorDeletedResultDialog').show();");
             } catch (DAOException e) {
