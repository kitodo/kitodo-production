/*
 * (c) Kitodo. Key to digital objects e. V. <contact@kitodo.org>
 *
 * This file is part of the Kitodo project.
 *
 * It is licensed under GNU General Public License version 3 or later.
 *
 * For the full copyright and license information, please read the
 * GPL3-License.txt file that was distributed with this source code.
 */

package org.kitodo.production.forms.dataeditor;

import java.io.ByteArrayInputStream;
import java.io.IOException;
import java.io.InputStream;
import java.net.URI;
import java.nio.charset.StandardCharsets;
import java.nio.file.Paths;
import java.util.Objects;

import javax.faces.context.FacesContext;
import javax.faces.event.PhaseId;

import org.apache.logging.log4j.LogManager;
import org.apache.logging.log4j.Logger;
import org.kitodo.api.dataformat.View;
import org.kitodo.production.enums.MediaContentType;
import org.kitodo.production.services.ServiceManager;
import org.primefaces.model.DefaultStreamedContent;
import org.primefaces.model.StreamedContent;

/**
 * A single media content in the media gallery.
 */
public class GalleryMediaContent {

    private static final Logger logger = LogManager.getLogger(GalleryMediaContent.class);

    /**
     * Identifier for the media content.
     */
    private final String id;

    /**
     * URI to content for media preview.
     */
    private final URI previewUri;

    /**
     * URI to the content for the media view.
     */
    private final URI mediaViewUri;
    private final View view;

    private final String previewMimeType;

    private final String mediaViewMimeType;

    /**
     * Type of the current object.
     *
     * <p>Mime types are used for streaming, but they are not the representative type of the object. Therefore, we need
     * this fixed type for distinction.</p>
     */
    private final MediaContentType type;

    /**
     * Stores the primefaces tree node id of the corresponding tree node of the logical structure 
     * tree. This id can be used in the user interface to identify which gallery thumbnail 
     * corresponds to which tree node in the logical structure tree.
     *
     * <p>It consists of a sequence of numbers separated by underscore, e.g. "0_1_4". Each number
     * describes the position of a child amongst its siblings at that level. For example, "0_1_4" 
     * references the node that is reached when moving from root node to leaf node using the first 
     * child, then the second child, and then the fifth child.</p>
     * 
     * <p>The root node itself is never referenced, as it is not visualized anyway.</p>
     */
    private String logicalTreeNodeId;

    /**
     * Creates a new gallery media content.
     *
     * @param canonical
     *         the canonical part of the file name, used as the identifier for the media content
     * @param previewUri
     *         URI to content for media preview. Can be {@code null}, then a placeholder is used.
     * @param mediaViewUri
     *         URI to the content for the media view. Can be {@code null}, then no media view is offered.
     */
    GalleryMediaContent(MediaContentType type, View view, String canonical, String previewMimeType, URI previewUri,
            String mediaViewMimeType, URI mediaViewUri, String logicalTreeNodeId) {
        this.type = type;
        this.view = view;
        this.id = canonical;
        this.previewMimeType = previewMimeType;
        this.previewUri = previewUri;
        this.mediaViewMimeType = mediaViewMimeType;
        this.mediaViewUri = mediaViewUri;
        this.logicalTreeNodeId = logicalTreeNodeId;
    }

    /**
     * Returns the ID of the media file. The ID is needed to create a unique URI
     * to correctly reference the media file within a JSF output loop.
     *
     * @return the media file ID
     */
    public String getId() {
        return id;
    }

    /**
     * Returns the shortened ID of the media by removing leading zeros.
     * @return the shortened id of the media file
     */
    public String getShortId() {
        if (Objects.nonNull(id)) {
            return id.replaceFirst("^0+(?!$)", "");
        } else {
            return "-";
        }
    }

    /**
     * Get the mime type of the selected media view of the project.
     *
     * @return the mime type of media view
     */
    public String getMediaViewMimeType() {
        return mediaViewMimeType;
    }

    /**
     * Get the mime type of the selected preview of the project.
     *
     * @return the mime type of preview
     */
    public String getPreviewMimeType() {
        return previewMimeType;
    }

    /**
     * Returns the media content. This is the method that is called when the web browser wants to retrieve the media
     * file itself.
     *
     * @return a Primefaces object that handles the output of media data
     */
    public StreamedContent getMediaViewData() {
        return sendData(mediaViewUri, mediaViewMimeType);
    }

    /**
     * Returns the order number of the medium (to be displayed to the user).
     *
     * @return the order number
     */
    public String getOrder() {
        return Integer.toString(view.getPhysicalDivision().getOrder());
    }

    /**
     * Returns the order label of the medium.
     *
     * @return the order label
     */
    public String getOrderlabel() {
        return view.getPhysicalDivision().getOrderlabel();
    }

    /**
     * Returns the media content of the preview media. This is the method that
     * is called through the gallery panel using a media ID.
     *
     * @return a Primefaces object that handles the output of media data
     */
    StreamedContent getPreviewData() {
        return sendData(previewUri, previewMimeType);
    }

    /**
     * Indicates if there is a media view for this media. Production is able to
     * work with media files for which there is currently no adequate display
     * capability in web browsers. In this case, the media view is not offered.
     * This is configured by selecting a folder for the media view in the
     * project or not.
     *
     * @return if there is a media view for this media
     */
    public boolean isShowingInMediaView() {
        return Objects.nonNull(mediaViewUri);
    }

    /**
     * Indicates if there is a media preview for this media. Production is able
     * to work with media files for which there is currently no adequate display
     * capability in web browsers. In this case, a placeholder is displayed.
     * This is configured by selecting a folder for the media preview in the
     * project or not.
     *
     * @return if there is a media preview for this media
     */
    public boolean isShowingInPreview() {
        return Objects.nonNull(previewUri);
    }

    /**
     * Returns the type of gallery media content object.
     *
     * @return the type of gallery media content object.
     */
    public String getType() {
        return type.name();
    }

    /**
     * Method for output of URL-referenced media content.
     *
     * @param uri
     *         internal URI of the media file to be transferred
     * @param mimeType
     *         the Internet MIME type of the media file
     * @return a Primefaces object that handles the output of media data
     */
    private StreamedContent sendData(URI uri, String mimeType) {
        /*
         * During the construction of the HTML page, only an URL for the media
         * file is generated.
         */
        if (FacesContext.getCurrentInstance().getCurrentPhaseId() == PhaseId.RENDER_RESPONSE) {
            return DefaultStreamedContent.builder().build();
        }

        /*
         * Output of media data when the browser retrieves this URL. Note that
         * we are NOT ALLOWED TO close the InputStream at this point. Faces does
         * that after transferring the data.
         */
<<<<<<< HEAD
        try (InputStream viewData = ServiceManager.getFileService().read(uri)) {
=======
        try {
            InputStream viewData = ServiceManager.getFileService().read(uri);
>>>>>>> f1b7ed48
            return DefaultStreamedContent.builder().stream(() -> viewData).contentType(mimeType)
                    .name(Paths.get(uri.getPath()).getFileName().toString()).contentLength(viewData.available())
                    .build();
        } catch (IOException e) {
            logger.catching(e);
            String errorpage = "<html>" + System.lineSeparator() + "<h1>Error!</h1>" + System.lineSeparator() + "<p>"
                    + e.getClass().getSimpleName() + ": " + e.getMessage() + "</p>" + System.lineSeparator() + "</html>"
                    + System.lineSeparator();
            ByteArrayInputStream errorPage = new ByteArrayInputStream(errorpage.getBytes(StandardCharsets.UTF_8));
            return DefaultStreamedContent.builder().stream(() -> errorPage).contentType("text/html")
                    .name("errorpage.html").contentEncoding("UTF-8").build();
        }
    }

    public View getView() {
        return view;
    }

    /**
     * Check if the GalleryMediaContent's PhysicalDivision is assigned to several LogicalDivisions.
     *
     * @return {@code true} when the PhysicalDivision is assigned to more than one logical element
     */
    public boolean isAssignedSeveralTimes() {
        if (Objects.nonNull(view) && Objects.nonNull(view.getPhysicalDivision())) {
            return view.getPhysicalDivision().getLogicalDivisions().size() > 1;
        }
        return false;
    }

    /**
     * Returns the id to the corresponding tree node of the primefaces tree component used to 
     * visualize the logical structure tree.
     * 
     * @return the logical tree node id
     */
    public String getLogicalTreeNodeId() {
        return this.logicalTreeNodeId;
    }

    /**
     * Sets the id of the corresponding tree node of the primefaces tree component used to visualize the logical
     * structure tree.
     *
     * @param treeNodeId
     *         the tree node id
     */
    public void setLogicalTreeNodeId(String treeNodeId) {
        this.logicalTreeNodeId = treeNodeId;
    }

}<|MERGE_RESOLUTION|>--- conflicted
+++ resolved
@@ -237,12 +237,8 @@
          * we are NOT ALLOWED TO close the InputStream at this point. Faces does
          * that after transferring the data.
          */
-<<<<<<< HEAD
-        try (InputStream viewData = ServiceManager.getFileService().read(uri)) {
-=======
         try {
             InputStream viewData = ServiceManager.getFileService().read(uri);
->>>>>>> f1b7ed48
             return DefaultStreamedContent.builder().stream(() -> viewData).contentType(mimeType)
                     .name(Paths.get(uri.getPath()).getFileName().toString()).contentLength(viewData.available())
                     .build();
