/*
 * (c) Kitodo. Key to digital objects e. V. <contact@kitodo.org>
 *
 * This file is part of the Kitodo project.
 *
 * It is licensed under GNU General Public License version 3 or later.
 *
 * For the full copyright and license information, please read the
 * GPL3-License.txt file that was distributed with this source code.
 */

package org.kitodo.production.forms.createprocess;

import java.io.IOException;
import java.net.URI;
import java.util.ArrayList;
import java.util.Collection;
import java.util.Collections;
import java.util.Comparator;
import java.util.LinkedList;
import java.util.List;
import java.util.Locale;
import java.util.Locale.LanguageRange;
import java.util.Objects;
import java.util.Optional;

import javax.faces.context.FacesContext;
import javax.faces.model.SelectItem;

import org.apache.commons.lang3.StringUtils;
import org.apache.logging.log4j.LogManager;
import org.apache.logging.log4j.Logger;
import org.kitodo.api.dataeditor.rulesetmanagement.FunctionalMetadata;
import org.kitodo.api.dataeditor.rulesetmanagement.RulesetManagementInterface;
import org.kitodo.api.dataeditor.rulesetmanagement.StructuralElementViewInterface;
import org.kitodo.api.dataformat.LogicalDivision;
import org.kitodo.api.dataformat.Workpiece;
import org.kitodo.data.database.beans.Process;
import org.kitodo.data.database.exceptions.DAOException;
import org.kitodo.production.helper.Helper;
import org.kitodo.production.metadata.MetadataEditor;
import org.kitodo.production.services.ServiceManager;
import org.kitodo.production.services.data.ImportService;
import org.kitodo.production.services.data.ProcessService;
import org.kitodo.production.services.dataformat.MetsService;
import org.omnifaces.util.Ajax;
import org.primefaces.model.DefaultTreeNode;
import org.primefaces.model.TreeNode;

/**
 * Backing bean for the title record link tab.
 */
public class TitleRecordLinkTab {
    private static final Logger logger = LogManager.getLogger(TitleRecordLinkTab.class);

    static final String INSERTION_TREE = "editForm:processFromTemplateTabView:insertionTree";
    static final String PARENT_PROCESS_SELECTION = "editForm:processFromTemplateTabView:chooseParentGroup";
    private static final MetsService metsService = ServiceManager.getMetsService();
    private static final ProcessService processService = ServiceManager.getProcessService();

    /**
     * Maximum number of search hits to show.
     */
    private static final int MAXIMUM_NUMBER_OF_HITS = 10;

    private final CreateProcessForm createProcessForm;

    /**
     * The user-selected parent process.
     */
    private String chosenParentProcess = null;

    /**
     * Specifies whether an indication of further hits is visible.
     */
    private boolean indicationOfMoreHitsVisible = false;

    /**
     * Elements from which a parent process can be selected.
     */
    private List<SelectItem> possibleParentProcesses = Collections.emptyList();

    /**
     * Tree with the logical structure of the workpiece and elements indicating the
     * possible insertion positions.
     */
    private TreeNode logicalStructure = new DefaultTreeNode();

    /**
     * The user’s search for parent processes.
     */
    private String searchQuery = "";

    /**
     * The list of possible insertion positions.
     */
    private List<SelectItem> selectableInsertionPositions = Collections.emptyList();

    /**
     * The user-selected insertion position.
     */
    private String selectedInsertionPosition = null;

    /**
     * Process selected as parent.
     */
    private Process titleRecordProcess = null;

    /**
     * Creates a new data object underlying the title record link tab.
     *
     * @param createProcessForm
     *            CreateProcessForm containing the object
     */
    public TitleRecordLinkTab(CreateProcessForm createProcessForm) {
        this.createProcessForm = createProcessForm;
    }

    /**
     * Selects a parent process and builds the tree with the logical structure of the
     * selected process and the possible insertion positions.
     */
    public void chooseParentProcess() {
        if (StringUtils.isBlank(chosenParentProcess)) {
            logicalStructure = new DefaultTreeNode();
            titleRecordProcess = null;
        } else {
            try {
                titleRecordProcess = ServiceManager.getProcessService().getById(Integer.valueOf(chosenParentProcess));
                createInsertionPositionSelectionTree();
            } catch (DAOException | IOException e) {
                Helper.setErrorMessage("errorLoadingOne",
                        new Object[] {possibleParentProcesses.parallelStream()
                                .filter(selectItem -> selectItem.getValue().equals(chosenParentProcess)).findAny()
                                .orElse(new SelectItem(null, null)).getLabel(), chosenParentProcess },
                        logger, e);
            }
        }
    }

    /**
     * Sets up the variables for the tree for the insertion position selection.
     *
     * @throws IOException
     *             if the METS file cannot be read
     */
    public void createInsertionPositionSelectionTree() throws DAOException, IOException {
        if (Objects.isNull(titleRecordProcess)) {
            return;
        }
        URI uri = ServiceManager.getProcessService().getMetadataFileUri(titleRecordProcess);
        Workpiece workpiece = metsService.loadWorkpiece(uri);

        RulesetManagementInterface ruleset = ServiceManager.getRulesetService()
                .openRuleset(titleRecordProcess.getRuleset());
        String metadataLanguage = ServiceManager.getUserService().getCurrentUser().getMetadataLanguage();
        List<LanguageRange> priorityList = LanguageRange.parse(metadataLanguage.isEmpty() ? "en" : metadataLanguage);

        selectableInsertionPositions = new LinkedList<>();
        logicalStructure = new DefaultTreeNode();
        createInsertionPositionSelectionTreeRecursive("", workpiece.getLogicalStructure(), logicalStructure, ruleset,
            priorityList);
        logicalStructure.setExpanded(true);

        if (selectableInsertionPositions.isEmpty()) {
            selectedInsertionPosition = null;
            Helper.setErrorMessage("createProcessForm.titleRecordLinkTab.noInsertionPosition");
        } else {
            selectedInsertionPosition = (String) ((LinkedList<SelectItem>) selectableInsertionPositions).getLast()
                    .getValue();
        }
    }

    /**
     * Recursively builds the tree for the insertion position selection.
     *
     * @param positionPrefix
     *            A string with comma-delimited specification of the levels that
     *            have already been traversed. Initially empty.
     * @param currentLogicalDivision
     *            Logical division for whom the tree is being created. Initially
     *            the logical structure of the workpiece.
     * @param parentNode
     *            Parent node of the tree structure to add to. This is
     *            initialized with a {@link DefaultTreeNode} which is not
     *            displayed
     * @param ruleset
     *            the current ruleset
     * @param priorityList
     *            the user’s metadata language priority list
     */
    private void createInsertionPositionSelectionTreeRecursive(String positionPrefix,
            LogicalDivision currentLogicalDivision, TreeNode parentNode,
            RulesetManagementInterface ruleset, List<LanguageRange> priorityList) throws IOException, DAOException {

        String type;
        List<String> tooltip = Collections.emptyList();
        if (Objects.isNull(currentLogicalDivision.getLink())) {
            type = currentLogicalDivision.getType();
        } else {
            ProcessService processService = ServiceManager.getProcessService();
            int processIdFromUri = processService.processIdFromUri(currentLogicalDivision.getLink().getUri());
            Process linkedProcess = processService.getById(processIdFromUri);
            type = processService.getBaseType(processIdFromUri);
            tooltip = getToolTip(ruleset, linkedProcess);
        }

        StructuralElementViewInterface currentStructuralElementView = ruleset.getStructuralElementView(type,
            createProcessForm.getAcquisitionStage(), priorityList);

        TreeNode logicalDivisionNode = new InsertionPositionSelectionTreeNode(parentNode,
                currentStructuralElementView.getLabel(), tooltip);

        boolean linkingAllowedHere = Objects.isNull(currentLogicalDivision.getLink())
                && currentStructuralElementView.getAllowedSubstructuralElements()
                        .containsKey(createProcessForm.getProcessDataTab().getDocType());

        if (linkingAllowedHere) {
            new InsertionPositionSelectionTreeNode(logicalDivisionNode, selectableInsertionPositions.size());
            selectableInsertionPositions.add(new SelectItem(positionPrefix.concat("0"), null));
        }

        List<LogicalDivision> children = currentLogicalDivision.getChildren();
        for (int index = 0; index < children.size(); index++) {

            createInsertionPositionSelectionTreeRecursive(
                positionPrefix + index + 1 + MetadataEditor.INSERTION_POSITION_SEPARATOR, children.get(index),
                logicalDivisionNode, ruleset, priorityList);

            if (linkingAllowedHere) {
                new InsertionPositionSelectionTreeNode(logicalDivisionNode,
                        selectableInsertionPositions.size());
                selectableInsertionPositions.add(new SelectItem(positionPrefix + (index + 1), null));
            }
        }
    }

    /**
     * Determines the overlay text for a node of the tree.
     *
     * @param ruleset
     *            Ruleset of the process
     * @param linkedProcess
     *            Linked child process
     * @return text to be displayed
     * @throws IOException
     *             if the METS file cannot be read
     */
    private List<String> getToolTip(RulesetManagementInterface ruleset, Process linkedProcess) throws IOException {

        Collection<String> summaryKeys = ruleset.getFunctionalKeys(FunctionalMetadata.DISPLAY_SUMMARY);
        List<String> toolTip = new ArrayList<>();
        if (!summaryKeys.isEmpty()) {

            Workpiece workpiece = metsService.loadWorkpiece(processService.getMetadataFileUri(linkedProcess));
            LogicalDivision logicalStructure = workpiece.getLogicalStructure();

            final String metadataLanguage = ServiceManager.getUserService().getCurrentUser().getMetadataLanguage();
            List<LanguageRange> priorityList = Locale.LanguageRange.parse(metadataLanguage);

            for (String key : summaryKeys) {
                String value = MetadataEditor.getMetadataValue(logicalStructure, key);

                if (Objects.nonNull(value)) {
                    Optional<String> label = ruleset.getTranslationForKey(key, priorityList);
                    toolTip.add(label.orElse(key) + ": " + value);
                }
            }
        }

        if (toolTip.isEmpty()) {
            toolTip.add(linkedProcess.toString());
        }

        return toolTip;
    }


    /**
     * Returns the HTML identifier of the selected parent process.
     *
     * @return the identifier of the selected parent process
     */
    public String getChosenParentProcess() {
        return chosenParentProcess;
    }

    /**
     * Sets the HTML identifier of the selected parent process.
     *
     * @param chosenParentProcess
     *            identifier to set
     */
    public void setChosenParentProcess(String chosenParentProcess) {
        this.chosenParentProcess = chosenParentProcess;
    }

    /**
     * Search for possible parent processes and fill with the result the hit
     * selection. If there are more than the maximum number of hits defined as a
     * constant above, the corresponding message is displayed.
     */
    public void searchForParentProcesses() {
        logicalStructure = new DefaultTreeNode();
        selectableInsertionPositions = Collections.emptyList();
        selectedInsertionPosition = null;
        if (searchQuery.trim().isEmpty()) {
            Helper.setMessage("createProcessForm.titleRecordLinkTab.searchButtonClick.empty");
            return;
        }
        try {
<<<<<<< HEAD
            List<Process> processes = ServiceManager.getProcessService().findLinkableParentProcesses(searchQuery,
                createProcessForm.getProject().getId(), createProcessForm.getTemplate().getRuleset().getId());
=======
            List<ProcessDTO> processes = ServiceManager.getProcessService().findLinkableParentProcesses(searchQuery,
                    createProcessForm.getTemplate().getRuleset().getId());
>>>>>>> b26bcfc0
            if (processes.isEmpty()) {
                Helper.setMessage("createProcessForm.titleRecordLinkTab.searchButtonClick.noHits");
            }
            indicationOfMoreHitsVisible = processes.size() > MAXIMUM_NUMBER_OF_HITS;
<<<<<<< HEAD
            possibleParentProcesses = new ArrayList<>();
            for (Process process : processes.subList(0, Math.min(processes.size(), MAXIMUM_NUMBER_OF_HITS))) {
                possibleParentProcesses.add(new SelectItem(process.getId().toString(), process.getTitle()));
            }
        } catch (DAOException e) {
=======
            possibleParentProcesses = ServiceManager.getImportService()
                    .getPotentialParentProcesses(processes, MAXIMUM_NUMBER_OF_HITS);
        } catch (DataException | DAOException | IOException e) {
>>>>>>> b26bcfc0
            Helper.setErrorMessage("createProcessForm.titleRecordLinkTab.searchButtonClick.error", e.getMessage(),
                    logger, e);
            indicationOfMoreHitsVisible = false;
            possibleParentProcesses = Collections.emptyList();
        }
        possibleParentProcesses.sort(Comparator.comparing(SelectItem::getLabel));
        for (SelectItem selectItem : possibleParentProcesses) {
            if (!selectItem.isDisabled()) {
                try {
                    int processId = Integer.parseInt(selectItem.getValue().toString());
                    setParentAsTitleRecord(ServiceManager.getProcessService().getById(processId));
                    break;
                } catch (DAOException | NumberFormatException e) {
                    logger.error(e);
                }
            }
        }
    }

    /**
     * Returns the search query typed by the user.
     *
     * @return the search query
     */
    public String getSearchQuery() {
        return searchQuery;
    }

    /**
     * Sets the search query typed by the user.
     *
     * @param searchQuery
     *            search query to set
     */
    public void setSearchQuery(String searchQuery) {
        this.searchQuery = searchQuery;
    }

    /**
     * Returns the HTML identifier of the selected insertion position.
     *
     * @return the selected insertion position
     */
    public String getSelectedInsertionPosition() {
        return selectedInsertionPosition;
    }

    /**
     * Sets the HTML identifier of the selected insertion position.
     *
     * @param selectedInsertionPosition
     *            identifier to set
     */
    public void setSelectedInsertionPosition(String selectedInsertionPosition) {
        this.selectedInsertionPosition = selectedInsertionPosition;
    }

    /**
     * Returns whether the hint that there were more hits is visible.
     *
     * @return whether the hint is visible
     */
    public boolean isIndicationOfMoreHitsVisible() {
        return indicationOfMoreHitsVisible;
    }

    /**
     * Returns the list of selectors for selecting a parent process.
     *
     * @return the list of selectors
     */
    public List<SelectItem> getPossibleParentProcesses() {
        return possibleParentProcesses;
    }

    /**
     * Set possibleParentProcesses.
     *
     * @param possibleParentProcesses as list
     */
    public void setPossibleParentProcesses(List<SelectItem> possibleParentProcesses) {
        this.possibleParentProcesses = possibleParentProcesses;
    }

    /**
     * Returns the tree containing the logical structure of the selected parent
     * process and the possible insert positions.
     *
     * @return the tree structure for selecting the insertion position
     */
    public TreeNode getLogicalStructure() {
        return logicalStructure;
    }

    /**
     * Returns the list of selection items for selecting an insertion position.
     *
     * @return selection elements for selecting an insertion position
     */
    public List<SelectItem> getSelectableInsertionPositions() {
        return selectableInsertionPositions;
    }

    /**
     * Returns the process of the selected title record.
     *
     * @return the process of the selected title record
     */
    public Process getTitleRecordProcess() {
        return titleRecordProcess;
    }

    /**
     * Sets the process of the selected title record.
     *
     * @param titleRecordProcess the process of the selected title record
     */
    public void setTitleRecordProcess(Process titleRecordProcess) {
        this.titleRecordProcess = titleRecordProcess;
    }

    /**
     * Set given process "parentProcess" as parent title record of new process.
     *
     * @param parentProcess process to set as parent title record
     */
    public void setParentAsTitleRecord(Process parentProcess) {
        createProcessForm.setEditActiveTabIndex(CreateProcessForm.TITLE_RECORD_LINK_TAB_INDEX);
        try {
            if (ImportService.userMayLinkToParent(parentProcess.getId())) {
                setChosenParentProcess(String.valueOf(parentProcess.getId()));
            } else {
                setChosenParentProcess(null);
            }
        } catch (DAOException e) {
            Helper.setErrorMessage(e);
        }
        chooseParentProcess();
        // only update UI components if FacesContext exists (not the case during integration tests, for example)
        if (Objects.nonNull(FacesContext.getCurrentInstance())) {
            Ajax.update(PARENT_PROCESS_SELECTION);
            Ajax.update(INSERTION_TREE);
        }
    }
}<|MERGE_RESOLUTION|>--- conflicted
+++ resolved
@@ -309,28 +309,15 @@
             return;
         }
         try {
-<<<<<<< HEAD
             List<Process> processes = ServiceManager.getProcessService().findLinkableParentProcesses(searchQuery,
-                createProcessForm.getProject().getId(), createProcessForm.getTemplate().getRuleset().getId());
-=======
-            List<ProcessDTO> processes = ServiceManager.getProcessService().findLinkableParentProcesses(searchQuery,
                     createProcessForm.getTemplate().getRuleset().getId());
->>>>>>> b26bcfc0
             if (processes.isEmpty()) {
                 Helper.setMessage("createProcessForm.titleRecordLinkTab.searchButtonClick.noHits");
             }
             indicationOfMoreHitsVisible = processes.size() > MAXIMUM_NUMBER_OF_HITS;
-<<<<<<< HEAD
-            possibleParentProcesses = new ArrayList<>();
-            for (Process process : processes.subList(0, Math.min(processes.size(), MAXIMUM_NUMBER_OF_HITS))) {
-                possibleParentProcesses.add(new SelectItem(process.getId().toString(), process.getTitle()));
-            }
-        } catch (DAOException e) {
-=======
             possibleParentProcesses = ServiceManager.getImportService()
                     .getPotentialParentProcesses(processes, MAXIMUM_NUMBER_OF_HITS);
-        } catch (DataException | DAOException | IOException e) {
->>>>>>> b26bcfc0
+        } catch (DAOException | IOException e) {
             Helper.setErrorMessage("createProcessForm.titleRecordLinkTab.searchButtonClick.error", e.getMessage(),
                     logger, e);
             indicationOfMoreHitsVisible = false;
