--- conflicted
+++ resolved
@@ -40,14 +40,11 @@
 import org.kitodo.api.dataeditor.rulesetmanagement.StructuralElementViewInterface;
 import org.kitodo.api.dataformat.LogicalDivision;
 import org.kitodo.api.dataformat.Workpiece;
-<<<<<<< HEAD
+import org.kitodo.api.externaldatamanagement.ImportConfigurationType;
+import org.kitodo.data.database.beans.ImportConfiguration;
 import org.kitodo.config.ConfigCore;
 import org.kitodo.config.enums.ParameterCore;
 import org.kitodo.data.database.beans.OCRWorkflow;
-=======
-import org.kitodo.api.externaldatamanagement.ImportConfigurationType;
-import org.kitodo.data.database.beans.ImportConfiguration;
->>>>>>> 8a4d7ac0
 import org.kitodo.data.database.beans.Process;
 import org.kitodo.data.database.beans.Project;
 import org.kitodo.data.database.beans.Ruleset;
@@ -839,10 +836,10 @@
     public String getDefaultConfigurationType() {
         return defaultConfigurationType;
     }
-    
+
     /**
      * Returns the details of the missing record identifier error.
-     * 
+     *
      * @return the details as a list of error description
      */
     public Collection<RecordIdentifierMissingDetail> getDetailsOfRecordIdentifierMissingError() {
