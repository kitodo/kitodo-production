<<<<<<< HEAD
package org.goobi.production.flow.statistics.hibernate;

//CHECKSTYLE:OFF
/**
 * This file is part of the Goobi Application - a Workflow tool for the support of mass digitization.
 *
 * Visit the websites for more information.
 *     		- http://www.kitodo.org
 *     		- https://github.com/goobi/goobi-production
 * 		    - http://gdz.sub.uni-goettingen.de
 * 			- http://www.intranda.com
 * 			- http://digiverso.com
=======
/*
 * (c) Kitodo. Key to digital objects e. V. <contact@kitodo.org>
>>>>>>> 76a8e41d
 *
 * This file is part of the Kitodo project.
 *
 * It is licensed under GNU General Public License version 3 or later.
 *
 * For the full copyright and license information, please read the
 * GPL3-License.txt file that was distributed with this source code.
 */
//CHECKSTYLE:ON

import de.sub.goobi.helper.enums.HistoryEventType;

package org.goobi.production.flow.statistics.hibernate;

import java.util.Date;
import java.util.List;

import org.goobi.production.flow.statistics.enums.TimeUnit;

/**
 * Class provides SQL for Step Requests statistics on the history table it offers a little more functionality compared
 * to the other SQL Source classes. There are a little more parameters which can be set
 *
 * @author Wulf Riebensahm
 */
public class SQLStepRequestByName extends SQLGenerator {
	/**
	 * @param timeFrom add description
	 * @param timeTo add description
	 * @param timeUnit add description
	 * @param ids add description
	 */
	public SQLStepRequestByName(Date timeFrom, Date timeTo, TimeUnit timeUnit, List<Integer> ids) {
		// "history.processid - overrides the default value of prozesse.prozesseID
		// which is set in super class SQLGenerator
		super(timeFrom, timeTo, timeUnit, ids, "processid");
	}

	/**
	 * This is an extended SQL generator for an SQL extracting data from the historyEvent log.
	 * Depending on the parameters the query returns up to four fields
	 * (non-Javadoc)
	 * @see org.goobi.production.flow.statistics.hibernate.SQLGenerator#getSQL()
	 *
	 * @param typeSelection - operates as additional filter
	 * @param stepName - operates as additional filter
	 * @param stepOrderGrouping - 'stepName' fields in select and in group by clause
	 * @param includeLoops - adding additional stepOpen from Correction and other loops
	 *
	 * @return SQLExpression for MySQL DBMS - default fields stepCount and intervall
	 */
	public String getSQL(HistoryEventType typeSelection, String stepName, Boolean stepOrderGrouping,
			Boolean includeLoops) {

		String timeLimiter = "h.date";
		String groupInnerSelect = "";

		// evaluate if groupingFunction comes along with HistoryEventType
		// and if so implement this function in sql
		if (typeSelection.getGroupingFunction() != null && !includeLoops) {
			timeLimiter = typeSelection.getGroupingFunction() + "(h.date)";
			groupInnerSelect = " GROUP BY processid, numericvalue, stringvalue ";
		}

		String subQuery = "";
		String outerWhereClauseTimeFrame = getWhereClauseForTimeFrame(myTimeFrom, myTimeTo, "timeLimiter");
		String outerWhereClause = "";

		if (outerWhereClauseTimeFrame.length() > 0) {
			outerWhereClause = "WHERE " + outerWhereClauseTimeFrame;
		}

		// inner table -> alias "table_1"
		String innerWhereClause;

		if (myIdsCondition != null) {
			// adding ids to the where clause
			innerWhereClause = "(h.type=" + typeSelection.getValue().toString() + ")  AND (" + myIdsCondition + ") ";
		} else {
			innerWhereClause = "(h.type=" + typeSelection.getValue().toString() + ") ";
		}

		// adding a stepOrder filter to numericvalue if parameter is set
		if (stepName != null) {
			innerWhereClause = innerWhereClause + " AND h.stringvalue='" + stepName + "' ";
		}

		subQuery = "(SELECT numericvalue AS 'stepOrder', " + getIntervallExpression(myTimeUnit, "history.date") + " "
				+ "AS 'intervall', history.date AS 'timeLimiter', history.stringvalue AS 'stepName' " + "FROM "

				+ "(SELECT DISTINCT h.numericvalue, h.stringvalue, " + timeLimiter + " as date, h.processid, h.type "
				+ "FROM history h " + "WHERE " + innerWhereClause + groupInnerSelect + ") AS history " + ") AS table_1";

		mySql = "SELECT count(table_1.stepName) AS 'stepCount', table_1.intervall AS 'intervall' "
				+ addedListing(stepOrderGrouping) + "FROM " + subQuery + " " + outerWhereClause
				+ " GROUP BY table_1.intervall" + addedGrouping(stepOrderGrouping) + " ORDER BY  table_1.intervall"
				+ addedSorting(stepOrderGrouping);

		return mySql;
	}

	/** Method is purposfully not implemented. Method getSQL is overloaded
	 *  with parametered method.
	 *
	 * @see org.goobi.production.flow.statistics.hibernate.SQLGenerator#getSQL()
	 */
	@Override
	public String getSQL() {
		throw new UnsupportedOperationException(
				"The class "
						+ this.getClass().getName()
						+ " does not support the parameterless getSQL() method. Instead you need to use getSQL() "
						+ "with parameters.");
	}

	/**
	 * @param include add description
	 * @return SQL snippet for Order by clause
	 */

	private String addedSorting(Boolean include) {
		if (include) {
			return ", table_1.stepOrder";
		} else {
			return "";
		}
	}

	/**
	 * @param include add description
	 * @return SQL snippet for Select clause
	 */
	private String addedListing(Boolean include) {
		if (include) {
			return ",table_1.stepName ";
		} else {
			return "";
		}
	}

	/**
	 * @param include add description
	 * @return SQL snippet for Group by clause
	 */
	private String addedGrouping(Boolean include) {
		if (include) {
			return ", table_1.stepName ";
		} else {
			return "";
		}
	}

	/**
	 * @param eventSelection add description
	 * @return SQL String to retrieve the highest numericvalue (stepOrder) for the event defined in eventSelection
	 */
	public String SQLMaxStepOrder(HistoryEventType eventSelection) {

		String timeRestriction;
		String innerWhereClause = null;
		if (myIdsCondition != null) {
			// adding ids to the where clause
			innerWhereClause = "(history.type=" + eventSelection.getValue().toString() + ")  AND (" + myIdsCondition
					+ ") ";
		} else {
			innerWhereClause = "(history.type=" + eventSelection.getValue().toString() + ") ";
		}

		timeRestriction = getWhereClauseForTimeFrame(myTimeFrom, myTimeTo, "history.date");

		if (timeRestriction.length() > 0) {
			innerWhereClause = innerWhereClause.concat(" AND " + timeRestriction);
		}

		return "SELECT max(history.numericvalue) AS maxStep FROM history WHERE " + innerWhereClause;
	}

	/**
	 * @param eventSelection add description
	 * @return SQL String to retrieve the lowest numericvalue (stepOrder) for the event defined in eventSelection
	 */
	public String SQLMinStepOrder(HistoryEventType eventSelection) {

		String timeRestriction;
		String innerWhereClause = null;
		if (myIdsCondition != null) {
			// adding ids to the where clause
			innerWhereClause = "(history.type=" + eventSelection.getValue().toString() + ")  AND (" + myIdsCondition
					+ ") ";
		} else {
			innerWhereClause = "(history.type=" + eventSelection.getValue().toString() + ") ";
		}

		timeRestriction = getWhereClauseForTimeFrame(myTimeFrom, myTimeTo, "history.date");

		if (timeRestriction.length() > 0) {
			innerWhereClause = innerWhereClause.concat(" AND " + timeRestriction);
		}

		return "SELECT min(history.numericvalue) AS minStep FROM history WHERE " + innerWhereClause;
	}

}<|MERGE_RESOLUTION|>--- conflicted
+++ resolved
@@ -1,20 +1,5 @@
-<<<<<<< HEAD
-package org.goobi.production.flow.statistics.hibernate;
-
-//CHECKSTYLE:OFF
-/**
- * This file is part of the Goobi Application - a Workflow tool for the support of mass digitization.
- *
- * Visit the websites for more information.
- *     		- http://www.kitodo.org
- *     		- https://github.com/goobi/goobi-production
- * 		    - http://gdz.sub.uni-goettingen.de
- * 			- http://www.intranda.com
- * 			- http://digiverso.com
-=======
 /*
  * (c) Kitodo. Key to digital objects e. V. <contact@kitodo.org>
->>>>>>> 76a8e41d
  *
  * This file is part of the Kitodo project.
  *
@@ -23,11 +8,10 @@
  * For the full copyright and license information, please read the
  * GPL3-License.txt file that was distributed with this source code.
  */
-//CHECKSTYLE:ON
+
+package org.goobi.production.flow.statistics.hibernate;
 
 import de.sub.goobi.helper.enums.HistoryEventType;
-
-package org.goobi.production.flow.statistics.hibernate;
 
 import java.util.Date;
 import java.util.List;
