--- conflicted
+++ resolved
@@ -1,23 +1,5 @@
-<<<<<<< HEAD
-package org.goobi.production.chart;
-
-//CHECKSTYLE:OFF
-/**
- * This file is part of the Goobi Application - a Workflow tool for the support of mass digitization.
- *
- * Visit the websites for more information.
- *     		- http://www.kitodo.org
- *     		- https://github.com/goobi/goobi-production
- * 		    - http://gdz.sub.uni-goettingen.de
- * 			- http://www.intranda.com
- * 			- http://digiverso.com
- *
- * This program is free software; you can redistribute it and/or modify it under the terms of the GNU General Public License as published by the Free
- * Software Foundation; either version 2 of the License, or (at your option) any later version.
-=======
 /*
  * (c) Kitodo. Key to digital objects e. V. <contact@kitodo.org>
->>>>>>> 76a8e41d
  *
  * This file is part of the Kitodo project.
  *
@@ -26,15 +8,11 @@
  * For the full copyright and license information, please read the
  * GPL3-License.txt file that was distributed with this source code.
  */
-<<<<<<< HEAD
-//CHECKSTYLE:ON
+
+package org.goobi.production.chart;
 
 import de.intranda.commons.chart.results.DataRow;
 import de.intranda.commons.chart.results.DataTable;
-=======
-
-package org.goobi.production.chart;
->>>>>>> 76a8e41d
 
 import java.awt.BasicStroke;
 import java.awt.Color;
