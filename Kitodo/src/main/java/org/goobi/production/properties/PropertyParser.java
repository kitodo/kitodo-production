/*
 * (c) Kitodo. Key to digital objects e. V. <contact@kitodo.org>
 *
 * This file is part of the Kitodo project.
 *
 * It is licensed under GNU General Public License version 3 or later.
 *
 * For the full copyright and license information, please read the
 * GPL3-License.txt file that was distributed with this source code.
 */

package org.goobi.production.properties;

import de.sub.goobi.helper.Helper;

import java.util.ArrayList;
import java.util.List;

import org.apache.commons.configuration.ConfigurationException;
import org.apache.commons.configuration.XMLConfiguration;
import org.apache.commons.configuration.reloading.FileChangedReloadingStrategy;
import org.apache.log4j.Logger;
import org.hibernate.Hibernate;

import org.kitodo.data.database.beans.Process;
import org.kitodo.data.database.beans.Task;

public class PropertyParser {
	private static final Logger logger = Logger.getLogger(PropertyParser.class);

<<<<<<< HEAD
	public static void main(String[] args) {
		PropertyParser parser = new PropertyParser();
		parser.readConfigAsSample();
//		System.out.println("finish");
	}

	public static ArrayList<ProcessProperty> getPropertiesForStep(Task mySchritt) {
		Hibernate.initialize(mySchritt.getProcess());
		Hibernate.initialize(mySchritt.getProcess().getProject());
		String stepTitle = mySchritt.getTitle();
		String projectTitle = mySchritt.getProcess().getProject().getTitle();
=======
	public static ArrayList<ProcessProperty> getPropertiesForStep(Schritt mySchritt) {
		Hibernate.initialize(mySchritt.getProzess());
		Hibernate.initialize(mySchritt.getProzess().getProjekt());
		String stepTitle = mySchritt.getTitel();
		String projectTitle = mySchritt.getProzess().getProjekt().getTitel();
>>>>>>> d7a19050
		ArrayList<ProcessProperty> properties = new ArrayList<ProcessProperty>();

		if (mySchritt.getProcess().isTemplate()) {
			return properties;
		}

		String path = new Helper().getGoobiConfigDirectory() + "goobi_processProperties.xml";
		XMLConfiguration config;
		try {
			config = new XMLConfiguration(path);
		} catch (ConfigurationException e) {
			logger.error(e);
			config = new XMLConfiguration();
		}
		config.setListDelimiter('&');
		config.setReloadingStrategy(new FileChangedReloadingStrategy());

		// run though all properties
		int countProperties = config.getMaxIndex("property");
		for (int i = 0; i <= countProperties; i++) {

			// general values for property
			ProcessProperty pp = new ProcessProperty();
			pp.setName(config.getString("property(" + i + ")[@name]"));
			pp.setContainer(config.getInt("property(" + i + ")[@container]"));

			// projects
			int count = config.getMaxIndex("property(" + i + ").project");
			for (int j = 0; j <= count; j++) {
				pp.getProjects().add(config.getString("property(" + i + ").project(" + j + ")"));
			}

			// project is configured
			if (pp.getProjects().contains("*") || pp.getProjects().contains(projectTitle)) {

				// showStep
				boolean containsCurrentStepTitle = false;
				count = config.getMaxIndex("property(" + i + ").showStep");
				for (int j = 0; j <= count; j++) {
					ShowStepCondition ssc = new ShowStepCondition();
					ssc.setName(config.getString("property(" + i + ").showStep(" + j + ")[@name]"));
					String access = config.getString("property(" + i + ").showStep(" + j + ")[@access]");
					boolean duplicate = config.getBoolean("property(" + i + ").showStep(" + j + ")[@duplicate]", false);
					ssc.setAccessCondition(AccessCondition.getAccessConditionByName(access));
					if (ssc.getName().equals(stepTitle)) {
						containsCurrentStepTitle = true;
						pp.setDuplicationAllowed(duplicate);
						pp.setCurrentStepAccessCondition(AccessCondition.getAccessConditionByName(access));
					}
					
					pp.getShowStepConditions().add(ssc);
				}

				// steptitle is configured
				if (containsCurrentStepTitle) {
					// showProcessGroupAccessCondition
					String groupAccess = config.getString("property(" + i + ").showProcessGroup[@access]");
					if (groupAccess != null) {
						pp.setShowProcessGroupAccessCondition(AccessCondition.getAccessConditionByName(groupAccess));
					} else {
						pp.setShowProcessGroupAccessCondition(AccessCondition.WRITE);
					}
					
					// validation expression
					pp.setValidation(config.getString("property(" + i + ").validation"));
					// type
					pp.setType(Type.getTypeByName(config.getString("property(" + i + ").type")));
					// (default) value
					pp.setValue(config.getString("property(" + i + ").defaultvalue"));

					// possible values
					count = config.getMaxIndex("property(" + i + ").value");
					for (int j = 0; j <= count; j++) {
						pp.getPossibleValues().add(config.getString("property(" + i + ").value(" + j + ")"));
					}
					properties.add(pp);
				}
			}
		}

		// add existing 'eigenschaften' to properties from config, so we have all properties from config and some of them with already existing
		// 'eigenschaften'
		ArrayList<ProcessProperty> listClone = new ArrayList<ProcessProperty>(properties);
		List<org.kitodo.data.database.beans.ProcessProperty> plist = mySchritt.getProcess().getProperties();
		for (org.kitodo.data.database.beans.ProcessProperty pe : plist) {

			for (ProcessProperty pp : listClone) {
				// TODO added temporarily a fix for NPE. Properties without title shouldn't exist at all
				if (pe.getTitle() != null) {

					if (pe.getTitle().equals(pp.getName())) {
						// pp has no pe assigned
						if (pp.getProzesseigenschaft() == null) {
							pp.setProzesseigenschaft(pe);
							pp.setValue(pe.getValue());
							pp.setContainer(pe.getContainer());
						} else {
							// clone pp
							ProcessProperty pnew = pp.getClone(pe.getContainer());
							pnew.setProzesseigenschaft(pe);
							pnew.setValue(pe.getValue());
							pnew.setContainer(pe.getContainer());
							properties.add(pnew);
						}
					}
				}
			}
		}
		return properties;
	}

	public static ArrayList<ProcessProperty> getPropertiesForProcess(Process process) {
		Hibernate.initialize(process.getProject());
		String projectTitle = process.getProject().getTitle();
		ArrayList<ProcessProperty> properties = new ArrayList<ProcessProperty>();
		if (process.isTemplate()) {
			List<org.kitodo.data.database.beans.ProcessProperty> plist = process.getProperties();
			for (org.kitodo.data.database.beans.ProcessProperty pe : plist) {
				ProcessProperty pp = new ProcessProperty();
				pp.setName(pe.getTitle());
				pp.setProzesseigenschaft(pe);
				pp.setType(Type.TEXT);
				pp.setValue(pe.getValue());
				pp.setContainer(pe.getContainer());
				properties.add(pp);
			}
			return properties;
		}
		String path = new Helper().getGoobiConfigDirectory() + "goobi_processProperties.xml";
		XMLConfiguration config;
		try {
			config = new XMLConfiguration(path);
		} catch (ConfigurationException e) {
			logger.error(e);
			config = new XMLConfiguration();
		}
		config.setListDelimiter('&');
		config.setReloadingStrategy(new FileChangedReloadingStrategy());

		// run though all properties
		int countProperties = config.getMaxIndex("property");
		for (int i = 0; i <= countProperties; i++) {

			// general values for property
			ProcessProperty pp = new ProcessProperty();
			pp.setName(config.getString("property(" + i + ")[@name]"));
			pp.setContainer(config.getInt("property(" + i + ")[@container]"));

			// projects
			int count = config.getMaxIndex("property(" + i + ").project");
			for (int j = 0; j <= count; j++) {
				pp.getProjects().add(config.getString("property(" + i + ").project(" + j + ")"));
			}

			// project is configured
			if (pp.getProjects().contains("*") || pp.getProjects().contains(projectTitle)) {

				// validation expression
				pp.setValidation(config.getString("property(" + i + ").validation"));
				// type
				pp.setType(Type.getTypeByName(config.getString("property(" + i + ").type")));
				// (default) value
				pp.setValue(config.getString("property(" + i + ").defaultvalue"));

				// possible values
				count = config.getMaxIndex("property(" + i + ").value");
				for (int j = 0; j <= count; j++) {
					pp.getPossibleValues().add(config.getString("property(" + i + ").value(" + j + ")"));
				}
				if(logger.isDebugEnabled()){
					logger.debug("add property A " + pp.getName() + " - " + pp.getValue() + " - " + pp.getContainer());
				}
				properties.add(pp);

			}
		} // add existing 'eigenschaften' to properties from config, so we have all properties from config and some
		// of them with already existing 'eigenschaften'
		List<ProcessProperty> listClone = new ArrayList<ProcessProperty>(properties);
		List<org.kitodo.data.database.beans.ProcessProperty> plist = process.getProperties();
		for (org.kitodo.data.database.beans.ProcessProperty pe : plist) {

			// TODO added temporarily a fix for NPE. Properties without title shouldn't exist at all
			if (pe.getTitle() != null) {

				for (ProcessProperty pp : listClone) {
					if (pe.getTitle().equals(pp.getName())) {
						// pp has no pe assigned
						if (pp.getProzesseigenschaft() == null) {
							pp.setProzesseigenschaft(pe);
							pp.setValue(pe.getValue());
							pp.setContainer(pe.getContainer());
						} else {
							// clone pp
							ProcessProperty pnew = pp.getClone(pe.getContainer());
							pnew.setProzesseigenschaft(pe);
							pnew.setValue(pe.getValue());
							pnew.setContainer(pe.getContainer());
							if(logger.isDebugEnabled()){
								logger.debug("add property B " + pp.getName() + " - " + pp.getValue() + " - " + pp.getContainer());
							}
							properties.add(pnew);
						}
					}
				}
			}
		}

		// add 'eigenschaft' to all ProcessProperties
		for (ProcessProperty pp : properties) {
			if (pp.getProzesseigenschaft() == null) {
			} else {
				plist.remove(pp.getProzesseigenschaft());
			}
		}
		// create ProcessProperties to remaining 'eigenschaften'
		if (plist.size() > 0) {
			for (org.kitodo.data.database.beans.ProcessProperty pe : plist) {
				ProcessProperty pp = new ProcessProperty();
				pp.setProzesseigenschaft(pe);
				pp.setName(pe.getTitle());
				pp.setValue(pe.getValue());
				pp.setContainer(pe.getContainer());
				pp.setType(Type.TEXT);
				if(logger.isDebugEnabled()){
					logger.debug("add property C " + pp.getName() + " - " + pp.getValue() + " - " + pp.getContainer());
				}
				properties.add(pp);

			}
		}
		if(logger.isDebugEnabled()){
			logger.debug("all properties are " + properties.size());
		}

		return properties;
	}
<<<<<<< HEAD

	private void readConfigAsSample() {
		ArrayList<ProcessProperty> properties = new ArrayList<ProcessProperty>();

		String path = new Helper().getGoobiConfigDirectory() + "goobi_processProperties.xml";
		XMLConfiguration config;
		try {
			config = new XMLConfiguration(path);
		} catch (ConfigurationException e) {
			logger.error(e);
			config = new XMLConfiguration();
		}
		config.setListDelimiter('&');
		config.setReloadingStrategy(new FileChangedReloadingStrategy());
=======
>>>>>>> d7a19050

}<|MERGE_RESOLUTION|>--- conflicted
+++ resolved
@@ -26,279 +26,248 @@
 import org.kitodo.data.database.beans.Task;
 
 public class PropertyParser {
-	private static final Logger logger = Logger.getLogger(PropertyParser.class);
-
-<<<<<<< HEAD
-	public static void main(String[] args) {
-		PropertyParser parser = new PropertyParser();
-		parser.readConfigAsSample();
-//		System.out.println("finish");
-	}
-
-	public static ArrayList<ProcessProperty> getPropertiesForStep(Task mySchritt) {
-		Hibernate.initialize(mySchritt.getProcess());
-		Hibernate.initialize(mySchritt.getProcess().getProject());
-		String stepTitle = mySchritt.getTitle();
-		String projectTitle = mySchritt.getProcess().getProject().getTitle();
-=======
-	public static ArrayList<ProcessProperty> getPropertiesForStep(Schritt mySchritt) {
-		Hibernate.initialize(mySchritt.getProzess());
-		Hibernate.initialize(mySchritt.getProzess().getProjekt());
-		String stepTitle = mySchritt.getTitel();
-		String projectTitle = mySchritt.getProzess().getProjekt().getTitel();
->>>>>>> d7a19050
-		ArrayList<ProcessProperty> properties = new ArrayList<ProcessProperty>();
-
-		if (mySchritt.getProcess().isTemplate()) {
-			return properties;
-		}
-
-		String path = new Helper().getGoobiConfigDirectory() + "goobi_processProperties.xml";
-		XMLConfiguration config;
-		try {
-			config = new XMLConfiguration(path);
-		} catch (ConfigurationException e) {
-			logger.error(e);
-			config = new XMLConfiguration();
-		}
-		config.setListDelimiter('&');
-		config.setReloadingStrategy(new FileChangedReloadingStrategy());
-
-		// run though all properties
-		int countProperties = config.getMaxIndex("property");
-		for (int i = 0; i <= countProperties; i++) {
-
-			// general values for property
-			ProcessProperty pp = new ProcessProperty();
-			pp.setName(config.getString("property(" + i + ")[@name]"));
-			pp.setContainer(config.getInt("property(" + i + ")[@container]"));
-
-			// projects
-			int count = config.getMaxIndex("property(" + i + ").project");
-			for (int j = 0; j <= count; j++) {
-				pp.getProjects().add(config.getString("property(" + i + ").project(" + j + ")"));
-			}
-
-			// project is configured
-			if (pp.getProjects().contains("*") || pp.getProjects().contains(projectTitle)) {
-
-				// showStep
-				boolean containsCurrentStepTitle = false;
-				count = config.getMaxIndex("property(" + i + ").showStep");
-				for (int j = 0; j <= count; j++) {
-					ShowStepCondition ssc = new ShowStepCondition();
-					ssc.setName(config.getString("property(" + i + ").showStep(" + j + ")[@name]"));
-					String access = config.getString("property(" + i + ").showStep(" + j + ")[@access]");
-					boolean duplicate = config.getBoolean("property(" + i + ").showStep(" + j + ")[@duplicate]", false);
-					ssc.setAccessCondition(AccessCondition.getAccessConditionByName(access));
-					if (ssc.getName().equals(stepTitle)) {
-						containsCurrentStepTitle = true;
-						pp.setDuplicationAllowed(duplicate);
-						pp.setCurrentStepAccessCondition(AccessCondition.getAccessConditionByName(access));
-					}
+    private static final Logger logger = Logger.getLogger(PropertyParser.class);
+
+    public static ArrayList<ProcessProperty> getPropertiesForStep(Task mySchritt) {
+        Hibernate.initialize(mySchritt.getProcess());
+        Hibernate.initialize(mySchritt.getProcess().getProject());
+        String stepTitle = mySchritt.getTitle();
+        String projectTitle = mySchritt.getProcess().getProject().getTitle();
+        ArrayList<ProcessProperty> properties = new ArrayList<ProcessProperty>();
+
+        if (mySchritt.getProcess().isTemplate()) {
+            return properties;
+        }
+
+        String path = new Helper().getGoobiConfigDirectory() + "goobi_processProperties.xml";
+        XMLConfiguration config;
+        try {
+            config = new XMLConfiguration(path);
+        } catch (ConfigurationException e) {
+            logger.error(e);
+            config = new XMLConfiguration();
+        }
+        config.setListDelimiter('&');
+        config.setReloadingStrategy(new FileChangedReloadingStrategy());
+
+        // run though all properties
+        int countProperties = config.getMaxIndex("property");
+        for (int i = 0; i <= countProperties; i++) {
+
+            // general values for property
+            ProcessProperty pp = new ProcessProperty();
+            pp.setName(config.getString("property(" + i + ")[@name]"));
+            pp.setContainer(config.getInt("property(" + i + ")[@container]"));
+
+            // projects
+            int count = config.getMaxIndex("property(" + i + ").project");
+            for (int j = 0; j <= count; j++) {
+                pp.getProjects().add(config.getString("property(" + i + ").project(" + j + ")"));
+            }
+
+            // project is configured
+            if (pp.getProjects().contains("*") || pp.getProjects().contains(projectTitle)) {
+
+                // showStep
+                boolean containsCurrentStepTitle = false;
+                count = config.getMaxIndex("property(" + i + ").showStep");
+                for (int j = 0; j <= count; j++) {
+                    ShowStepCondition ssc = new ShowStepCondition();
+                    ssc.setName(config.getString("property(" + i + ").showStep(" + j + ")[@name]"));
+                    String access = config.getString("property(" + i + ").showStep(" + j + ")[@access]");
+                    boolean duplicate = config.getBoolean("property(" + i + ").showStep(" + j + ")[@duplicate]", false);
+                    ssc.setAccessCondition(AccessCondition.getAccessConditionByName(access));
+                    if (ssc.getName().equals(stepTitle)) {
+                        containsCurrentStepTitle = true;
+                        pp.setDuplicationAllowed(duplicate);
+                        pp.setCurrentStepAccessCondition(AccessCondition.getAccessConditionByName(access));
+                    }
 					
-					pp.getShowStepConditions().add(ssc);
-				}
-
-				// steptitle is configured
-				if (containsCurrentStepTitle) {
-					// showProcessGroupAccessCondition
-					String groupAccess = config.getString("property(" + i + ").showProcessGroup[@access]");
-					if (groupAccess != null) {
-						pp.setShowProcessGroupAccessCondition(AccessCondition.getAccessConditionByName(groupAccess));
-					} else {
-						pp.setShowProcessGroupAccessCondition(AccessCondition.WRITE);
-					}
+                    pp.getShowStepConditions().add(ssc);
+                }
+
+                // steptitle is configured
+                if (containsCurrentStepTitle) {
+                    // showProcessGroupAccessCondition
+                    String groupAccess = config.getString("property(" + i + ").showProcessGroup[@access]");
+                    if (groupAccess != null) {
+                        pp.setShowProcessGroupAccessCondition(AccessCondition.getAccessConditionByName(groupAccess));
+                    } else {
+                        pp.setShowProcessGroupAccessCondition(AccessCondition.WRITE);
+                    }
 					
-					// validation expression
-					pp.setValidation(config.getString("property(" + i + ").validation"));
-					// type
-					pp.setType(Type.getTypeByName(config.getString("property(" + i + ").type")));
-					// (default) value
-					pp.setValue(config.getString("property(" + i + ").defaultvalue"));
-
-					// possible values
-					count = config.getMaxIndex("property(" + i + ").value");
-					for (int j = 0; j <= count; j++) {
-						pp.getPossibleValues().add(config.getString("property(" + i + ").value(" + j + ")"));
-					}
-					properties.add(pp);
-				}
-			}
-		}
-
-		// add existing 'eigenschaften' to properties from config, so we have all properties from config and some of them with already existing
-		// 'eigenschaften'
-		ArrayList<ProcessProperty> listClone = new ArrayList<ProcessProperty>(properties);
-		List<org.kitodo.data.database.beans.ProcessProperty> plist = mySchritt.getProcess().getProperties();
-		for (org.kitodo.data.database.beans.ProcessProperty pe : plist) {
-
-			for (ProcessProperty pp : listClone) {
-				// TODO added temporarily a fix for NPE. Properties without title shouldn't exist at all
-				if (pe.getTitle() != null) {
-
-					if (pe.getTitle().equals(pp.getName())) {
-						// pp has no pe assigned
-						if (pp.getProzesseigenschaft() == null) {
-							pp.setProzesseigenschaft(pe);
-							pp.setValue(pe.getValue());
-							pp.setContainer(pe.getContainer());
-						} else {
+                    // validation expression
+                    pp.setValidation(config.getString("property(" + i + ").validation"));
+                    // type
+                    pp.setType(Type.getTypeByName(config.getString("property(" + i + ").type")));
+                    // (default) value
+                    pp.setValue(config.getString("property(" + i + ").defaultvalue"));
+
+                    // possible values
+                    count = config.getMaxIndex("property(" + i + ").value");
+                    for (int j = 0; j <= count; j++) {
+                        pp.getPossibleValues().add(config.getString("property(" + i + ").value(" + j + ")"));
+                    }
+                    properties.add(pp);
+                }
+            }
+        }
+
+        // add existing 'eigenschaften' to properties from config, so we have all properties from config and
+        // some of them with already existing 'eigenschaften'
+        ArrayList<ProcessProperty> listClone = new ArrayList<ProcessProperty>(properties);
+        List<org.kitodo.data.database.beans.ProcessProperty> plist = mySchritt.getProcess().getProperties();
+        for (org.kitodo.data.database.beans.ProcessProperty pe : plist) {
+
+            for (ProcessProperty pp : listClone) {
+                // TODO added temporarily a fix for NPE. Properties without title shouldn't exist at all
+                if (pe.getTitle() != null) {
+
+                    if (pe.getTitle().equals(pp.getName())) {
+                        // pp has no pe assigned
+                        if (pp.getProzesseigenschaft() == null) {
+                            pp.setProzesseigenschaft(pe);
+                            pp.setValue(pe.getValue());
+                            pp.setContainer(pe.getContainer());
+                        } else {
 							// clone pp
-							ProcessProperty pnew = pp.getClone(pe.getContainer());
-							pnew.setProzesseigenschaft(pe);
-							pnew.setValue(pe.getValue());
-							pnew.setContainer(pe.getContainer());
-							properties.add(pnew);
-						}
-					}
-				}
-			}
-		}
-		return properties;
-	}
-
-	public static ArrayList<ProcessProperty> getPropertiesForProcess(Process process) {
-		Hibernate.initialize(process.getProject());
-		String projectTitle = process.getProject().getTitle();
-		ArrayList<ProcessProperty> properties = new ArrayList<ProcessProperty>();
-		if (process.isTemplate()) {
-			List<org.kitodo.data.database.beans.ProcessProperty> plist = process.getProperties();
-			for (org.kitodo.data.database.beans.ProcessProperty pe : plist) {
-				ProcessProperty pp = new ProcessProperty();
-				pp.setName(pe.getTitle());
-				pp.setProzesseigenschaft(pe);
-				pp.setType(Type.TEXT);
-				pp.setValue(pe.getValue());
-				pp.setContainer(pe.getContainer());
-				properties.add(pp);
-			}
-			return properties;
-		}
-		String path = new Helper().getGoobiConfigDirectory() + "goobi_processProperties.xml";
-		XMLConfiguration config;
-		try {
-			config = new XMLConfiguration(path);
-		} catch (ConfigurationException e) {
-			logger.error(e);
-			config = new XMLConfiguration();
-		}
-		config.setListDelimiter('&');
-		config.setReloadingStrategy(new FileChangedReloadingStrategy());
-
-		// run though all properties
-		int countProperties = config.getMaxIndex("property");
-		for (int i = 0; i <= countProperties; i++) {
-
-			// general values for property
-			ProcessProperty pp = new ProcessProperty();
-			pp.setName(config.getString("property(" + i + ")[@name]"));
-			pp.setContainer(config.getInt("property(" + i + ")[@container]"));
-
-			// projects
-			int count = config.getMaxIndex("property(" + i + ").project");
-			for (int j = 0; j <= count; j++) {
-				pp.getProjects().add(config.getString("property(" + i + ").project(" + j + ")"));
-			}
-
-			// project is configured
-			if (pp.getProjects().contains("*") || pp.getProjects().contains(projectTitle)) {
-
-				// validation expression
-				pp.setValidation(config.getString("property(" + i + ").validation"));
-				// type
-				pp.setType(Type.getTypeByName(config.getString("property(" + i + ").type")));
-				// (default) value
-				pp.setValue(config.getString("property(" + i + ").defaultvalue"));
-
-				// possible values
-				count = config.getMaxIndex("property(" + i + ").value");
-				for (int j = 0; j <= count; j++) {
-					pp.getPossibleValues().add(config.getString("property(" + i + ").value(" + j + ")"));
-				}
-				if(logger.isDebugEnabled()){
-					logger.debug("add property A " + pp.getName() + " - " + pp.getValue() + " - " + pp.getContainer());
-				}
-				properties.add(pp);
-
-			}
-		} // add existing 'eigenschaften' to properties from config, so we have all properties from config and some
+                            ProcessProperty pnew = pp.getClone(pe.getContainer());
+                            pnew.setProzesseigenschaft(pe);
+                            pnew.setValue(pe.getValue());
+                            pnew.setContainer(pe.getContainer());
+                            properties.add(pnew);
+                        }
+                    }
+                }
+            }
+        }
+        return properties;
+    }
+
+    public static ArrayList<ProcessProperty> getPropertiesForProcess(Process process) {
+        Hibernate.initialize(process.getProject());
+        String projectTitle = process.getProject().getTitle();
+        ArrayList<ProcessProperty> properties = new ArrayList<ProcessProperty>();
+        if (process.isTemplate()) {
+            List<org.kitodo.data.database.beans.ProcessProperty> plist = process.getProperties();
+            for (org.kitodo.data.database.beans.ProcessProperty pe : plist) {
+                ProcessProperty pp = new ProcessProperty();
+                pp.setName(pe.getTitle());
+                pp.setProzesseigenschaft(pe);
+                pp.setType(Type.TEXT);
+                pp.setValue(pe.getValue());
+                pp.setContainer(pe.getContainer());
+                properties.add(pp);
+            }
+            return properties;
+        }
+        String path = new Helper().getGoobiConfigDirectory() + "goobi_processProperties.xml";
+        XMLConfiguration config;
+        try {
+            config = new XMLConfiguration(path);
+        } catch (ConfigurationException e) {
+            logger.error(e);
+            config = new XMLConfiguration();
+        }
+        config.setListDelimiter('&');
+        config.setReloadingStrategy(new FileChangedReloadingStrategy());
+
+        // run though all properties
+        int countProperties = config.getMaxIndex("property");
+        for (int i = 0; i <= countProperties; i++) {
+
+            // general values for property
+            ProcessProperty pp = new ProcessProperty();
+            pp.setName(config.getString("property(" + i + ")[@name]"));
+            pp.setContainer(config.getInt("property(" + i + ")[@container]"));
+
+            // projects
+            int count = config.getMaxIndex("property(" + i + ").project");
+            for (int j = 0; j <= count; j++) {
+                pp.getProjects().add(config.getString("property(" + i + ").project(" + j + ")"));
+            }
+
+            // project is configured
+            if (pp.getProjects().contains("*") || pp.getProjects().contains(projectTitle)) {
+
+                // validation expression
+                pp.setValidation(config.getString("property(" + i + ").validation"));
+                // type
+                pp.setType(Type.getTypeByName(config.getString("property(" + i + ").type")));
+                // (default) value
+                pp.setValue(config.getString("property(" + i + ").defaultvalue"));
+
+                // possible values
+                count = config.getMaxIndex("property(" + i + ").value");
+                for (int j = 0; j <= count; j++) {
+                    pp.getPossibleValues().add(config.getString("property(" + i + ").value(" + j + ")"));
+                }
+                if (logger.isDebugEnabled()) {
+                    logger.debug("add property A " + pp.getName() + " - " + pp.getValue() + " - " + pp.getContainer());
+                }
+                properties.add(pp);
+
+            }
+        } // add existing 'eigenschaften' to properties from config, so we have all properties from config and some
 		// of them with already existing 'eigenschaften'
-		List<ProcessProperty> listClone = new ArrayList<ProcessProperty>(properties);
-		List<org.kitodo.data.database.beans.ProcessProperty> plist = process.getProperties();
-		for (org.kitodo.data.database.beans.ProcessProperty pe : plist) {
-
-			// TODO added temporarily a fix for NPE. Properties without title shouldn't exist at all
-			if (pe.getTitle() != null) {
-
-				for (ProcessProperty pp : listClone) {
-					if (pe.getTitle().equals(pp.getName())) {
-						// pp has no pe assigned
-						if (pp.getProzesseigenschaft() == null) {
-							pp.setProzesseigenschaft(pe);
-							pp.setValue(pe.getValue());
-							pp.setContainer(pe.getContainer());
-						} else {
-							// clone pp
-							ProcessProperty pnew = pp.getClone(pe.getContainer());
-							pnew.setProzesseigenschaft(pe);
-							pnew.setValue(pe.getValue());
-							pnew.setContainer(pe.getContainer());
-							if(logger.isDebugEnabled()){
-								logger.debug("add property B " + pp.getName() + " - " + pp.getValue() + " - " + pp.getContainer());
-							}
-							properties.add(pnew);
-						}
-					}
-				}
-			}
-		}
-
-		// add 'eigenschaft' to all ProcessProperties
-		for (ProcessProperty pp : properties) {
-			if (pp.getProzesseigenschaft() == null) {
-			} else {
-				plist.remove(pp.getProzesseigenschaft());
-			}
-		}
-		// create ProcessProperties to remaining 'eigenschaften'
-		if (plist.size() > 0) {
-			for (org.kitodo.data.database.beans.ProcessProperty pe : plist) {
-				ProcessProperty pp = new ProcessProperty();
-				pp.setProzesseigenschaft(pe);
-				pp.setName(pe.getTitle());
-				pp.setValue(pe.getValue());
-				pp.setContainer(pe.getContainer());
-				pp.setType(Type.TEXT);
-				if(logger.isDebugEnabled()){
-					logger.debug("add property C " + pp.getName() + " - " + pp.getValue() + " - " + pp.getContainer());
-				}
-				properties.add(pp);
-
-			}
-		}
-		if(logger.isDebugEnabled()){
-			logger.debug("all properties are " + properties.size());
-		}
-
-		return properties;
-	}
-<<<<<<< HEAD
-
-	private void readConfigAsSample() {
-		ArrayList<ProcessProperty> properties = new ArrayList<ProcessProperty>();
-
-		String path = new Helper().getGoobiConfigDirectory() + "goobi_processProperties.xml";
-		XMLConfiguration config;
-		try {
-			config = new XMLConfiguration(path);
-		} catch (ConfigurationException e) {
-			logger.error(e);
-			config = new XMLConfiguration();
-		}
-		config.setListDelimiter('&');
-		config.setReloadingStrategy(new FileChangedReloadingStrategy());
-=======
->>>>>>> d7a19050
-
+        List<ProcessProperty> listClone = new ArrayList<ProcessProperty>(properties);
+        List<org.kitodo.data.database.beans.ProcessProperty> plist = process.getProperties();
+        for (org.kitodo.data.database.beans.ProcessProperty pe : plist) {
+
+            // TODO added temporarily a fix for NPE. Properties without title shouldn't exist at all
+            if (pe.getTitle() != null) {
+
+                for (ProcessProperty pp : listClone) {
+                    if (pe.getTitle().equals(pp.getName())) {
+                        // pp has no pe assigned
+                        if (pp.getProzesseigenschaft() == null) {
+                            pp.setProzesseigenschaft(pe);
+                            pp.setValue(pe.getValue());
+                            pp.setContainer(pe.getContainer());
+                        } else {
+                            // clone pp
+                            ProcessProperty pnew = pp.getClone(pe.getContainer());
+                            pnew.setProzesseigenschaft(pe);
+                            pnew.setValue(pe.getValue());
+                            pnew.setContainer(pe.getContainer());
+                            if (logger.isDebugEnabled()) {
+                                logger.debug("add property B " + pp.getName() + " - " + pp.getValue() + " - "
+                                        + pp.getContainer());
+                            }
+                            properties.add(pnew);
+                        }
+                    }
+                }
+            }
+        }
+
+        // add 'eigenschaft' to all ProcessProperties
+        for (ProcessProperty pp : properties) {
+            if (pp.getProzesseigenschaft() == null) {
+            } else {
+                plist.remove(pp.getProzesseigenschaft());
+            }
+        }
+        // create ProcessProperties to remaining 'eigenschaften'
+        if (plist.size() > 0) {
+            for (org.kitodo.data.database.beans.ProcessProperty pe : plist) {
+                ProcessProperty pp = new ProcessProperty();
+                pp.setProzesseigenschaft(pe);
+                pp.setName(pe.getTitle());
+                pp.setValue(pe.getValue());
+                pp.setContainer(pe.getContainer());
+                pp.setType(Type.TEXT);
+                if (logger.isDebugEnabled()) {
+                    logger.debug("add property C " + pp.getName() + " - " + pp.getValue() + " - " + pp.getContainer());
+                }
+                properties.add(pp);
+
+            }
+        }
+		if (logger.isDebugEnabled()) {
+            logger.debug("all properties are " + properties.size());
+        }
+
+        return properties;
+    }
 }