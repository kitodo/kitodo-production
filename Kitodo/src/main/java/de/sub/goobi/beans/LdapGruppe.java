package de.sub.goobi.beans;

//CHECKSTYLE:OFF
/**
 * This file is part of the Goobi Application - a Workflow tool for the support of mass digitization.
 * 
 * Visit the websites for more information. 
 *     		- http://www.kitodo.org
 *     		- https://github.com/goobi/goobi-production
 * 		    - http://gdz.sub.uni-goettingen.de
 * 			- http://www.intranda.com
 * 			- http://digiverso.com 
 * 
 * This program is free software; you can redistribute it and/or modify it under the terms of the GNU General Public License as published by the Free
 * Software Foundation; either version 2 of the License, or (at your option) any later version.
 * 
 * This program is distributed in the hope that it will be useful, but WITHOUT ANY WARRANTY; without even the implied warranty of MERCHANTABILITY or
 * FITNESS FOR A PARTICULAR PURPOSE. See the GNU General Public License for more details.
 * 
 * You should have received a copy of the GNU General Public License
 * along with this program.  If not, see <http://www.gnu.org/licenses/>.
 * 
 * Linking this library statically or dynamically with other modules is making a combined work based on this library. Thus, the terms and conditions
 * of the GNU General Public License cover the whole combination. As a special exception, the copyright holders of this library give you permission to
 * link this library with independent modules to produce an executable, regardless of the license terms of these independent modules, and to copy and
 * distribute the resulting executable under terms of your choice, provided that you also meet, for each linked independent module, the terms and
 * conditions of the license of that module. An independent module is a module which is not derived from or based on this library. If you modify this
 * library, you may extend this exception to your version of the library, but you are not obliged to do so. If you do not wish to do so, delete this
 * exception statement from your version.
 */
//CHECKSTYLE:ON

import java.io.Serializable;

import javax.persistence.Column;
import javax.persistence.Entity;
import javax.persistence.GeneratedValue;
import javax.persistence.Id;
import javax.persistence.Table;

@Entity
@Table(name = "ldapGroup")
public class LdapGruppe implements Serializable {
<<<<<<< HEAD
	private static final long serialVersionUID = -1657514909731889712L;
	private Integer id;
	private String titel;
	private String homeDirectory;
	private String gidNumber;
	private String userDN;
	private String objectClasses;
	private String sambaSID;
	private String sn;
	private String uid;
	private String description;
	private String displayName;
	private String gecos;
	private String loginShell;
	private String sambaAcctFlags;
	private String sambaLogonScript;
	private String sambaPrimaryGroupSID;

	private String sambaPwdMustChange;
	private String sambaPasswordHistory;
	private String sambaLogonHours;
	private String sambaKickoffTime;

	public LdapGruppe() {
	}

	/*=====================================================
	                   Getter und Setter
	 ====================================================*/

	public Integer getId() {
		return this.id;
	}

	public void setId(Integer id) {
		this.id = id;
	}

	public String getGidNumber() {
		return this.gidNumber;
	}

	public void setGidNumber(String gidNumber) {
		this.gidNumber = gidNumber;
	}

	public String getHomeDirectory() {
		return this.homeDirectory;
	}

	public void setHomeDirectory(String homeDirectory) {
		this.homeDirectory = homeDirectory;
	}

	public String getTitel() {
		return this.titel;
	}

	public void setTitel(String titel) {
		this.titel = titel;
	}

	public String getUserDN() {
		return this.userDN;
	}

	public void setUserDN(String userDN) {
		this.userDN = userDN;
	}

	public String getDescription() {
		return this.description;
	}

	public void setDescription(String description) {
		this.description = description;
	}

	public String getDisplayName() {
		return this.displayName;
	}

	public void setDisplayName(String displayName) {
		this.displayName = displayName;
	}

	public String getGecos() {
		return this.gecos;
	}

	public void setGecos(String gecos) {
		this.gecos = gecos;
	}

	public String getLoginShell() {
		return this.loginShell;
	}

	public void setLoginShell(String loginShell) {
		this.loginShell = loginShell;
	}

	public String getObjectClasses() {
		return this.objectClasses;
	}

	public void setObjectClasses(String objectClasses) {
		this.objectClasses = objectClasses;
	}

	public String getSambaAcctFlags() {
		return this.sambaAcctFlags;
	}

	public void setSambaAcctFlags(String sambaAcctFlags) {
		this.sambaAcctFlags = sambaAcctFlags;
	}
=======
   private static final long serialVersionUID = -1657514909731889712L;

	@Id
	@Column(name = "id")
	@GeneratedValue
	private Integer id;

	@Column(name = "title")
	private String titel;

	@Column(name = "homeDirectory")
	private String homeDirectory;

	@Column(name = "gidNumber")
	private String gidNumber;

	@Column(name = "userDn")
	private String userDN;

	@Column(name = "objectClasses")
	private String objectClasses;

	@Column(name = "sambaSid")
	private String sambaSID;

	@Column(name = "sn")
	private String sn;

	@Column(name = "uid")
	private String uid;

	@Column(name = "description")
	private String description;

	@Column(name = "displayName")
	private String displayName;

	@Column(name = "gecos")
	private String gecos;

	@Column(name = "loginShell")
	private String loginShell;

	@Column(name = "sambaAcctFlags")
	private String sambaAcctFlags;

	@Column(name = "sambaLogonScript")
	private String sambaLogonScript;

	@Column(name = "sambaPrimaryGroupSid")
	private String sambaPrimaryGroupSID;

	@Column(name = "sambaPasswordMustChange")
	private String sambaPwdMustChange;

	@Column(name = "sambaPasswordHistory")
	private String sambaPasswordHistory;

	@Column(name = "sambaLogonHours")
	private String sambaLogonHours;

	@Column(name = "sambaKickoffTime")
	private String sambaKickoffTime;

   public LdapGruppe() {
   }

   /*=====================================================
                      Getter und Setter
    ====================================================*/

   public Integer getId() {
      return this.id;
   }

   public void setId(Integer id) {
      this.id = id;
   }

   public String getGidNumber() {
      return this.gidNumber;
   }

   public void setGidNumber(String gidNumber) {
      this.gidNumber = gidNumber;
   }

   public String getHomeDirectory() {
      return this.homeDirectory;
   }

   public void setHomeDirectory(String homeDirectory) {
      this.homeDirectory = homeDirectory;
   }

   public String getTitel() {
      return this.titel;
   }

   public void setTitel(String titel) {
      this.titel = titel;
   }

   public String getUserDN() {
      return this.userDN;
   }

   public void setUserDN(String userDN) {
      this.userDN = userDN;
   }

   public String getDescription() {
      return this.description;
   }

   public void setDescription(String description) {
      this.description = description;
   }

   public String getDisplayName() {
      return this.displayName;
   }

   public void setDisplayName(String displayName) {
      this.displayName = displayName;
   }

   public String getGecos() {
      return this.gecos;
   }

   public void setGecos(String gecos) {
      this.gecos = gecos;
   }

   public String getLoginShell() {
      return this.loginShell;
   }

   public void setLoginShell(String loginShell) {
      this.loginShell = loginShell;
   }

   public String getObjectClasses() {
      return this.objectClasses;
   }

   public void setObjectClasses(String objectClasses) {
      this.objectClasses = objectClasses;
   }

   public String getSambaAcctFlags() {
      return this.sambaAcctFlags;
   }

   public void setSambaAcctFlags(String sambaAcctFlags) {
      this.sambaAcctFlags = sambaAcctFlags;
   }
>>>>>>> a19bd49e

	public String getSambaLogonScript() {
		return this.sambaLogonScript;
	}

	public void setSambaLogonScript(String sambaLogonScript) {
		this.sambaLogonScript = sambaLogonScript;
	}

	public String getSambaPrimaryGroupSID() {
		return this.sambaPrimaryGroupSID;
	}

	public void setSambaPrimaryGroupSID(String sambaPrimaryGroupSID) {
		this.sambaPrimaryGroupSID = sambaPrimaryGroupSID;
	}

	public String getSambaSID() {
		return this.sambaSID;
	}

	public void setSambaSID(String sambaSID) {
		this.sambaSID = sambaSID;
	}

	public String getSn() {
		return this.sn;
	}

	public void setSn(String sn) {
		this.sn = sn;
	}

	public String getSambaKickoffTime() {
		return this.sambaKickoffTime;
	}

	public void setSambaKickoffTime(String sambaKickoffTime) {
		this.sambaKickoffTime = sambaKickoffTime;
	}

	public String getSambaLogonHours() {
		return this.sambaLogonHours;
	}

	public void setSambaLogonHours(String sambaLogonHours) {
		this.sambaLogonHours = sambaLogonHours;
	}

	public String getSambaPasswordHistory() {
		return this.sambaPasswordHistory;
	}

	public void setSambaPasswordHistory(String sambaPasswordHistory) {
		this.sambaPasswordHistory = sambaPasswordHistory;
	}

	public String getSambaPwdMustChange() {
		return this.sambaPwdMustChange;
	}

	public void setSambaPwdMustChange(String sambaPwdMustChange) {
		this.sambaPwdMustChange = sambaPwdMustChange;
	}

	public String getUid() {
		return this.uid;
	}

	public void setUid(String uid) {
		this.uid = uid;
	}

}<|MERGE_RESOLUTION|>--- conflicted
+++ resolved
@@ -41,126 +41,8 @@
 @Entity
 @Table(name = "ldapGroup")
 public class LdapGruppe implements Serializable {
-<<<<<<< HEAD
+
 	private static final long serialVersionUID = -1657514909731889712L;
-	private Integer id;
-	private String titel;
-	private String homeDirectory;
-	private String gidNumber;
-	private String userDN;
-	private String objectClasses;
-	private String sambaSID;
-	private String sn;
-	private String uid;
-	private String description;
-	private String displayName;
-	private String gecos;
-	private String loginShell;
-	private String sambaAcctFlags;
-	private String sambaLogonScript;
-	private String sambaPrimaryGroupSID;
-
-	private String sambaPwdMustChange;
-	private String sambaPasswordHistory;
-	private String sambaLogonHours;
-	private String sambaKickoffTime;
-
-	public LdapGruppe() {
-	}
-
-	/*=====================================================
-	                   Getter und Setter
-	 ====================================================*/
-
-	public Integer getId() {
-		return this.id;
-	}
-
-	public void setId(Integer id) {
-		this.id = id;
-	}
-
-	public String getGidNumber() {
-		return this.gidNumber;
-	}
-
-	public void setGidNumber(String gidNumber) {
-		this.gidNumber = gidNumber;
-	}
-
-	public String getHomeDirectory() {
-		return this.homeDirectory;
-	}
-
-	public void setHomeDirectory(String homeDirectory) {
-		this.homeDirectory = homeDirectory;
-	}
-
-	public String getTitel() {
-		return this.titel;
-	}
-
-	public void setTitel(String titel) {
-		this.titel = titel;
-	}
-
-	public String getUserDN() {
-		return this.userDN;
-	}
-
-	public void setUserDN(String userDN) {
-		this.userDN = userDN;
-	}
-
-	public String getDescription() {
-		return this.description;
-	}
-
-	public void setDescription(String description) {
-		this.description = description;
-	}
-
-	public String getDisplayName() {
-		return this.displayName;
-	}
-
-	public void setDisplayName(String displayName) {
-		this.displayName = displayName;
-	}
-
-	public String getGecos() {
-		return this.gecos;
-	}
-
-	public void setGecos(String gecos) {
-		this.gecos = gecos;
-	}
-
-	public String getLoginShell() {
-		return this.loginShell;
-	}
-
-	public void setLoginShell(String loginShell) {
-		this.loginShell = loginShell;
-	}
-
-	public String getObjectClasses() {
-		return this.objectClasses;
-	}
-
-	public void setObjectClasses(String objectClasses) {
-		this.objectClasses = objectClasses;
-	}
-
-	public String getSambaAcctFlags() {
-		return this.sambaAcctFlags;
-	}
-
-	public void setSambaAcctFlags(String sambaAcctFlags) {
-		this.sambaAcctFlags = sambaAcctFlags;
-	}
-=======
-   private static final long serialVersionUID = -1657514909731889712L;
 
 	@Id
 	@Column(name = "id")
@@ -224,101 +106,100 @@
 	@Column(name = "sambaKickoffTime")
 	private String sambaKickoffTime;
 
-   public LdapGruppe() {
-   }
-
-   /*=====================================================
-                      Getter und Setter
-    ====================================================*/
-
-   public Integer getId() {
-      return this.id;
-   }
-
-   public void setId(Integer id) {
-      this.id = id;
-   }
-
-   public String getGidNumber() {
-      return this.gidNumber;
-   }
-
-   public void setGidNumber(String gidNumber) {
-      this.gidNumber = gidNumber;
-   }
-
-   public String getHomeDirectory() {
-      return this.homeDirectory;
-   }
-
-   public void setHomeDirectory(String homeDirectory) {
-      this.homeDirectory = homeDirectory;
-   }
-
-   public String getTitel() {
-      return this.titel;
-   }
-
-   public void setTitel(String titel) {
-      this.titel = titel;
-   }
-
-   public String getUserDN() {
-      return this.userDN;
-   }
-
-   public void setUserDN(String userDN) {
-      this.userDN = userDN;
-   }
-
-   public String getDescription() {
-      return this.description;
-   }
-
-   public void setDescription(String description) {
-      this.description = description;
-   }
-
-   public String getDisplayName() {
-      return this.displayName;
-   }
-
-   public void setDisplayName(String displayName) {
-      this.displayName = displayName;
-   }
-
-   public String getGecos() {
-      return this.gecos;
-   }
-
-   public void setGecos(String gecos) {
-      this.gecos = gecos;
-   }
-
-   public String getLoginShell() {
-      return this.loginShell;
-   }
-
-   public void setLoginShell(String loginShell) {
-      this.loginShell = loginShell;
-   }
-
-   public String getObjectClasses() {
-      return this.objectClasses;
-   }
-
-   public void setObjectClasses(String objectClasses) {
-      this.objectClasses = objectClasses;
-   }
-
-   public String getSambaAcctFlags() {
-      return this.sambaAcctFlags;
-   }
-
-   public void setSambaAcctFlags(String sambaAcctFlags) {
-      this.sambaAcctFlags = sambaAcctFlags;
-   }
->>>>>>> a19bd49e
+	public LdapGruppe() {
+	}
+
+	/*
+	 * Getter und Setter
+	 */
+
+	public Integer getId() {
+		return this.id;
+	}
+
+	public void setId(Integer id) {
+		this.id = id;
+	}
+
+	public String getGidNumber() {
+		return this.gidNumber;
+	}
+
+	public void setGidNumber(String gidNumber) {
+		this.gidNumber = gidNumber;
+	}
+
+	public String getHomeDirectory() {
+		return this.homeDirectory;
+	}
+
+	public void setHomeDirectory(String homeDirectory) {
+		this.homeDirectory = homeDirectory;
+	}
+
+	public String getTitel() {
+		return this.titel;
+	}
+
+	public void setTitel(String titel) {
+		this.titel = titel;
+	}
+
+	public String getUserDN() {
+		return this.userDN;
+	}
+
+	public void setUserDN(String userDN) {
+		this.userDN = userDN;
+	}
+
+	public String getDescription() {
+		return this.description;
+	}
+
+	public void setDescription(String description) {
+		this.description = description;
+	}
+
+	public String getDisplayName() {
+		return this.displayName;
+	}
+
+	public void setDisplayName(String displayName) {
+		this.displayName = displayName;
+	}
+
+	public String getGecos() {
+		return this.gecos;
+	}
+
+	public void setGecos(String gecos) {
+		this.gecos = gecos;
+	}
+
+	public String getLoginShell() {
+		return this.loginShell;
+	}
+
+	public void setLoginShell(String loginShell) {
+		this.loginShell = loginShell;
+	}
+
+	public String getObjectClasses() {
+		return this.objectClasses;
+	}
+
+	public void setObjectClasses(String objectClasses) {
+		this.objectClasses = objectClasses;
+	}
+
+	public String getSambaAcctFlags() {
+		return this.sambaAcctFlags;
+	}
+
+	public void setSambaAcctFlags(String sambaAcctFlags) {
+		this.sambaAcctFlags = sambaAcctFlags;
+	}
 
 	public String getSambaLogonScript() {
 		return this.sambaLogonScript;
