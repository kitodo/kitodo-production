package de.sub.goobi.beans;

//CHECKSTYLE:OFF
/**
 * This file is part of the Goobi Application - a Workflow tool for the support of mass digitization.
 * 
 * Visit the websites for more information. 
 *     		- http://www.kitodo.org
 *     		- https://github.com/goobi/goobi-production
 * 		    - http://gdz.sub.uni-goettingen.de
 * 			- http://www.intranda.com
 * 			- http://digiverso.com 
 * 
 * This program is free software; you can redistribute it and/or modify it under the terms of the GNU General Public License as published by the Free
 * Software Foundation; either version 2 of the License, or (at your option) any later version.
 * 
 * This program is distributed in the hope that it will be useful, but WITHOUT ANY WARRANTY; without even the implied warranty of MERCHANTABILITY or
 * FITNESS FOR A PARTICULAR PURPOSE. See the GNU General Public License for more details.
 * 
 * You should have received a copy of the GNU General Public License
 * along with this program.  If not, see <http://www.gnu.org/licenses/>.
 * 
 * Linking this library statically or dynamically with other modules is making a combined work based on this library. Thus, the terms and conditions
 * of the GNU General Public License cover the whole combination. As a special exception, the copyright holders of this library give you permission to
 * link this library with independent modules to produce an executable, regardless of the license terms of these independent modules, and to copy and
 * distribute the resulting executable under terms of your choice, provided that you also meet, for each linked independent module, the terms and
 * conditions of the license of that module. An independent module is a module which is not derived from or based on this library. If you modify this
 * library, you may extend this exception to your version of the library, but you are not obliged to do so. If you do not wish to do so, delete this
 * exception statement from your version.
 */
//CHECKSTYLE:ON

<<<<<<< HEAD
import java.io.Serializable;

=======
import javax.persistence.Column;
import javax.persistence.Entity;
import javax.persistence.ForeignKey;
import javax.persistence.GeneratedValue;
import javax.persistence.Id;
import javax.persistence.JoinColumn;
import javax.persistence.ManyToOne;
import javax.persistence.Table;

@Entity
@Table(name = "projectFileGroup")
>>>>>>> a19bd49e
public class ProjectFileGroup implements Serializable {
	private static final long serialVersionUID = -5506252462891480484L;

	@Id
	@Column(name = "id")
	@GeneratedValue
	private Integer id;

	@Column(name = "name")
	private String name;

	@Column(name = "path")
	private String path;

	@Column(name = "mimeType")
	private String mimetype; // optional

	@Column(name = "suffix")
	private String suffix; // optional

	@Column(name = "folder")
	private String folder;

	@Column(name = "previewImage")
	private boolean previewImage;

	@ManyToOne
	@JoinColumn(name = "project_id", foreignKey = @ForeignKey(name = "FK_projectFileGroup_project_id"))
	private Projekt project;

	/*##########################################################################################################
	 ##
	 ##	Getter und Setter
	 ##
	 #########################################################################################################*/

	public Integer getId() {
		return this.id;
	}

	public void setId(Integer id) {
		this.id = id;
	}

	public String getName() {
		return this.name;
	}

	public void setName(String name) {
		this.name = name;
	}

	public Projekt getProject() {
		return this.project;
	}

	public void setProject(Projekt project) {
		this.project = project;
	}

	public String getPath() {
		return this.path;
	}

	public void setPath(String path) {
		this.path = path;
	}

	public String getMimetype() {
		return this.mimetype;
	}

	public void setMimetype(String mimetype) {
		this.mimetype = mimetype;
	}

	public String getSuffix() {
		return this.suffix;
	}

	public void setSuffix(String suffix) {
		this.suffix = suffix;
	}

	public String getFolder() {
		return this.folder;
	}

	public void setFolder(String folder) {
		this.folder = folder;
	}

	public boolean isPreviewImage() {
		return previewImage;
	}

	public void setPreviewImage(boolean previewImage) {
		this.previewImage = previewImage;
	}

}<|MERGE_RESOLUTION|>--- conflicted
+++ resolved
@@ -30,10 +30,8 @@
  */
 //CHECKSTYLE:ON
 
-<<<<<<< HEAD
 import java.io.Serializable;
 
-=======
 import javax.persistence.Column;
 import javax.persistence.Entity;
 import javax.persistence.ForeignKey;
@@ -45,7 +43,6 @@
 
 @Entity
 @Table(name = "projectFileGroup")
->>>>>>> a19bd49e
 public class ProjectFileGroup implements Serializable {
 	private static final long serialVersionUID = -5506252462891480484L;
 
@@ -76,11 +73,9 @@
 	@JoinColumn(name = "project_id", foreignKey = @ForeignKey(name = "FK_projectFileGroup_project_id"))
 	private Projekt project;
 
-	/*##########################################################################################################
-	 ##
-	 ##	Getter und Setter
-	 ##
-	 #########################################################################################################*/
+	/*
+	 * Getter und Setter
+	 */
 
 	public Integer getId() {
 		return this.id;
