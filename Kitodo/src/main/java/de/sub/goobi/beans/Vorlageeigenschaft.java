package de.sub.goobi.beans;

//CHECKSTYLE:OFF
/**
 * This file is part of the Goobi Application - a Workflow tool for the support of mass digitization.
 * 
 * Visit the websites for more information. 
 *     		- http://www.kitodo.org
 *     		- https://github.com/goobi/goobi-production
 * 		    - http://gdz.sub.uni-goettingen.de
 * 			- http://www.intranda.com
 * 			- http://digiverso.com 
 * 
 * This program is free software; you can redistribute it and/or modify it under the terms of the GNU General Public License as published by the Free
 * Software Foundation; either version 2 of the License, or (at your option) any later version.
 * 
 * This program is distributed in the hope that it will be useful, but WITHOUT ANY WARRANTY; without even the implied warranty of MERCHANTABILITY or
 * FITNESS FOR A PARTICULAR PURPOSE. See the GNU General Public License for more details.
 * 
 * You should have received a copy of the GNU General Public License
 * along with this program.  If not, see <http://www.gnu.org/licenses/>.
 * 
 * Linking this library statically or dynamically with other modules is making a combined work based on this library. Thus, the terms and conditions
 * of the GNU General Public License cover the whole combination. As a special exception, the copyright holders of this library give you permission to
 * link this library with independent modules to produce an executable, regardless of the license terms of these independent modules, and to copy and
 * distribute the resulting executable under terms of your choice, provided that you also meet, for each linked independent module, the terms and
 * conditions of the license of that module. An independent module is a module which is not derived from or based on this library. If you modify this
 * library, you may extend this exception to your version of the library, but you are not obliged to do so. If you do not wish to do so, delete this
 * exception statement from your version.
 */
//CHECKSTYLE:ON

import de.sub.goobi.beans.property.IGoobiProperty;
import de.sub.goobi.helper.enums.PropertyType;

import java.io.Serializable;
import java.util.ArrayList;
import java.util.Date;
import java.util.List;

<<<<<<< HEAD
=======
import javax.persistence.Column;
import javax.persistence.Entity;
import javax.persistence.ForeignKey;
import javax.persistence.GeneratedValue;
import javax.persistence.Id;
import javax.persistence.JoinColumn;
import javax.persistence.ManyToOne;
import javax.persistence.Table;
import javax.persistence.Transient;

import de.sub.goobi.beans.property.IGoobiProperty;
import de.sub.goobi.helper.enums.PropertyType;

@Entity
@Table(name = "templateProperty")
>>>>>>> a19bd49e
public class Vorlageeigenschaft implements Serializable, IGoobiProperty {
	private static final long serialVersionUID = -5981263038302791497L;

	@Id
	@Column(name = "id")
	@GeneratedValue
	private Integer id;

	@Column(name = "title")
	private String titel;

	@Column(name = "value")
	private String wert;

	@Column(name = "isObligatory")
	private Boolean istObligatorisch;

	@Column(name = "dataType")
	private Integer datentyp;

	@Column(name = "choice")
	private String auswahl;

	@Column(name = "creationDate")
	private Date creationDate;

	@Column(name = "container")
	private Integer container;

<<<<<<< HEAD
	/**
	 *
	 */
=======
	@ManyToOne
	@JoinColumn(name = "template_id", foreignKey = @ForeignKey(name = "FK_templateProperty_template_id"))
	private Vorlage vorlage;

>>>>>>> a19bd49e
	public Vorlageeigenschaft() {
		this.istObligatorisch = false;
		this.datentyp = PropertyType.String.getId();
		this.creationDate = new Date();
	}

	@Transient
	private List<String> valueList;

	@Override
	public String getAuswahl() {
		return this.auswahl;
	}

	@Override
	public void setAuswahl(String auswahl) {
		this.auswahl = auswahl;
	}

	@Override
	public Integer getId() {
		return this.id;
	}

	@Override
	public void setId(Integer id) {
		this.id = id;
	}

	@Override
	public Boolean isIstObligatorisch() {
		if (this.istObligatorisch == null) {
			this.istObligatorisch = false;
		}
		return this.istObligatorisch;
	}

	@Override
	public void setIstObligatorisch(Boolean istObligatorisch) {
		this.istObligatorisch = istObligatorisch;
	}

	@Override
	public String getTitel() {
		return this.titel;
	}

	@Override
	public void setTitel(String titel) {
		this.titel = titel;
	}

	@Override
	public String getWert() {
		return this.wert;
	}

	@Override
	public void setWert(String wert) {
		this.wert = wert;
	}

	@Override
	public void setCreationDate(Date creation) {
		this.creationDate = creation;
	}

	@Override
	public Date getCreationDate() {
		return this.creationDate;
	}

	/**
	 * getter for datentyp set to private for hibernate for use in program use getType instead
	 *
	 * @return datentyp as integer
	 */
	@SuppressWarnings("unused")
	private Integer getDatentyp() {
		return this.datentyp;
	}

	/**
	 * set datentyp to defined integer. only for internal use through hibernate, for changing datentyp use setType
	 * instead
	 *
	 * @param datentyp as Integer
	 */
	@SuppressWarnings("unused")
	private void setDatentyp(Integer datentyp) {
		this.datentyp = datentyp;
	}

	/**
	 * set datentyp to specific value from {@link PropertyType}
	 *
	 * @param inType as {@link PropertyType}
	 */
	@Override
	public void setType(PropertyType inType) {
		this.datentyp = inType.getId();
	}

	/**
	 * get datentyp as {@link PropertyType}
	 *
	 * @return current datentyp
	 */
	@Override
	public PropertyType getType() {
		if (this.datentyp == null) {
			this.datentyp = PropertyType.String.getId();
		}
		return PropertyType.getById(this.datentyp);
	}

	/**
	 * @return add description
	 */
	public List<String> getValueList() {
		if (this.valueList == null) {
			this.valueList = new ArrayList<String>();
		}
		return this.valueList;
	}

	public void setValueList(List<String> valueList) {
		this.valueList = valueList;
	}

	public void setVorlage(Vorlage vorlage) {
		this.vorlage = vorlage;
	}

	public Vorlage getVorlage() {
		return this.vorlage;
	}

	@Override
	public Integer getContainer() {
		if (this.container == null) {
			return 0;
		}
		return this.container;
	}

	@Override
	public void setContainer(Integer order) {
		if (order == null) {
			order = 0;
		}
		this.container = order;
	}

	@Override
	public String getNormalizedTitle() {
		return this.titel.replace(" ", "_").trim();
	}

	@Override
	public String getNormalizedValue() {
		return this.wert.replace(" ", "_").trim();
	}
}<|MERGE_RESOLUTION|>--- conflicted
+++ resolved
@@ -38,8 +38,6 @@
 import java.util.Date;
 import java.util.List;
 
-<<<<<<< HEAD
-=======
 import javax.persistence.Column;
 import javax.persistence.Entity;
 import javax.persistence.ForeignKey;
@@ -50,12 +48,9 @@
 import javax.persistence.Table;
 import javax.persistence.Transient;
 
-import de.sub.goobi.beans.property.IGoobiProperty;
-import de.sub.goobi.helper.enums.PropertyType;
 
 @Entity
 @Table(name = "templateProperty")
->>>>>>> a19bd49e
 public class Vorlageeigenschaft implements Serializable, IGoobiProperty {
 	private static final long serialVersionUID = -5981263038302791497L;
 
@@ -85,16 +80,13 @@
 	@Column(name = "container")
 	private Integer container;
 
-<<<<<<< HEAD
-	/**
-	 *
-	 */
-=======
 	@ManyToOne
 	@JoinColumn(name = "template_id", foreignKey = @ForeignKey(name = "FK_templateProperty_template_id"))
 	private Vorlage vorlage;
 
->>>>>>> a19bd49e
+	/**
+	 *
+	 */
 	public Vorlageeigenschaft() {
 		this.istObligatorisch = false;
 		this.datentyp = PropertyType.String.getId();
