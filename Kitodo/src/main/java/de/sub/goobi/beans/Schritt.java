--- conflicted
+++ resolved
@@ -60,16 +60,8 @@
 import org.hibernate.HibernateException;
 import org.hibernate.Session;
 
-<<<<<<< HEAD
-=======
-import de.sub.goobi.helper.Helper;
-import de.sub.goobi.helper.enums.StepEditType;
-import de.sub.goobi.helper.enums.StepStatus;
-import de.sub.goobi.persistence.HibernateUtilOld;
-
 @Entity
 @Table(name = "step")
->>>>>>> a19bd49e
 public class Schritt implements Serializable {
 	private static final long serialVersionUID = 6831844584239811846L;
 
@@ -227,13 +219,6 @@
 
 	@Transient
 	private boolean selected = false;
-<<<<<<< HEAD
-	private final SimpleDateFormat formatter = new SimpleDateFormat("yyyymmdd");
-
-	private String stepPlugin;
-	private String validationPlugin;
-=======
->>>>>>> a19bd49e
 
 	/**
 	 *
