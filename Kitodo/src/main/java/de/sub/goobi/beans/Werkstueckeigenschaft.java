--- conflicted
+++ resolved
@@ -38,8 +38,6 @@
 import java.util.Date;
 import java.util.List;
 
-<<<<<<< HEAD
-=======
 import javax.persistence.Column;
 import javax.persistence.Entity;
 import javax.persistence.ForeignKey;
@@ -50,12 +48,8 @@
 import javax.persistence.Table;
 import javax.persistence.Transient;
 
-import de.sub.goobi.beans.property.IGoobiProperty;
-import de.sub.goobi.helper.enums.PropertyType;
-
 @Entity
 @Table(name = "workpieceProperty")
->>>>>>> a19bd49e
 public class Werkstueckeigenschaft implements Serializable, IGoobiProperty {
 	private static final long serialVersionUID = -88407008893258729L;
 
@@ -85,16 +79,13 @@
 	@Column(name = "container")
 	private Integer container;
 
-<<<<<<< HEAD
-	/**
-	 *
-	 */
-=======
 	@ManyToOne
 	@JoinColumn(name = "workpiece_id", foreignKey = @ForeignKey(name = "FK_workpieceProperty_workpiece_id"))
 	private Werkstueck werkstueck;
 
->>>>>>> a19bd49e
+	/**
+	 *
+	 */
 	public Werkstueckeigenschaft() {
 		this.istObligatorisch = false;
 		this.datentyp = PropertyType.String.getId();
