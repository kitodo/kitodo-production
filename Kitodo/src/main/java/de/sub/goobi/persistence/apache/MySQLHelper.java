package de.sub.goobi.persistence.apache;

//CHECKSTYLE:OFF
/**
 * This file is part of the Goobi Application - a Workflow tool for the support of mass digitization.
 * 
 * Visit the websites for more information. 
 *     		- http://www.kitodo.org
 *     		- https://github.com/goobi/goobi-production
 * 		    - http://gdz.sub.uni-goettingen.de
 * 			- http://www.intranda.com
 * 			- http://digiverso.com 
 * 
 * This program is free software; you can redistribute it and/or modify it under the terms of the GNU General Public License as published by the Free
 * Software Foundation; either version 2 of the License, or (at your option) any later version.
 * 
 * This program is distributed in the hope that it will be useful, but WITHOUT ANY WARRANTY; without even the implied warranty of MERCHANTABILITY or
 * FITNESS FOR A PARTICULAR PURPOSE. See the GNU General Public License for more details.
 * 
 * You should have received a copy of the GNU General Public License
 * along with this program.  If not, see <http://www.gnu.org/licenses/>.
 * 
 * Linking this library statically or dynamically with other modules is making a combined work based on this library. Thus, the terms and conditions
 * of the GNU General Public License cover the whole combination. As a special exception, the copyright holders of this library give you permission to
 * link this library with independent modules to produce an executable, regardless of the license terms of these independent modules, and to copy and
 * distribute the resulting executable under terms of your choice, provided that you also meet, for each linked independent module, the terms and
 * conditions of the license of that module. An independent module is a module which is not derived from or based on this library. If you modify this
 * library, you may extend this exception to your version of the library, but you are not obliged to do so. If you do not wish to do so, delete this
 * exception statement from your version.
 */
//CHECKSTYLE:ON

import de.sub.goobi.beans.ProjectFileGroup;
import de.sub.goobi.beans.Regelsatz;

import java.sql.Connection;
import java.sql.SQLException;
import java.sql.Timestamp;
import java.util.Arrays;
import java.util.Date;
import java.util.List;
import java.util.Map;

import org.apache.commons.dbutils.QueryRunner;
import org.apache.log4j.Level;
import org.apache.log4j.Logger;

public class MySQLHelper {

	private static final int MAX_TRIES_NEW_CONNECTION = 5;
	private static final int TIME_FOR_CONNECTION_VALID_CHECK = 5;

	private static final Logger logger = Logger.getLogger(MySQLHelper.class);

	private static MySQLHelper helper = new MySQLHelper();
	private ConnectionManager cm = null;

	private MySQLHelper() {
		SqlConfiguration config = SqlConfiguration.getInstance();
		this.cm = new ConnectionManager(config);
	}

	/**
	 * @return add description
	 * @throws SQLException add description
	 */
	public Connection getConnection() throws SQLException {

		Connection connection = this.cm.getDataSource().getConnection();

		if (connection.isValid(TIME_FOR_CONNECTION_VALID_CHECK)) {
			return connection;
		}

		connection.close();

		for (int i = 0; i < MAX_TRIES_NEW_CONNECTION; i++) {

			if (logger.isEnabledFor(Level.WARN)) {
				logger.warn("Connection failed: Trying to get new connection. Attempt:" + i);
			}

			connection = this.cm.getDataSource().getConnection();

			if (connection.isValid(TIME_FOR_CONNECTION_VALID_CHECK)) {
				return connection;
			}

			connection.close();
		}

		logger.warn("Connection failed: Trying to get a connection from a new ConnectionManager");
		SqlConfiguration config = SqlConfiguration.getInstance();
		this.cm = new ConnectionManager(config);
		connection = this.cm.getDataSource().getConnection();

		if (connection.isValid(TIME_FOR_CONNECTION_VALID_CHECK)) {
			return connection;
		}

		logger.error("Connection failed!");

		return connection;
	}

	public static void closeConnection(Connection connection) throws SQLException {
		connection.close();
	}

	public static MySQLHelper getInstance() {
		return helper;
	}

	/**
	 * @param processId add description
	 * @return add description
	 * @throws SQLException add description
	 */
	public static List<StepObject> getStepsForProcess(int processId) throws SQLException {
		Connection connection = helper.getConnection();

		StringBuilder sql = new StringBuilder();
		sql.append("SELECT * FROM step WHERE process_id = ? ");
		sql.append("ORDER BY ordering ASC");
		try {
			Object[] params = {processId };
			logger.debug(sql.toString() + ", " + processId);
			List<StepObject> ret = new QueryRunner().query(connection, sql.toString(),
					MySQLUtils.resultSetToStepObjectListHandler, params);
			// (connection, stmt, MySQLUtils.resultSetToStepObjectListHandler);
			return ret;
		} finally {
			closeConnection(connection);
		}
	}

	/**
	 * @param processId add description
	 * @return add description
	 * @throws SQLException add description
	 */
	public static List<Property> getProcessPropertiesForProcess(int processId) throws SQLException {
		Connection connection = helper.getConnection();
		StringBuilder sql = new StringBuilder();
		sql.append("SELECT * FROM processProperty WHERE process_id = ?");

		try {
			Object[] params = {processId };
			logger.debug(sql.toString() + ", " + processId);
			List<Property> answer = new QueryRunner().query(connection, sql.toString(),
					MySQLUtils.resultSetToProcessPropertyListHandler, params);
			return answer;
		} finally {
			closeConnection(connection);
		}
	}

	/**
	 * @param processId add description
	 * @return add description
	 * @throws SQLException add description
	 */
	public static List<Property> getTemplatePropertiesForProcess(int processId) throws SQLException {
		Connection connection = helper.getConnection();
		StringBuilder sql = new StringBuilder();
<<<<<<< HEAD
		sql.append("SELECT * FROM vorlageneigenschaften WHERE vorlageneigenschaften.vorlagenID = "
				+ "(SELECT VorlagenID FROM vorlagen WHERE ProzesseID = ?)");
=======
		sql.append("SELECT * FROM templateProperty WHERE templateProperty.template_id = ");
		sql.append("(SELECT id FROM template WHERE process_id = ?)");
>>>>>>> a19bd49e
		try {
			Object[] params = {processId };
			logger.debug(sql.toString() + ", " + processId);
			List<Property> answer = new QueryRunner().query(connection, sql.toString(),
					MySQLUtils.resultSetToTemplatePropertyListHandler, params);
			return answer;
		} finally {
			closeConnection(connection);
		}
	}

	/**
	 * @param processId add description
	 * @return add description
	 * @throws SQLException add description
	 */
	public static List<Property> getProductPropertiesForProcess(int processId) throws SQLException {
		Connection connection = helper.getConnection();
		StringBuilder sql = new StringBuilder();
<<<<<<< HEAD
		sql.append("SELECT * FROM werkstueckeeigenschaften WHERE werkstueckeeigenschaften.werkstueckeID = "
				+ "(SELECT werkstueckeID FROM werkstuecke WHERE ProzesseID = ? )");
=======
		sql.append("SELECT * FROM workpieceProperty WHERE workpieceProperty.workpiece_id = ");
		sql.append("(SELECT id FROM workpiece WHERE process_id = ? )");
>>>>>>> a19bd49e
		try {
			Object[] params = {processId };
			logger.debug(sql.toString() + ", " + processId);
			List<Property> answer = new QueryRunner().query(connection, sql.toString(),
					MySQLUtils.resultSetToProductPropertyListHandler, params);
			return answer;
		} finally {
			closeConnection(connection);
		}
	}

	/**
	 * @param processId add description
	 * @return add description
	 * @throws SQLException add description
	 */
	public static ProcessObject getProcessObjectForId(int processId) throws SQLException {
		Connection connection = helper.getConnection();
		StringBuilder sql = new StringBuilder();
		sql.append("SELECT * FROM process WHERE id = ? ");
		try {
			Object[] params = {processId };
			logger.debug(sql.toString() + ", " + processId);
			ProcessObject answer = new QueryRunner().query(connection, sql.toString(),
					MySQLUtils.resultSetToProcessHandler, params);
			return answer;
		} finally {
			closeConnection(connection);
		}

	}

	/**
	 * @param rulesetId add description
	 * @return add description
	 * @throws SQLException add description
	 */
	public static Regelsatz getRulesetForId(int rulesetId) throws SQLException {
		Connection connection = helper.getConnection();
		StringBuilder sql = new StringBuilder();
		sql.append("SELECT * FROM ruleset WHERE id = ? ");
		try {
			Object[] params = {rulesetId };
			logger.debug(sql.toString() + ", " + rulesetId);
			Regelsatz ret = new QueryRunner().query(connection, sql.toString(), MySQLUtils.resultSetToRulesetHandler,
					params);
			return ret;
		} finally {
			closeConnection(connection);
		}
	}

	/**
	 * @param stepId add description
	 * @return add description
	 * @throws SQLException add description
	 */
	public static StepObject getStepByStepId(int stepId) throws SQLException {
		Connection connection = helper.getConnection();
		StringBuilder sql = new StringBuilder();

		sql.append("SELECT * FROM step WHERE id = ?");
		// sql.append(" ORDER BY Reihenfolge ASC");

		try {
			Object[] params = {stepId };
			logger.debug(sql.toString() + ", " + stepId);
			StepObject ret = new QueryRunner().query(connection, sql.toString(),
					MySQLUtils.resultSetToStepObjectHandler, params);
			return ret;
		} finally {
			closeConnection(connection);
		}
	}

	/**
	 * @param stepId add description
	 * @return add description
	 * @throws SQLException add description
	 */
	public static List<String> getScriptsForStep(int stepId) throws SQLException {
		Connection connection = helper.getConnection();
		StringBuilder sql = new StringBuilder();
		sql.append("SELECT * FROM step WHERE id = ? ");
		try {
			Object[] params = {stepId };
			logger.debug(sql.toString() + ", " + stepId);
			List<String> ret = new QueryRunner().query(connection, sql.toString(),
					MySQLUtils.resultSetToScriptsHandler, params);
			return ret;
		} finally {
			closeConnection(connection);
		}
	}

	/**
	 * @param stepId add description
	 * @return add description
	 * @throws SQLException add description
	 */
	public static Map<String, String> getScriptMapForStep(int stepId) throws SQLException {
		Connection connection = helper.getConnection();
		StringBuilder sql = new StringBuilder();
		sql.append("SELECT * FROM step WHERE id = ? ");
		try {
			Object[] params = {stepId };
			logger.debug(sql.toString() + ", " + stepId);
			Map<String, String> ret = new QueryRunner().query(connection, sql.toString(),
					MySQLUtils.resultSetToScriptMapHandler, params);
			return ret;
		} finally {
			closeConnection(connection);
		}
	}

	/**
	 * @param step add description
	 * @return add description
	 * @throws SQLException add description
	 */
	public int updateStep(StepObject step) throws SQLException {
		int ret = -1;
		Connection connection = helper.getConnection();
		try {

			QueryRunner run = new QueryRunner();
			StringBuilder sql = new StringBuilder();
			sql.append("UPDATE step SET title = ? , ");
			sql.append("ordering = ? , ");
			sql.append("processingStatus = ? , ");
			Timestamp time = null;
			sql.append("processingTime = ? , ");
			if (step.getBearbeitungszeitpunkt() != null) {
				time = new Timestamp(step.getBearbeitungszeitpunkt().getTime());

			}
			Timestamp start = null;
			sql.append("processingBegin = ? , ");
			if (step.getBearbeitungsbeginn() != null) {
				start = new Timestamp(step.getBearbeitungsbeginn().getTime());
			}
			Timestamp end = null;
			sql.append("processingEnd = ? , ");
			if (step.getBearbeitungsende() != null) {
				end = new Timestamp(step.getBearbeitungsende().getTime());
			}

<<<<<<< HEAD
			sql.append("BearbeitungsBenutzerID = ? , ");
			sql.append("edittype = ?, ");
			sql.append("typAutomatisch = ? ");
			sql.append(" WHERE SchritteID = ? ");
			Object[] param = {step.getTitle(), step.getReihenfolge(), step.getBearbeitungsstatus(), time, start, end,
=======
			sql.append("processingUser_id = ? , ");
			sql.append("editType = ?, ");
			sql.append("typeAutomatic = ? ");
			sql.append(" WHERE id = ? ");
			Object[] param = { step.getTitle(), step.getReihenfolge(), step.getBearbeitungsstatus(), time, start, end,
>>>>>>> a19bd49e
					step.getBearbeitungsbenutzer(), step.getEditType(), step.isTypAutomatisch(), step.getId() };
			if (logger.isDebugEnabled()) {
				logger.debug("saving step: " + sql.toString() + ", " + Arrays.toString(param));
			}

			run.update(connection, sql.toString(), param);
			// logger.debug(sql);
			ret = step.getId();
			return ret;
		} finally {
			closeConnection(connection);
		}
	}

	/**
	 * @param date add description
	 * @param order add description
	 * @param value add description
	 * @param type add description
	 * @param processId add description
	 * @throws SQLException add description
	 */
	public void addHistory(Date date, double order, String value, int type, int processId) throws SQLException {
		Connection connection = helper.getConnection();
		Timestamp datetime = new Timestamp(date.getTime());

		try {
			QueryRunner run = new QueryRunner();
			// String propNames = "numericValue, stringvalue, type, date, processId";
<<<<<<< HEAD
			Object[] param = {order, value, type, datetime, processId };
			String sql = "INSERT INTO " + "history"
					+ " (numericValue, stringvalue, type, date, processId) VALUES ( ?, ?, ?, ? ,?)";
			if (logger.isTraceEnabled()) {
=======
			Object[] param = { order, value, type, datetime, processId };
			String sql = "INSERT INTO " + "history" + " (numericValue, stringValue, type, date, process_id) VALUES "
					+ "( ?, ?, ?, ? ,?)";
			if(logger.isTraceEnabled()){
>>>>>>> a19bd49e
				logger.trace("added history event " + sql + ", " + Arrays.toString(param));
			}
			run.update(connection, sql, param);
		} finally {
			closeConnection(connection);
		}
	}

	/**
	 * @param value add description
	 * @param processId add description
	 * @throws SQLException add description
	 */
	public void updateProcessStatus(String value, int processId) throws SQLException {
		Connection connection = helper.getConnection();
		try {
			QueryRunner run = new QueryRunner();
			StringBuilder sql = new StringBuilder();
<<<<<<< HEAD
			Object[] param = {value, processId };
			sql.append("UPDATE prozesse SET sortHelperStatus = ? WHERE ProzesseID = ?");
=======
			Object[] param = { value, processId };
			sql.append("UPDATE process SET sortHelperStatus = ? WHERE id = ?");
>>>>>>> a19bd49e
			logger.debug(sql.toString() + ", " + Arrays.toString(param));
			run.update(connection, sql.toString(), param);
		} finally {
			closeConnection(connection);
		}
	}

	/**
	 * @param numberOfFiles add description
	 * @param processId add description
	 * @throws SQLException add description
	 */
	public void updateImages(Integer numberOfFiles, int processId) throws SQLException {
		Connection connection = helper.getConnection();
		try {
			QueryRunner run = new QueryRunner();
			StringBuilder sql = new StringBuilder();
<<<<<<< HEAD
			Object[] param = {numberOfFiles, processId };
			sql.append("UPDATE prozesse SET sortHelperImages = ? WHERE ProzesseID = ?");
=======
			Object[] param = { numberOfFiles, processId };
			sql.append("UPDATE process SET sortHelperImages = ? WHERE id = ?");
>>>>>>> a19bd49e
			logger.debug(sql.toString() + ", " + Arrays.toString(param));
			run.update(connection, sql.toString(), param);
		} finally {
			closeConnection(connection);
		}
	}

	/**
	 * @param logValue add description
	 * @param processId add description
	 * @throws SQLException add description
	 */
	public void updateProcessLog(String logValue, int processId) throws SQLException {
		Connection connection = helper.getConnection();
		try {
			QueryRunner run = new QueryRunner();
			StringBuilder sql = new StringBuilder();
<<<<<<< HEAD
			Object[] param = {logValue, processId };
			sql.append("UPDATE prozesse SET wikifield = ? WHERE ProzesseID = ?");
=======
			Object[] param = { logValue, processId };
			sql.append("UPDATE process SET wikiField = ? WHERE id = ?");
>>>>>>> a19bd49e
			logger.debug(sql.toString() + ", " + Arrays.toString(param));
			run.update(connection, sql.toString(), param);
		} finally {
			closeConnection(connection);
		}
	}

	/**
	 * @param projectId add description
	 * @return add description
	 * @throws SQLException add description
	 */
	public static ProjectObject getProjectObjectById(int projectId) throws SQLException {
		Connection connection = helper.getConnection();
		StringBuilder sql = new StringBuilder();
		sql.append("SELECT * FROM project WHERE id = ?");
		try {
			Object[] param = {projectId };
			logger.debug(sql.toString() + ", " + Arrays.toString(param));
			ProjectObject answer = new QueryRunner().query(connection, sql.toString(),
					MySQLUtils.resultSetToProjectHandler, param);
			return answer;
		} finally {
			closeConnection(connection);
		}
	}

	/**
	 * @param projectId add description
	 * @return add description
	 * @throws SQLException add description
	 */
	public static List<ProjectFileGroup> getFilegroupsForProjectId(int projectId) throws SQLException {
		Connection connection = helper.getConnection();
		StringBuilder sql = new StringBuilder();

		sql.append("SELECT * FROM projectFileGroup WHERE project_id = ? ");
		try {
			Object[] param = {projectId };
			logger.debug(sql.toString() + ", " + Arrays.toString(param));
			List<ProjectFileGroup> answer = new QueryRunner().query(connection, sql.toString(),
					MySQLUtils.resultSetToProjectFilegroupListHandler, param);
			return answer;

		} finally {
			closeConnection(connection);
		}
	}

	/**
	 * @param userId add description
	 * @return add description
	 * @throws SQLException add description
	 */
	public static List<String> getFilterForUser(int userId) throws SQLException {
		Connection connection = helper.getConnection();
		StringBuilder sql = new StringBuilder();
		sql.append("SELECT * FROM userProperty WHERE title = '_filter' AND user_id = ?");
		try {
			Object[] param = {userId };
			logger.debug(sql.toString() + ", " + Arrays.toString(param));
			List<String> answer = new QueryRunner().query(connection, sql.toString(),
					MySQLUtils.resultSetToFilterListtHandler, param);
			return answer;
		} finally {
			closeConnection(connection);
		}
	}

	/**
	 * @param userId add description
	 * @param filterstring add description
	 * @throws SQLException add description
	 */
	public static void addFilterToUser(int userId, String filterstring) throws SQLException {
		Connection connection = helper.getConnection();
		Timestamp datetime = new Timestamp(new Date().getTime());
		try {
			QueryRunner run = new QueryRunner();
<<<<<<< HEAD
			String propNames = "Titel, Wert, IstObligatorisch, DatentypenID, Auswahl, creationDate, BenutzerID";
			Object[] param = {"_filter", filterstring, false, 5, null, datetime, userId };
			String sql = "INSERT INTO " + "benutzereigenschaften" + " (" + propNames + ") VALUES ( ?, ?,? ,? ,? ,?,? )";
			if (logger.isDebugEnabled()) {
=======
			String propNames = "title, value, isObligatory, dataType, choice, creationDate, user_id";
			Object[] param = { "_filter", filterstring, false, 5, null, datetime, userId };
			String sql = "INSERT INTO " + "userProperty" + " (" + propNames + ") VALUES ( ?, ?,? ,? ,? ,?,? )";
			if(logger.isDebugEnabled()){
>>>>>>> a19bd49e
				logger.debug(sql + ", " + Arrays.toString(param));
			}
			run.update(connection, sql, param);
		} finally {
			closeConnection(connection);
		}
	}

	/**
	 * @param userId add description
	 * @param filterstring add description
	 * @throws SQLException add description
	 */
	public static void removeFilterFromUser(int userId, String filterstring) throws SQLException {
		Connection connection = helper.getConnection();
		try {
			QueryRunner run = new QueryRunner();
<<<<<<< HEAD
			Object[] param = {userId, filterstring };
			String sql = "DELETE FROM benutzereigenschaften WHERE Titel = '_filter' AND BenutzerID = ? AND Wert = ?";
			if (logger.isDebugEnabled()) {
=======
			Object[] param = { userId, filterstring };
			String sql = "DELETE FROM userProperty WHERE title = '_filter' AND user_id = ? AND value = ?";
			if(logger.isDebugEnabled()){
>>>>>>> a19bd49e
				logger.debug(sql + ", " + Arrays.toString(param));
			}
			run.update(connection, sql, param);
		} finally {
			closeConnection(connection);
		}
	}

	/**
	 * @param query add description
	 * @return add description
	 * @throws SQLException add description
	 */
	public static List<Integer> getStepIds(String query) throws SQLException {
		Connection connection = helper.getConnection();
		try {
			return new QueryRunner().query(connection, query, MySQLUtils.resultSetToIntegerListHandler);
		} finally {
			closeConnection(connection);
		}
	}

	/**
	 * @param rulesetId add description
	 * @return add description
	 * @throws SQLException add description
	 */
	public static int getCountOfProcessesWithRuleset(int rulesetId) throws SQLException {
		Connection connection = helper.getConnection();

		String query = "SELECT count(id) FROM process WHERE ruleset_id = ?";
		try {
			Object[] param = {rulesetId };
			return new QueryRunner().query(connection, query, MySQLUtils.resultSetToIntegerHandler, param);
		} finally {
			closeConnection(connection);
		}
	}

	/**
	 * @param docketId add description
	 * @return add description
	 * @throws SQLException add description
	 */
	public static int getCountOfProcessesWithDocket(int docketId) throws SQLException {
		Connection connection = helper.getConnection();
		String query = "SELECT count(id) FROM process WHERE docket_id = ?";
		try {
			Object[] param = {docketId };
			return new QueryRunner().query(connection, query, MySQLUtils.resultSetToIntegerHandler, param);
		} finally {
			closeConnection(connection);
		}
	}

	/**
	 * @param title add description
	 * @return add description
	 * @throws SQLException add description
	 */
	public static int getCountOfProcessesWithTitle(String title) throws SQLException {
		Connection connection = helper.getConnection();
		String query = "SELECT count(id) FROM process WHERE title = ?";
		try {
			Object[] param = {title };
			return new QueryRunner().query(connection, query, MySQLUtils.resultSetToIntegerHandler, param);
		} finally {
			closeConnection(connection);
		}
	}

	/**
	 * @param args add description
	 * @throws SQLException add description
	 */
	public static void main(String[] args) throws SQLException {
		MySQLHelper helper = MySQLHelper.getInstance();
		int start = 10000;
		int end = 1000000;
		long starttime = System.currentTimeMillis();
		generateProcesses(helper, start, end);
		generateProcessProperties(helper, start, end);
		generateSteps(helper, start, end);
		long endtime = System.currentTimeMillis();
		System.out.println("duration: " + (endtime - starttime));
	}

	private static void generateProcesses(MySQLHelper helper, int start, int end) throws SQLException {
<<<<<<< HEAD
		String propNames = "ProzesseID, Titel, IstTemplate, erstellungsdatum, ProjekteID, MetadatenKonfigurationID, "
				+ "inAuswahllisteAnzeigen, sortHelperStatus";
=======
		String propNames = "id, title, isTemplate, creationDate, project_id, ruleset_id, isChoiceListShown, "
				+ "sortHelperStatus";
>>>>>>> a19bd49e
		StringBuilder propValues = new StringBuilder();
		Timestamp datetime = new Timestamp(new Date().getTime());
		try (Connection connection = helper.getConnection()) {
			QueryRunner run = new QueryRunner();
			for (int processId = start; processId <= end; processId++) {
				propValues.append("(" + processId + ", 'title" + processId + "', false, '" + datetime
						+ "', 3, 1, false, '020000080' ),");

				if (processId % 5000 == 0) {
					String values = propValues.toString();
					values = values.substring(0, values.length() - 1);
					String sql = "INSERT INTO " + "process" + " (" + propNames + ") VALUES " + values + ";";
					run.update(connection, sql);
					propValues = new StringBuilder();
				}

			}
		}
	}

	private static void generateProcessProperties(MySQLHelper helper2, int start, int end) throws SQLException {
		String propNames = "title, value, isObligatory, dataType, choice, process_id, creationDate, container";
		StringBuilder propValues = new StringBuilder();
		Timestamp datetime = new Timestamp(new Date().getTime());
		try (Connection connection = helper.getConnection()) {
			QueryRunner run = new QueryRunner();
			for (int processId = start; processId <= end; processId++) {
				propValues.append("('title', '" + processId + "', false, 5, NULL, " + processId + ",'" + datetime
						+ "',0" + "),");
				if (processId % 5000 == 0) {
					String values = propValues.toString();
					values = values.substring(0, values.length() - 1);
<<<<<<< HEAD
					String sql = "INSERT INTO " + "prozesseeigenschaften" + " (" + propNames + ") VALUES " + values
							+ ";";
=======
					String sql = "INSERT INTO " + "processProperty" + " (" + propNames + ") VALUES " + values + ";";
>>>>>>> a19bd49e
					run.update(connection, sql);
					propValues = new StringBuilder();
				}
			}
		}
	}

	private static void generateSteps(MySQLHelper helper, int start, int end) throws SQLException {
<<<<<<< HEAD
		String propNames = "SchritteID, Titel, Prioritaet, Reihenfolge, Bearbeitungsstatus, typAutomatisch, "
				+ "typAutomatischScriptpfad, ProzesseID, typScriptStep, scriptName1, homeverzeichnisNutzen, "
				+ "typMetadaten, typBeimAnnehmenModul, typImagesLesen, typBeimAnnehmenModulUndAbschliessen, "
				+ "typImagesSchreiben, typBeimAbschliessenVerifizieren, typExportDMS, typImportFileUpload, "
				+ "typBeimAnnehmenAbschliessen, typExportRus";
=======
		String propNames = "id, title, priority, ordering, processingStatus, typeAutomatic, "
				+ "typeAutomaticScriptPath, process_id, typeScriptStep, scriptName1, homeDirectory, "
				+ "typeMetadata, typeAcceptModule, typeImagesRead, typeAcceptModuleAndClose, "
				+ "typeImagesWrite, typeCloseVerify, typeExportDMS, typeImportFileUpload, "
				+ "typeAcceptClose, typExportRussian";
>>>>>>> a19bd49e

		String userNames = "step_id, user_id";
		StringBuilder userProps = new StringBuilder();
		int stepId = 100000;
		StringBuilder propValues = new StringBuilder();
		try (Connection connection = helper.getConnection()) {
			QueryRunner run = new QueryRunner();
			for (int processId = start; processId <= end; processId++) {
				userProps.append("(" + stepId + ", 1 ),");
				propValues
						.append("("
								+ stepId++
								+ ",'start',1,1,1,false, '',"
								+ processId
								+ ", false, '', 0, false, false, false, false, false, false, false, false, false, false"
								+ "),");
				userProps.append("(" + stepId + ", 1 ),");
				propValues.append("(" + stepId++
						+ ",'automatisch01',1,2,0,true, '/bin/bash /usr/local/goobi/scripts/dummy2.sh (stepid)',"
						+ processId
						+ ", true, 'dummy', 0, false, false, false, false, false, false, false, false, false, false"
						+ "),");
				userProps.append("(" + stepId + ", 1 ),");
				propValues.append("(" + stepId++
						+ ",'automatisch02',1,3,0,true, '/bin/bash /usr/local/goobi/scripts/dummy2.sh (stepid)',"
						+ processId
						+ ", true, 'dummy', 0, false, false, false, false, false, false, false, false, false, false"
						+ "),");
				userProps.append("(" + stepId + ", 1 ),");
				propValues.append("(" + stepId++
						+ ",'automatisch03',1,4,0,true, '/bin/bash /usr/local/goobi/scripts/dummy2.sh (stepid)',"
						+ processId
						+ ", true, 'dummy', 0, false, false, false, false, false, false, false, false, false, false"
						+ "),");
				userProps.append("(" + stepId + ", 1 ),");
				propValues.append("(" + stepId++
						+ ",'automatisch04',1,5,0,true, '/bin/bash /usr/local/goobi/scripts/dummy2.sh (stepid)',"
						+ processId
						+ ", true, 'dummy', 0, false, false, false, false, false, false, false, false, false, false"
						+ "),");
				userProps.append("(" + stepId + ", 1 ),");
				propValues.append("(" + stepId++
						+ ",'automatisch05',1,6,0,true, '/bin/bash /usr/local/goobi/scripts/dummy2.sh (stepid)',"
						+ processId
						+ ", true, 'dummy', 0, false, false, false, false, false, false, false, false, false, false"
						+ "),");
				userProps.append("(" + stepId + ", 1 ),");
				propValues.append("(" + stepId++
						+ ",'automatisch06',1,7,0,true, '/bin/bash /usr/local/goobi/scripts/dummy2.sh (stepid)',"
						+ processId
						+ ", true, 'dummy', 0, false, false, false, false, false, false, false, false, false, false"
						+ "),");
				userProps.append("(" + stepId + ", 1 ),");
				propValues.append("(" + stepId++
						+ ",'automatisch07',1,8,0,true, '/bin/bash /usr/local/goobi/scripts/dummy2.sh (stepid)',"
						+ processId
						+ ", true, 'dummy', 0, false, false, false, false, false, false, false, false, false, false"
						+ "),");
				userProps.append("(" + stepId + ", 1 ),");
				propValues.append("(" + stepId++
						+ ",'automatisch08',1,9,0,true, '/bin/bash /usr/local/goobi/scripts/dummy2.sh (stepid)',"
						+ processId
						+ ", true, 'dummy', 0, false, false, false, false, false, false, false, false, false, false"
						+ "),");
				userProps.append("(" + stepId + ", 1 ),");
				propValues.append("(" + stepId++
						+ ",'automatisch09',1,10,0,true, '/bin/bash /usr/local/goobi/scripts/dummy2.sh (stepid)',"
						+ processId
						+ ", true, 'dummy', 0, false, false, false, false, false, false, false, false, false, false"
						+ "),");
				userProps.append("(" + stepId + ", 1 ),");
				propValues.append("(" + stepId++
						+ ",'automatisch10',1,11,0,true, '/bin/bash /usr/local/goobi/scripts/dummy2.sh (stepid)',"
						+ processId
						+ ", true, 'dummy', 0, false, false, false, false, false, false, false, false, false, false"
						+ "),");
				if (processId % 5000 == 0) {
					String values = propValues.toString();
					values = values.substring(0, values.length() - 1);
					String sql = "INSERT INTO " + "step" + " (" + propNames + ") VALUES " + values + ";";
					run.update(connection, sql);
					propValues = new StringBuilder();

					String userValues = userProps.toString();
					userValues = userValues.substring(0, userValues.length() - 1);
<<<<<<< HEAD
					String userSql = "INSERT INTO " + "schritteberechtigtebenutzer" + " (" + userNames + ") VALUES "
							+ userValues + ";";
=======
					String userSql = "INSERT INTO " + "step_x_user" + " (" + userNames + ") VALUES " + userValues + ";";
>>>>>>> a19bd49e
					run.update(connection, userSql);
					userProps = new StringBuilder();
				}
			}
		}
	}
}<|MERGE_RESOLUTION|>--- conflicted
+++ resolved
@@ -163,13 +163,8 @@
 	public static List<Property> getTemplatePropertiesForProcess(int processId) throws SQLException {
 		Connection connection = helper.getConnection();
 		StringBuilder sql = new StringBuilder();
-<<<<<<< HEAD
-		sql.append("SELECT * FROM vorlageneigenschaften WHERE vorlageneigenschaften.vorlagenID = "
-				+ "(SELECT VorlagenID FROM vorlagen WHERE ProzesseID = ?)");
-=======
 		sql.append("SELECT * FROM templateProperty WHERE templateProperty.template_id = ");
 		sql.append("(SELECT id FROM template WHERE process_id = ?)");
->>>>>>> a19bd49e
 		try {
 			Object[] params = {processId };
 			logger.debug(sql.toString() + ", " + processId);
@@ -189,13 +184,8 @@
 	public static List<Property> getProductPropertiesForProcess(int processId) throws SQLException {
 		Connection connection = helper.getConnection();
 		StringBuilder sql = new StringBuilder();
-<<<<<<< HEAD
-		sql.append("SELECT * FROM werkstueckeeigenschaften WHERE werkstueckeeigenschaften.werkstueckeID = "
-				+ "(SELECT werkstueckeID FROM werkstuecke WHERE ProzesseID = ? )");
-=======
 		sql.append("SELECT * FROM workpieceProperty WHERE workpieceProperty.workpiece_id = ");
 		sql.append("(SELECT id FROM workpiece WHERE process_id = ? )");
->>>>>>> a19bd49e
 		try {
 			Object[] params = {processId };
 			logger.debug(sql.toString() + ", " + processId);
@@ -342,20 +332,11 @@
 			if (step.getBearbeitungsende() != null) {
 				end = new Timestamp(step.getBearbeitungsende().getTime());
 			}
-
-<<<<<<< HEAD
-			sql.append("BearbeitungsBenutzerID = ? , ");
-			sql.append("edittype = ?, ");
-			sql.append("typAutomatisch = ? ");
-			sql.append(" WHERE SchritteID = ? ");
-			Object[] param = {step.getTitle(), step.getReihenfolge(), step.getBearbeitungsstatus(), time, start, end,
-=======
 			sql.append("processingUser_id = ? , ");
 			sql.append("editType = ?, ");
 			sql.append("typeAutomatic = ? ");
 			sql.append(" WHERE id = ? ");
 			Object[] param = { step.getTitle(), step.getReihenfolge(), step.getBearbeitungsstatus(), time, start, end,
->>>>>>> a19bd49e
 					step.getBearbeitungsbenutzer(), step.getEditType(), step.isTypAutomatisch(), step.getId() };
 			if (logger.isDebugEnabled()) {
 				logger.debug("saving step: " + sql.toString() + ", " + Arrays.toString(param));
@@ -385,17 +366,10 @@
 		try {
 			QueryRunner run = new QueryRunner();
 			// String propNames = "numericValue, stringvalue, type, date, processId";
-<<<<<<< HEAD
-			Object[] param = {order, value, type, datetime, processId };
-			String sql = "INSERT INTO " + "history"
-					+ " (numericValue, stringvalue, type, date, processId) VALUES ( ?, ?, ?, ? ,?)";
-			if (logger.isTraceEnabled()) {
-=======
 			Object[] param = { order, value, type, datetime, processId };
 			String sql = "INSERT INTO " + "history" + " (numericValue, stringValue, type, date, process_id) VALUES "
 					+ "( ?, ?, ?, ? ,?)";
-			if(logger.isTraceEnabled()){
->>>>>>> a19bd49e
+			if (logger.isTraceEnabled()) {
 				logger.trace("added history event " + sql + ", " + Arrays.toString(param));
 			}
 			run.update(connection, sql, param);
@@ -414,13 +388,8 @@
 		try {
 			QueryRunner run = new QueryRunner();
 			StringBuilder sql = new StringBuilder();
-<<<<<<< HEAD
-			Object[] param = {value, processId };
-			sql.append("UPDATE prozesse SET sortHelperStatus = ? WHERE ProzesseID = ?");
-=======
 			Object[] param = { value, processId };
 			sql.append("UPDATE process SET sortHelperStatus = ? WHERE id = ?");
->>>>>>> a19bd49e
 			logger.debug(sql.toString() + ", " + Arrays.toString(param));
 			run.update(connection, sql.toString(), param);
 		} finally {
@@ -438,13 +407,8 @@
 		try {
 			QueryRunner run = new QueryRunner();
 			StringBuilder sql = new StringBuilder();
-<<<<<<< HEAD
-			Object[] param = {numberOfFiles, processId };
-			sql.append("UPDATE prozesse SET sortHelperImages = ? WHERE ProzesseID = ?");
-=======
 			Object[] param = { numberOfFiles, processId };
 			sql.append("UPDATE process SET sortHelperImages = ? WHERE id = ?");
->>>>>>> a19bd49e
 			logger.debug(sql.toString() + ", " + Arrays.toString(param));
 			run.update(connection, sql.toString(), param);
 		} finally {
@@ -462,13 +426,8 @@
 		try {
 			QueryRunner run = new QueryRunner();
 			StringBuilder sql = new StringBuilder();
-<<<<<<< HEAD
-			Object[] param = {logValue, processId };
-			sql.append("UPDATE prozesse SET wikifield = ? WHERE ProzesseID = ?");
-=======
 			Object[] param = { logValue, processId };
 			sql.append("UPDATE process SET wikiField = ? WHERE id = ?");
->>>>>>> a19bd49e
 			logger.debug(sql.toString() + ", " + Arrays.toString(param));
 			run.update(connection, sql.toString(), param);
 		} finally {
@@ -548,17 +507,10 @@
 		Timestamp datetime = new Timestamp(new Date().getTime());
 		try {
 			QueryRunner run = new QueryRunner();
-<<<<<<< HEAD
-			String propNames = "Titel, Wert, IstObligatorisch, DatentypenID, Auswahl, creationDate, BenutzerID";
-			Object[] param = {"_filter", filterstring, false, 5, null, datetime, userId };
-			String sql = "INSERT INTO " + "benutzereigenschaften" + " (" + propNames + ") VALUES ( ?, ?,? ,? ,? ,?,? )";
-			if (logger.isDebugEnabled()) {
-=======
 			String propNames = "title, value, isObligatory, dataType, choice, creationDate, user_id";
 			Object[] param = { "_filter", filterstring, false, 5, null, datetime, userId };
 			String sql = "INSERT INTO " + "userProperty" + " (" + propNames + ") VALUES ( ?, ?,? ,? ,? ,?,? )";
-			if(logger.isDebugEnabled()){
->>>>>>> a19bd49e
+			if (logger.isDebugEnabled()) {
 				logger.debug(sql + ", " + Arrays.toString(param));
 			}
 			run.update(connection, sql, param);
@@ -576,15 +528,9 @@
 		Connection connection = helper.getConnection();
 		try {
 			QueryRunner run = new QueryRunner();
-<<<<<<< HEAD
-			Object[] param = {userId, filterstring };
-			String sql = "DELETE FROM benutzereigenschaften WHERE Titel = '_filter' AND BenutzerID = ? AND Wert = ?";
-			if (logger.isDebugEnabled()) {
-=======
 			Object[] param = { userId, filterstring };
 			String sql = "DELETE FROM userProperty WHERE title = '_filter' AND user_id = ? AND value = ?";
-			if(logger.isDebugEnabled()){
->>>>>>> a19bd49e
+			if (logger.isDebugEnabled()) {
 				logger.debug(sql + ", " + Arrays.toString(param));
 			}
 			run.update(connection, sql, param);
@@ -673,13 +619,8 @@
 	}
 
 	private static void generateProcesses(MySQLHelper helper, int start, int end) throws SQLException {
-<<<<<<< HEAD
-		String propNames = "ProzesseID, Titel, IstTemplate, erstellungsdatum, ProjekteID, MetadatenKonfigurationID, "
-				+ "inAuswahllisteAnzeigen, sortHelperStatus";
-=======
 		String propNames = "id, title, isTemplate, creationDate, project_id, ruleset_id, isChoiceListShown, "
 				+ "sortHelperStatus";
->>>>>>> a19bd49e
 		StringBuilder propValues = new StringBuilder();
 		Timestamp datetime = new Timestamp(new Date().getTime());
 		try (Connection connection = helper.getConnection()) {
@@ -712,12 +653,7 @@
 				if (processId % 5000 == 0) {
 					String values = propValues.toString();
 					values = values.substring(0, values.length() - 1);
-<<<<<<< HEAD
-					String sql = "INSERT INTO " + "prozesseeigenschaften" + " (" + propNames + ") VALUES " + values
-							+ ";";
-=======
 					String sql = "INSERT INTO " + "processProperty" + " (" + propNames + ") VALUES " + values + ";";
->>>>>>> a19bd49e
 					run.update(connection, sql);
 					propValues = new StringBuilder();
 				}
@@ -726,19 +662,11 @@
 	}
 
 	private static void generateSteps(MySQLHelper helper, int start, int end) throws SQLException {
-<<<<<<< HEAD
-		String propNames = "SchritteID, Titel, Prioritaet, Reihenfolge, Bearbeitungsstatus, typAutomatisch, "
-				+ "typAutomatischScriptpfad, ProzesseID, typScriptStep, scriptName1, homeverzeichnisNutzen, "
-				+ "typMetadaten, typBeimAnnehmenModul, typImagesLesen, typBeimAnnehmenModulUndAbschliessen, "
-				+ "typImagesSchreiben, typBeimAbschliessenVerifizieren, typExportDMS, typImportFileUpload, "
-				+ "typBeimAnnehmenAbschliessen, typExportRus";
-=======
 		String propNames = "id, title, priority, ordering, processingStatus, typeAutomatic, "
 				+ "typeAutomaticScriptPath, process_id, typeScriptStep, scriptName1, homeDirectory, "
 				+ "typeMetadata, typeAcceptModule, typeImagesRead, typeAcceptModuleAndClose, "
 				+ "typeImagesWrite, typeCloseVerify, typeExportDMS, typeImportFileUpload, "
 				+ "typeAcceptClose, typExportRussian";
->>>>>>> a19bd49e
 
 		String userNames = "step_id, user_id";
 		StringBuilder userProps = new StringBuilder();
@@ -824,12 +752,7 @@
 
 					String userValues = userProps.toString();
 					userValues = userValues.substring(0, userValues.length() - 1);
-<<<<<<< HEAD
-					String userSql = "INSERT INTO " + "schritteberechtigtebenutzer" + " (" + userNames + ") VALUES "
-							+ userValues + ";";
-=======
 					String userSql = "INSERT INTO " + "step_x_user" + " (" + userNames + ") VALUES " + userValues + ";";
->>>>>>> a19bd49e
 					run.update(connection, userSql);
 					userProps = new StringBuilder();
 				}
