//CHECKSTYLE:OFF
/*
 * (c) Kitodo. Key to digital objects e. V. <contact@kitodo.org>
 *
 * This file is part of the Kitodo project.
 *
 * It is licensed under GNU General Public License version 3 or later.
 *
 * For the full copyright and license information, please read the
 * GPL3-License.txt file that was distributed with this source code.
 */
<<<<<<< HEAD
//CHECKSTYLE:ON
=======
>>>>>>> 76a8e41d

package de.sub.goobi.helper.tasks;

import de.sub.goobi.config.ConfigMain;
import de.sub.goobi.helper.tasks.EmptyTask.Behaviour;

import java.util.ConcurrentModificationException;
import java.util.LinkedList;
import java.util.ListIterator;
import java.util.concurrent.TimeUnit;

import javax.servlet.ServletContextEvent;
import javax.servlet.ServletContextListener;

import org.joda.time.Duration;

/**
 * The class TaskSitter takes care of the tasks in the task manager. While the application is working, a scheduler on
 * the TaskManager will call the run() method of the TaskSitter every some seconds to delete threads that have died,
 * replace threads that are to be restarted by new copies of themselves (a Thread can never be started twice) and
 * finally starts some new threads if there aren’t too many working any more. Several limits are configurable for
 * the {@link #run()} method.
 *
 * <p>On shutdown of the servlet container, the TaskSitter will try to shut down all threads that are still running.
 * Because the TaskManager is singleton (its constructor is private) a caring class is needed which will be available
 * for instantiation to the servlet container.</p>
 *
 * @author Matthias Ronge &lt;matthias.ronge@zeutschel.de&gt;
 */
public class TaskSitter implements Runnable, ServletContextListener {
	private static final int KEEP_FAILED = 10;
	private static final long KEEP_FAILED_MINS = 250;
	private static final int KEEP_SUCCESSFUL = 3;
	private static final long KEEP_SUCCESSFUL_MINS = 20;

	/**
	 * The field autoRunLimit holds the number of threads which at most are allowed to be started automatically. It is
	 * by default initialised by the number of available processors of the runtime and set to 0 while the
	 * feature is disabled.
	 */
	private static int autoRunLimit;
	{
		setAutoRunningThreads(true);
	}

	/**
	 * When the servlet is unloaded, i.e. on container shutdown, the TaskManager shall be shut down gracefully.
	 *
	 * @see javax.servlet.ServletContextListener#contextDestroyed(javax.servlet.ServletContextEvent)
	 */
	@Override
	public void contextDestroyed(ServletContextEvent arg0) {
		TaskManager.shutdownNow();
	}

	/**
	 * Currently, there is nothing to do when the servlet is loading.
	 *
	 * @see javax.servlet.ServletContextListener#contextInitialized(javax.servlet.ServletContextEvent)
	 */
	@Override
	public void contextInitialized(ServletContextEvent arg0) {
	}

	/**
	 * The function isAutoRunningThreads() returns whether the TaskManager’s  autorun mode is on or not.
	 *
	 * @return whether the TaskManager is auto-running threads or not
	 */
	public static boolean isAutoRunningThreads() {
		return autoRunLimit > 0;
	}

	/**
	 * The function run() examines the task list, deletes threads that have died, replaces threads that are to be
	 * restarted by new copies of themselves and finally starts new threads up to the given limit.
	 *
	 * <p>Several limits are configurable: There are both limits in number and in time for successfully finished or
	 * erroneous threads which can be set in the configuration. There are internal default values for these settings
	 * too, which will be applied in case of missing configuration entries. Since zombie processes will still occupy
	 * all their resources and aren’t available for garbage collection, these values have been chosen rather
	 * restrictive. For the limit for auto starting threads, see {@link #setAutoRunningThreads(boolean)}.</p>
	 *
	 * <p>If the task list is empty, the method will exit without further delay, otherwise it will initialise its
	 * variables and read the configuration. Reading the configuration is done again in each iteration so configuration
	 * changes will propagate here.</p>
	 *
	 * <p>Then the function iterates along the task list and takes care for each task. To be able to modify the list in
	 * passing, we need a {@link java.util.ListIterator} here.</p>
	 *
	 * <p>Running tasks reduce the clearance to run new tasks. (However, the clearance must not become negative.) New
	 * tasks will be added to the launch list, except if they have already been marked for removal, of ourse. If a task
	 * has terminated, it is handled as specified by its behaviour variable: All tasks that are marked
	 * DELETE_IMMEDIATELY will instantly be disposed of; otherwise, they will be kept as long as configured and only be
	 * removed if their dead body has become older. Tasks marked PREPARE_FOR_RESTART will be replaced (because a
	 * {@link java.lang.Thread} cannot be started a second time) by a copy of them.</p>
	 *
	 * <p>If a ConcurrentModificationException arises during list examination, the method will behave like a polite
	 * servant and retire silently until the lordship has scarpered. This is not a pity because it will be started
	 * every some seconds.</p>
	 *
	 * <p>After having finished iterating, the method will reduce the absolute number of expired threads as configured.
	 * (Since new threads will be added to the bottom of the list and we therefore want to remove older ones
	 * top-down we cannot do this before we know their count, thus we cannot do this while iterating.) Last, new threads
	 * will be started up to the remaining available clearance.</p>
	 *
	 * @see java.lang.Runnable#run()
	 */
	@Override
	public void run() {
		TaskManager taskManager = TaskManager.singleton();
		if (taskManager.taskList.size() == 0) {
			return;
		}

		LinkedList<EmptyTask> launchableThreads = new LinkedList<EmptyTask>();
		LinkedList<EmptyTask> finishedThreads = new LinkedList<EmptyTask>();
		LinkedList<EmptyTask> failedThreads = new LinkedList<EmptyTask>();
		int availableClearance = autoRunLimit;

		int successfulMaxCount = ConfigMain
				.getIntParameter("taskManager.keepThreads.successful.count", KEEP_SUCCESSFUL);
		int failedMaxCount = ConfigMain.getIntParameter("taskManager.keepThreads.failed.count", KEEP_FAILED);
		Duration successfulMaxAge = ConfigMain.getDurationParameter("taskManager.keepThreads.successful.minutes",
				TimeUnit.MINUTES, KEEP_SUCCESSFUL_MINS);
		Duration failedMaxAge = ConfigMain.getDurationParameter("taskManager.keepThreads.failed.minutes",
				TimeUnit.MINUTES, KEEP_FAILED_MINS);

		ListIterator<EmptyTask> position = taskManager.taskList.listIterator();
		EmptyTask task;
		try {
			while (position.hasNext()) {
				task = position.next();
				switch (task.getTaskState()) {
					case WORKING:
					case STOPPING:
						availableClearance = Math.max(availableClearance - 1, 0);
						break;
					case NEW:
						if (Behaviour.DELETE_IMMEDIATELY.equals(task.getBehaviour())) {
							position.remove();
						} else {
							launchableThreads.addLast(task);
						}
						break;
					default: // cases STOPPED, FINISHED, CRASHED
						switch (task.getBehaviour()) {
							case DELETE_IMMEDIATELY:
								position.remove();
								break;
							default: // case KEEP_FOR_A_WHILE
								boolean taskFinishedSuccessfully = task.getException() == null;
								Duration durationDead = task.getDurationDead();
								if (durationDead == null) {
									task.setTimeOfDeath();
								} else if (durationDead.isLongerThan(taskFinishedSuccessfully ? successfulMaxAge
										: failedMaxAge)) {
									position.remove();
									break;
								}
								if (taskFinishedSuccessfully) {
									finishedThreads.add(task);
								} else {
									failedThreads.add(task);
								}
								break;
							case PREPARE_FOR_RESTART:
								EmptyTask replacement = task.replace();
								if (replacement != null) {
									position.set(replacement);
									launchableThreads.addLast(replacement);
								}
								break;
						}
				}
			}
		} catch (ConcurrentModificationException e) {
			return;
		}

		while (finishedThreads.size() > successfulMaxCount && (task = finishedThreads.pollFirst()) != null) {
			taskManager.taskList.remove(task);
		}

		while (failedThreads.size() > failedMaxCount && (task = failedThreads.pollFirst()) != null) {
			taskManager.taskList.remove(task);
		}

		while (launchableThreads.size() > availableClearance) {
			launchableThreads.removeLast();
		}
		while ((task = launchableThreads.pollFirst()) != null) {
			task.start();
		}
	}

	/**
	 * The function setAutoRunningThreads() turns the feature to auto-run tasks on or off. To enable, it will set the
	 * limit of auto running threads to the number of available cores of the runtime or to the value set in the
	 * global configuration file, if any. To disable auto-running it will set the number to 0.
	 *
	 * @param on whether the TaskManager shall auto-run threads
	 */
	public static void setAutoRunningThreads(boolean on) {
		if (on) {
			int cores = Runtime.getRuntime().availableProcessors();
			autoRunLimit = ConfigMain.getIntParameter("taskManager.autoRunLimit", cores);
		} else {
			autoRunLimit = 0;
		}
	}
}<|MERGE_RESOLUTION|>--- conflicted
+++ resolved
@@ -9,10 +9,6 @@
  * For the full copyright and license information, please read the
  * GPL3-License.txt file that was distributed with this source code.
  */
-<<<<<<< HEAD
-//CHECKSTYLE:ON
-=======
->>>>>>> 76a8e41d
 
 package de.sub.goobi.helper.tasks;
 
