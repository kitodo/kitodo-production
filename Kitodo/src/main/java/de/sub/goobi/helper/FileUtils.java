--- conflicted
+++ resolved
@@ -1,20 +1,5 @@
-<<<<<<< HEAD
-package de.sub.goobi.helper;
-
-//CHECKSTYLE:OFF
-/**
- * This file is part of the Goobi Application - a Workflow tool for the support of mass digitization.
- *
- * Visit the websites for more information.
- *     		- http://www.kitodo.org
- *     		- https://github.com/goobi/goobi-production
- * 		    - http://gdz.sub.uni-goettingen.de
- * 			- http://www.intranda.com
- * 			- http://digiverso.com
-=======
 /*
  * (c) Kitodo. Key to digital objects e. V. <contact@kitodo.org>
->>>>>>> 76a8e41d
  *
  * This file is part of the Kitodo project.
  *
@@ -23,14 +8,8 @@
  * For the full copyright and license information, please read the
  * GPL3-License.txt file that was distributed with this source code.
  */
-<<<<<<< HEAD
-//CHECKSTYLE:ON
-=======
 
 package de.sub.goobi.helper;
-
-import org.goobi.io.SafeFile;
->>>>>>> 76a8e41d
 
 import java.io.File;
 import java.io.FilenameFilter;
