<<<<<<< HEAD
package de.sub.goobi.helper;

//CHECKSTYLE:OFF
/**
 * This file is part of the Goobi Application - a Workflow tool for the support of mass digitization.
 *
 * Visit the websites for more information.
 *     		- http://www.kitodo.org
 *     		- https://github.com/goobi/goobi-production
 * 		    - http://gdz.sub.uni-goettingen.de
 * 			- http://www.intranda.com
 * 			- http://digiverso.com
=======
/*
 * (c) Kitodo. Key to digital objects e. V. <contact@kitodo.org>
>>>>>>> 76a8e41d
 *
 * This file is part of the Kitodo project.
 *
 * It is licensed under GNU General Public License version 3 or later.
 *
 * For the full copyright and license information, please read the
 * GPL3-License.txt file that was distributed with this source code.
 */
//CHECKSTYLE:ON

<<<<<<< HEAD
=======
package de.sub.goobi.helper;

import org.goobi.io.SafeFile;
import java.io.IOException;
import java.util.ArrayList;
import java.util.Date;
import java.util.List;

import org.apache.log4j.Logger;
import org.goobi.production.enums.PluginType;
import org.goobi.production.plugin.PluginLoader;
import org.goobi.production.plugin.interfaces.IValidatorPlugin;

import ugh.dl.DigitalDocument;
import ugh.dl.Prefs;
import ugh.exceptions.PreferencesException;
import ugh.exceptions.ReadException;
import ugh.exceptions.TypeNotAllowedForParentException;
import ugh.exceptions.WriteException;
>>>>>>> 76a8e41d
import de.sub.goobi.beans.Benutzer;
import de.sub.goobi.config.ConfigMain;
import de.sub.goobi.export.dms.AutomaticDmsExportWithoutHibernate;
import de.sub.goobi.forms.LoginForm;
import de.sub.goobi.helper.enums.HistoryEventType;
import de.sub.goobi.helper.enums.StepEditType;
import de.sub.goobi.helper.enums.StepStatus;
import de.sub.goobi.helper.exceptions.DAOException;
import de.sub.goobi.helper.exceptions.SwapException;
import de.sub.goobi.helper.tasks.EmptyTask;
import de.sub.goobi.helper.tasks.TaskManager;
import de.sub.goobi.persistence.apache.FolderInformation;
import de.sub.goobi.persistence.apache.ProcessManager;
import de.sub.goobi.persistence.apache.ProcessObject;
import de.sub.goobi.persistence.apache.StepManager;
import de.sub.goobi.persistence.apache.StepObject;

import java.io.IOException;
import java.util.ArrayList;
import java.util.Date;
import java.util.List;

import org.apache.log4j.Logger;

import org.goobi.io.SafeFile;
import org.goobi.production.enums.PluginType;
import org.goobi.production.plugin.PluginLoader;
import org.goobi.production.plugin.interfaces.IValidatorPlugin;

import ugh.dl.DigitalDocument;
import ugh.dl.Prefs;
import ugh.exceptions.PreferencesException;
import ugh.exceptions.ReadException;
import ugh.exceptions.TypeNotAllowedForParentException;
import ugh.exceptions.WriteException;

public class HelperSchritteWithoutHibernate {
	private static final Logger logger = Logger.getLogger(HelperSchritteWithoutHibernate.class);
	public final static String DIRECTORY_PREFIX = "orig_";

	/**
	 * The field task holds an optional task instance. Its progress and its errors will be passed to the task manager
	 * screen (if available) for visualisation.
	 */
	private EmptyTask task;

	/**
	 * Schritt abschliessen und dabei parallele Schritte berücksichtigen
	 */

	public void CloseStepObjectAutomatic(StepObject currentStep) {
		closeStepObject(currentStep, currentStep.getProcessId(), false);
	}

	public void CloseStepObjectAutomatic(StepObject currentStep, boolean requestFromGUI) {
		closeStepObject(currentStep, currentStep.getProcessId(), requestFromGUI);
	}

	private void closeStepObject(StepObject currentStep, int processId, boolean requestFromGUI) {
		if (logger.isDebugEnabled()) {
			logger.debug("closing step with id " + currentStep.getId() + " and process id " + processId);
		}
		currentStep.setBearbeitungsstatus(3);
		Date myDate = new Date();
		logger.debug("set new date for edit time");
		currentStep.setBearbeitungszeitpunkt(myDate);
		try {
			LoginForm lf = (LoginForm) Helper.getManagedBeanValue("#{LoginForm}");
			if (lf != null) {
				Benutzer ben = lf.getMyBenutzer();
				if (ben != null) {
					logger.debug("set new user");
					currentStep.setBearbeitungsbenutzer(ben.getId());
				}
			}
		} catch (Exception e) {
			if (task != null) {
				task.setException(e);
			}
			logger.debug("cannot resolve LoginForm", e);
		}
		logger.debug("set new end date");
		currentStep.setBearbeitungsende(myDate);
		logger.debug("saving step");
		StepManager.updateStep(currentStep);
		List<StepObject> automatischeSchritte = new ArrayList<StepObject>();
		List<StepObject> stepsToFinish = new ArrayList<StepObject>();

		logger.debug("create history events for step");

		StepManager.addHistory(myDate, currentStep.getReihenfolge(), currentStep.getTitle(),
				HistoryEventType.stepDone.getValue(), processId);
		/* prüfen, ob es Schritte gibt, die parallel stattfinden aber noch nicht abgeschlossen sind */

		List<StepObject> steps = StepManager.getStepsForProcess(processId);
		List<StepObject> allehoeherenSchritte = new ArrayList<StepObject>();
		int offeneSchritteGleicherReihenfolge = 0;
		for (StepObject so : steps) {
			if (so.getReihenfolge() == currentStep.getReihenfolge() && so.getBearbeitungsstatus() != 3
					&& so.getId() != currentStep.getId()) {
				offeneSchritteGleicherReihenfolge++;
			} else if (so.getReihenfolge() > currentStep.getReihenfolge()) {
				allehoeherenSchritte.add(so);
			}
		}
		/* wenn keine offenen parallelschritte vorhanden sind, die nächsten Schritte aktivieren */
		if (offeneSchritteGleicherReihenfolge == 0) {
			if (logger.isDebugEnabled()) {
				logger.debug("found " + allehoeherenSchritte.size() + " tasks");
			}
			int reihenfolge = 0;
			boolean matched = false;
			for (StepObject myStep : allehoeherenSchritte) {
				if (reihenfolge < myStep.getReihenfolge() && !matched) {
					reihenfolge = myStep.getReihenfolge();
				}

				if (reihenfolge == myStep.getReihenfolge() && myStep.getBearbeitungsstatus() != 3
						&& myStep.getBearbeitungsstatus() != 2) {
					/*
					 * den Schritt aktivieren, wenn es kein vollautomatischer ist
					 */
					if (logger.isDebugEnabled()) {
						logger.debug("open step " + myStep.getTitle());
					}
					myStep.setBearbeitungsstatus(1);
					myStep.setBearbeitungszeitpunkt(myDate);
					myStep.setEditType(4);
					logger.debug("create history events for next step");
					StepManager.addHistory(myDate, myStep.getReihenfolge(), myStep.getTitle(),
							HistoryEventType.stepOpen.getValue(), processId);
					/* wenn es ein automatischer Schritt mit Script ist */
					if (logger.isDebugEnabled()) {
						logger.debug("check if step is an automatic task: " + myStep.isTypAutomatisch());
					}
					if (myStep.isTypAutomatisch()) {
						logger.debug("add step to list of automatic tasks");
						automatischeSchritte.add(myStep);
					} else if (myStep.isTypeFinishImmediately()) {
						stepsToFinish.add(myStep);
					}
					logger.debug("");
					StepManager.updateStep(myStep);
					matched = true;

				} else {
					if (matched) {
						break;
					}
				}
			}
		}
		ProcessObject po = ProcessManager.getProcessObjectForId(processId);
		FolderInformation fi = new FolderInformation(po.getId(), po.getTitle());
		if (po.getSortHelperImages() != FileUtils.getNumberOfFiles(new SafeFile(fi.getImagesOrigDirectory(true)))) {
			ProcessManager.updateImages(FileUtils.getNumberOfFiles(new SafeFile(fi.getImagesOrigDirectory(true))),
					processId);
		}
		logger.debug("update process status");
		updateProcessStatus(processId);
		if (logger.isDebugEnabled()) {
			logger.debug("start " + automatischeSchritte.size() + " automatic tasks");
		}
		for (StepObject automaticStep : automatischeSchritte) {
			if (logger.isDebugEnabled()) {
				logger.debug("creating scripts task for step with stepId " + automaticStep.getId() + " and processId "
						+ automaticStep.getProcessId());
			}
			ScriptThreadWithoutHibernate myThread = new ScriptThreadWithoutHibernate(automaticStep);
			TaskManager.addTask(myThread);
		}
		for (StepObject finish : stepsToFinish) {
			if (logger.isDebugEnabled()) {
				logger.debug("closing task " + finish.getTitle());
			}
			CloseStepObjectAutomatic(finish);
		}
		// TODO remove this later
		try {
			logger.debug("update hibernate cache");
			if (requestFromGUI && ConfigMain.getBooleanParameter("DatabaseShareHibernateSessionWithUser", true)) {
				RefreshObject.refreshProcess_GUI(processId);
			} else {
				if (ConfigMain.getBooleanParameter("DatabaseRefreshSessionWithoutUser", true)) {
					RefreshObject.refreshProcess(processId);
				}
			}
		} catch (Exception e) {
			if (task != null) {
				task.setException(e);
			}
			logger.error("Exception during update of hibernate cache", e);
		}
	}

	/**
	 * @param processId add description
	 */
	public void updateProcessStatus(int processId) {

		int offen = 0;
		int inBearbeitung = 0;
		int abgeschlossen = 0;
		List<StepObject> stepsForProcess = StepManager.getStepsForProcess(processId);
		for (StepObject step : stepsForProcess) {
			if (step.getBearbeitungsstatus() == 3) {
				abgeschlossen++;
			} else if (step.getBearbeitungsstatus() == 0) {
				offen++;
			} else {
				inBearbeitung++;
			}
		}
		double offen2 = 0;
		double inBearbeitung2 = 0;
		double abgeschlossen2 = 0;

		if ((offen + inBearbeitung + abgeschlossen) == 0) {
			offen = 1;
		}

		offen2 = (offen * 100) / (double) (offen + inBearbeitung + abgeschlossen);
		inBearbeitung2 = (inBearbeitung * 100) / (double) (offen + inBearbeitung + abgeschlossen);
		abgeschlossen2 = 100 - offen2 - inBearbeitung2;
		// (abgeschlossen * 100) / (offen + inBearbeitung + abgeschlossen);
		java.text.DecimalFormat df = new java.text.DecimalFormat("#000");
		String value = df.format(abgeschlossen2) + df.format(inBearbeitung2) + df.format(offen2);

		ProcessManager.updateProcessStatus(value, processId);
	}

	/**
	 * @param step add description
	 * @param automatic add description
	 */
	public void executeAllScriptsForStep(StepObject step, boolean automatic) {
		List<String> scriptpaths = StepManager.loadScripts(step.getId());
		int count = 1;
		int size = scriptpaths.size();
		int returnParameter = 0;
		for (String script : scriptpaths) {
			if (logger.isDebugEnabled()) {
				logger.debug("starting script " + script);
			}
			if (returnParameter != 0) {
				abortStep(step);
				break;
			}
			if (script != null && !script.equals(" ") && script.length() != 0) {
				if (task != null) {
					task.setWorkDetail(script);
				}
				returnParameter = executeScriptForStepObject(step, script, automatic && (count == size));
			}
			if (task != null) {
				task.setProgress((int) (100d * count / size));
			}
			count++;
		}
	}

	/**
	 * @param step add description
	 * @param script add description
	 * @param automatic add description
	 * @return add description
	 */
	public int executeScriptForStepObject(StepObject step, String script, boolean automatic) {
		if (script == null || script.length() == 0) {
			return -1;
		}
		script = script.replace("{", "(").replace("}", ")");
		DigitalDocument dd = null;
		ProcessObject po = ProcessManager.getProcessObjectForId(step.getProcessId());

		FolderInformation fi = new FolderInformation(po.getId(), po.getTitle());
		Prefs prefs = ProcessManager.getRuleset(po.getRulesetId()).getPreferences();

		try {
			dd = po.readMetadataFile(fi.getMetadataFilePath(), prefs).getDigitalDocument();
		} catch (PreferencesException e2) {
			if (task != null) {
				task.setException(e2);
			}
			logger.error(e2);
		} catch (ReadException e2) {
			if (task != null) {
				task.setException(e2);
			}
			logger.error(e2);
		} catch (IOException e2) {
			if (task != null) {
				task.setException(e2);
			}
			logger.error(e2);
		}
		VariableReplacerWithoutHibernate replacer = new VariableReplacerWithoutHibernate(dd, prefs, po, step);

		script = replacer.replace(script);
		int rueckgabe = -1;
		try {
			if (logger.isInfoEnabled()) {
				logger.info("Calling the shell: " + script);
			}
			rueckgabe = ShellScript.legacyCallShell2(script);
			if (automatic) {
				if (rueckgabe == 0) {
					step.setEditType(StepEditType.AUTOMATIC.getValue());
					step.setBearbeitungsstatus(StepStatus.DONE.getValue());
					if (step.getValidationPlugin() != null && step.getValidationPlugin().length() > 0) {
						IValidatorPlugin ivp = (IValidatorPlugin) PluginLoader.getPluginByTitle(PluginType.Validation,
								step.getValidationPlugin());
						ivp.setStepObject(step);
						if (!ivp.validate()) {
							step.setBearbeitungsstatus(StepStatus.OPEN.getValue());
							StepManager.updateStep(step);
						} else {
							CloseStepObjectAutomatic(step);
						}
					} else {
						CloseStepObjectAutomatic(step);
					}

				} else {
					step.setEditType(StepEditType.AUTOMATIC.getValue());
					step.setBearbeitungsstatus(StepStatus.OPEN.getValue());
					StepManager.updateStep(step);
				}
			}
		} catch (IOException e) {
			if (task != null) {
				task.setException(e);
			}
			Helper.setFehlerMeldung("IOException: ", e.getMessage());
		} catch (InterruptedException e) {
			if (task != null) {
				task.setException(e);
			}
			Helper.setFehlerMeldung("InterruptedException: ", e.getMessage());
		}
		return rueckgabe;
	}

	/**
	 * @param step add description
	 * @param automatic add description
	 */
	public void executeDmsExport(StepObject step, boolean automatic) {
		AutomaticDmsExportWithoutHibernate dms = new AutomaticDmsExportWithoutHibernate(ConfigMain.getBooleanParameter(
				"automaticExportWithImages", true));
		if (!ConfigMain.getBooleanParameter("automaticExportWithOcr", true)) {
			dms.setExportFulltext(false);
		}
		dms.setTask(task);
		ProcessObject po = ProcessManager.getProcessObjectForId(step.getProcessId());
		try {
			boolean validate = dms.startExport(po);
			if (validate) {
				CloseStepObjectAutomatic(step);
			} else {
				abortStep(step);
			}
		} catch (DAOException e) {
			if (task != null) {
				task.setException(e);
			}
			logger.error(e);
			abortStep(step);
			return;
		} catch (PreferencesException e) {
			if (task != null) {
				task.setException(e);
			}
			logger.error(e);
			abortStep(step);
			return;
		} catch (WriteException e) {
			if (task != null) {
				task.setException(e);
			}
			logger.error(e);
			abortStep(step);
			return;
		} catch (SwapException e) {
			if (task != null) {
				task.setException(e);
			}
			logger.error(e);
			abortStep(step);
			return;
		} catch (TypeNotAllowedForParentException e) {
			if (task != null) {
				task.setException(e);
			}
			logger.error(e);
			abortStep(step);
			return;
		} catch (IOException e) {
			if (task != null) {
				task.setException(e);
			}
			logger.error(e);
			abortStep(step);
			return;
		} catch (InterruptedException e) {
			// validation error
			if (task != null) {
				task.setException(e);
			}
			abortStep(step);
			return;
		}

	}

	private void abortStep(StepObject step) {

		step.setBearbeitungsstatus(StepStatus.OPEN.getValue());
		step.setEditType(StepEditType.AUTOMATIC.getValue());

		StepManager.updateStep(step);
	}

	/**
	 * The method setTask() can be used to pass in a task instance. If that is
	 * passed in, the progress in it will be updated during processing and
	 * occurring errors will be passed to it to be visible in the task manager
	 * screen.
	 *
	 * @param obj
	 *            task object to submit progress updates and errors to
	 */
	public void setTask(EmptyTask obj) {
		this.task = obj;
	}
}<|MERGE_RESOLUTION|>--- conflicted
+++ resolved
@@ -1,20 +1,5 @@
-<<<<<<< HEAD
-package de.sub.goobi.helper;
-
-//CHECKSTYLE:OFF
-/**
- * This file is part of the Goobi Application - a Workflow tool for the support of mass digitization.
- *
- * Visit the websites for more information.
- *     		- http://www.kitodo.org
- *     		- https://github.com/goobi/goobi-production
- * 		    - http://gdz.sub.uni-goettingen.de
- * 			- http://www.intranda.com
- * 			- http://digiverso.com
-=======
 /*
  * (c) Kitodo. Key to digital objects e. V. <contact@kitodo.org>
->>>>>>> 76a8e41d
  *
  * This file is part of the Kitodo project.
  *
@@ -23,30 +8,9 @@
  * For the full copyright and license information, please read the
  * GPL3-License.txt file that was distributed with this source code.
  */
-//CHECKSTYLE:ON
-
-<<<<<<< HEAD
-=======
+
 package de.sub.goobi.helper;
 
-import org.goobi.io.SafeFile;
-import java.io.IOException;
-import java.util.ArrayList;
-import java.util.Date;
-import java.util.List;
-
-import org.apache.log4j.Logger;
-import org.goobi.production.enums.PluginType;
-import org.goobi.production.plugin.PluginLoader;
-import org.goobi.production.plugin.interfaces.IValidatorPlugin;
-
-import ugh.dl.DigitalDocument;
-import ugh.dl.Prefs;
-import ugh.exceptions.PreferencesException;
-import ugh.exceptions.ReadException;
-import ugh.exceptions.TypeNotAllowedForParentException;
-import ugh.exceptions.WriteException;
->>>>>>> 76a8e41d
 import de.sub.goobi.beans.Benutzer;
 import de.sub.goobi.config.ConfigMain;
 import de.sub.goobi.export.dms.AutomaticDmsExportWithoutHibernate;
