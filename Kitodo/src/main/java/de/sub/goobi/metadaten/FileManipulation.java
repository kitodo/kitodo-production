--- conflicted
+++ resolved
@@ -139,16 +139,8 @@
             }
 
             Helper.setMeldung(Helper.getTranslation("metsEditorFileUploadSuccessful"));
-<<<<<<< HEAD
-        } catch (IOException | TypeNotAllowedForParentException | MetadataTypeNotAllowedException e) {
+        } catch (IOException | MetadataTypeNotAllowedException e) {
             Helper.setErrorMessage("uploadFailed", logger, e);
-=======
-        } catch (IOException e) {
-            logger.error(e.getMessage(), e);
-            Helper.setFehlerMeldung("uploadFailed", e);
-        } catch (MetadataTypeNotAllowedException e) {
-            logger.error(e);
->>>>>>> 890f3585
         } finally {
             if (inputStream != null) {
                 try {
@@ -518,13 +510,8 @@
                     insertPage = String.valueOf(++indexToImport);
                 }
             }
-<<<<<<< HEAD
-        } catch (TypeNotAllowedForParentException | MetadataTypeNotAllowedException | IOException e) {
+        } catch (MetadataTypeNotAllowedException | IOException e) {
             logger.error(e.getMessage(), e);
-=======
-        } catch (MetadataTypeNotAllowedException | IOException e) {
-            logger.error(e);
->>>>>>> 890f3585
         }
 
         // delete folder
