/*
 * (c) Kitodo. Key to digital objects e. V. <contact@kitodo.org>
 *
 * This file is part of the Kitodo project.
 *
 * It is licensed under GNU General Public License version 3 or later.
 *
 * For the full copyright and license information, please read the
 * GPL3-License.txt file that was distributed with this source code.
 */

package de.sub.goobi.forms;

import de.sub.goobi.config.ConfigCore;
import de.sub.goobi.config.ConfigProjects;
import de.sub.goobi.config.DigitalCollections;
import de.sub.goobi.helper.BeanHelper;
import de.sub.goobi.helper.Helper;
import de.sub.goobi.helper.UghHelper;
import de.sub.goobi.helper.exceptions.UghHelperException;
import de.sub.goobi.metadaten.copier.CopierData;
import de.sub.goobi.metadaten.copier.DataCopier;
import de.unigoettingen.sub.search.opac.ConfigOpac;
import de.unigoettingen.sub.search.opac.ConfigOpacDoctype;

import java.io.FileNotFoundException;
import java.io.IOException;
import java.io.Serializable;
import java.net.URI;
import java.text.MessageFormat;
import java.util.ArrayList;
import java.util.Collections;
import java.util.Date;
import java.util.HashMap;
import java.util.List;
import java.util.Map;
import java.util.Map.Entry;
import java.util.Objects;
import java.util.StringTokenizer;
import java.util.stream.Collectors;

import javax.enterprise.context.SessionScoped;
import javax.faces.model.SelectItem;
import javax.inject.Named;

import org.apache.commons.configuration.ConfigurationException;
import org.apache.commons.lang.StringUtils;
import org.apache.commons.lang.SystemUtils;
import org.apache.logging.log4j.LogManager;
import org.apache.logging.log4j.Logger;
import org.goobi.production.cli.helper.WikiFieldHelper;
import org.goobi.production.constants.Parameters;
import org.goobi.production.plugin.CataloguePlugin.CataloguePlugin;
import org.goobi.production.plugin.CataloguePlugin.Hit;
import org.goobi.production.plugin.CataloguePlugin.QueryBuilder;
import org.goobi.production.plugin.PluginLoader;
import org.jdom.JDOMException;
import org.kitodo.api.ugh.DigitalDocumentInterface;
import org.kitodo.api.ugh.DocStructInterface;
import org.kitodo.api.ugh.DocStructTypeInterface;
import org.kitodo.api.ugh.FileformatInterface;
import org.kitodo.api.ugh.MetadataInterface;
import org.kitodo.api.ugh.MetadataTypeInterface;
import org.kitodo.api.ugh.PersonInterface;
import org.kitodo.api.ugh.PrefsInterface;
import org.kitodo.api.ugh.exceptions.DocStructHasNoTypeException;
import org.kitodo.api.ugh.exceptions.MetadataTypeNotAllowedException;
import org.kitodo.api.ugh.exceptions.PreferencesException;
import org.kitodo.api.ugh.exceptions.ReadException;
import org.kitodo.api.ugh.exceptions.TypeNotAllowedAsChildException;
import org.kitodo.api.ugh.exceptions.UGHException;
import org.kitodo.api.ugh.exceptions.WriteException;
import org.kitodo.data.database.beans.BaseTemplateBean;
import org.kitodo.data.database.beans.Process;
import org.kitodo.data.database.beans.Project;
import org.kitodo.data.database.beans.Property;
import org.kitodo.data.database.beans.Task;
import org.kitodo.data.database.beans.Template;
import org.kitodo.data.database.beans.User;
import org.kitodo.data.database.exceptions.DAOException;
import org.kitodo.data.database.helper.enums.TaskEditType;
import org.kitodo.data.database.helper.enums.TaskStatus;
import org.kitodo.data.exceptions.DataException;
import org.kitodo.legacy.UghImplementation;
import org.kitodo.production.thread.TaskScriptThread;
import org.kitodo.services.ServiceManager;
import org.omnifaces.util.Ajax;
import org.primefaces.context.RequestContext;

@Named("ProzesskopieForm")
@SessionScoped
public class ProzesskopieForm implements Serializable {
    private static final Logger logger = LogManager.getLogger(ProzesskopieForm.class);
    private static final long serialVersionUID = -4512865679353743L;
    private transient ServiceManager serviceManager = new ServiceManager();

    private int activeTabId = 0;

    /**
     * Get activeTabId.
     *
     * @return value of activeTabId
     */
    public int getActiveTabId() {
        return activeTabId;
    }

    /**
     * Set activeTabId.
     *
     * @param activeTabId
     *            as int
     */
    public void setActiveTabId(int activeTabId) {
        this.activeTabId = activeTabId;
    }

    /**
     * The class SelectableHit represents a hit on the hit list that shows up if
     * a catalogue search yielded more than one result. We need an inner class
     * for this because Faces is strictly object oriented and the always
     * argument-less actions can only be executed relatively to the list entry
     * in question this way if they are concerning elements that are rendered by
     * iterating along a list.
     *
     * @author Matthias Ronge &lt;matthias.ronge@zeutschel.de&gt;
     */
    public class SelectableHit {
        /**
         * The field hit holds the hit to be rendered as a list entry.
         */
        private final Hit hit;

        /**
         * The field error holds an error message to be rendered as a list entry
         * in case that retrieving the hit failed within the plug-in used for
         * catalogue access.
         */
        private final String error;

        /**
         * Selectable hit constructor. Creates a new SelectableHit object with a
         * hit to show.
         *
         * @param hit
         *            Hit to show
         */
        public SelectableHit(Hit hit) {
            this.hit = hit;
            error = null;
        }

        /**
         * Selectable hit constructor. Creates a new SelectableHit object with
         * an error message to show.
         *
         * @param error
         *            error message
         */
        public SelectableHit(String error) {
            hit = null;
            this.error = error;
        }

        /**
         * The function getBibliographicCitation() returns a summary of this hit
         * in bibliographic citation style as HTML as read-only property
         * “bibliographicCitation”.
         *
         * @return a summary of this hit in bibliographic citation style as HTML
         */
        public String getBibliographicCitation() {
            return hit.getBibliographicCitation();
        }

        /**
         * The function getErrorMessage() returns an error if that had occurred
         * when trying to retrieve that hit from the catalogue as read-only
         * property “errorMessage”.
         *
         * @return an error message to be rendered as a list entry
         */
        public String getErrorMessage() {
            return error;
        }

        /**
         * The function isError() returns whether an error occurred when trying
         * to retrieve that hit from the catalogue as read-only property
         * “error”.
         *
         * @return whether an error occurred when retrieving that hit
         */
        public boolean isError() {
            return hit == null;
        }

        /**
         * The function selectClick() is called if the user clicks on a
         * catalogue hit summary in order to import it into Production.
         */
        public void selectClick() {
            try {
                importHit(hit);
            } catch (PreferencesException | RuntimeException e) {
                Helper.setErrorMessage("Error on reading opac ", logger, e);
            } finally {
                hitlistPage = -1;
            }
        }
    }

    /**
     * The constant DEFAULT_HITLIST_PAGE_SIZE holds the fallback number of hits
     * to show per page on the hit list if the user conducted a catalogue search
     * that yielded more than one result, if none is configured in the
     * Production configuration file.
     */
    private static final int DEFAULT_HITLIST_PAGE_SIZE = 10;
    private static final String DIRECTORY_SUFFIX = "_tif";
    private String addToWikiField = "";
    private List<AdditionalField> additionalFields;
    private String atstsl = "";
    private List<String> digitalCollections;
    private String docType;
    private Integer guessedImages = 0;

    /**
     * The field hitlist holds some reference to the hitlist retrieved from a
     * library catalogue. The internals of this object are subject to the plugin
     * implementation and are not to be accessed directly.
     */
    private Object hitlist;

    /**
     * The field hitlistPage holds the zero-based index of the page of the
     * hitlist currently showing. A negative value means that the hitlist is
     * hidden, otherwise it is showing the respective page.
     */
    private long hitlistPage = -1;
    /**
     * The field hits holds the number of hits in the hitlist last retrieved
     * from a library catalogue.
     */
    private long hits;

    /**
     * The field importCatalogue holds the catalogue plugin used to access the
     * library catalogue.
     */
    private CataloguePlugin importCatalogue;

    private FileformatInterface rdf;
    private String opacSuchfeld = "12";
    private String opacSuchbegriff;
    private String opacKatalog;
    private List<String> possibleDigitalCollection;
    private Template template = new Template();
    private Process prozessKopie = new Process();
    private boolean useOpac;
    private boolean useTemplates;
    private Integer auswahl;
    private HashMap<String, Boolean> standardFields;
    private String tifHeaderImageDescription = "";
    private String tifHeaderDocumentName = "";

    private static String REDIRECT_PATH = "/pages/{0}?" + "faces-redirect=true";

    private String processListPath = MessageFormat.format(REDIRECT_PATH, "processes");
    private String processFromTemplatePath = MessageFormat.format(REDIRECT_PATH, "processFromTemplate");

    protected static String INCOMPLETE_DATA = "UnvollstaendigeDaten";

    /**
     * Prepare.
     *
     * @return empty String
     */
    public String prepare(int id) {
        atstsl = "";
        try {
            this.template = serviceManager.getTemplateService().getById(id);
        } catch (DAOException e) {
            logger.error(e.getMessage());
            Helper.setFehlerMeldung("Process " + id + " not found.");
            return null;
        }

        if (serviceManager.getTemplateService().containsBeanUnreachableSteps(this.template.getTasks())) {
            if (this.template.getTasks().size() == 0) {
                Helper.setFehlerMeldung("noStepsInWorkflow");
            }
            for (Task s : this.template.getTasks()) {
                if (serviceManager.getTaskService().getUserGroupsSize(s) == 0
                        && serviceManager.getTaskService().getUsersSize(s) == 0) {
                    List<String> param = new ArrayList<>();
                    param.add(s.getTitle());
                    Helper.setFehlerMeldung(Helper.getTranslation("noUserInStep", param));
                }
            }
            return null;
        }

        clearValues();
        readProjectConfigs();
        this.rdf = null;
        this.prozessKopie = new Process();
        this.prozessKopie.setTitle("");
        this.prozessKopie.setProject(this.template.getProject());
        this.prozessKopie.setRuleset(this.template.getRuleset());
        this.prozessKopie.setDocket(this.template.getDocket());
        this.digitalCollections = new ArrayList<>();

        BeanHelper.copyTasks(this.template, this.prozessKopie);

        initializePossibleDigitalCollections();

        return processFromTemplatePath;
    }

    private void readProjectConfigs() {
        // projektabhängig die richtigen Felder in der Gui anzeigen
        ConfigProjects cp;
        try {
            cp = new ConfigProjects(this.template.getProject().getTitle());
        } catch (IOException e) {
            Helper.setErrorMessage("IOException", logger, e);
            return;
        }

        this.docType = cp.getParamString("createNewProcess.defaultdoctype",
                ConfigOpac.getAllDoctypes().get(0).getTitle());
        this.useOpac = cp.getParamBoolean("createNewProcess.opac[@use]");
        this.useTemplates = cp.getParamBoolean("createNewProcess.templates[@use]");
        if (this.opacKatalog.equals("")) {
            this.opacKatalog = cp.getParamString("createNewProcess.opac.catalogue");
        }

        // die auszublendenden Standard-Felder ermitteln
        for (String t : cp.getParamList("createNewProcess.itemlist.hide")) {
            this.standardFields.put(t, false);
        }

        // die einzublendenen (zusätzlichen) Eigenschaften ermitteln
        int count = cp.getParamList("createNewProcess.itemlist.item").size();
        for (int i = 0; i < count; i++) {
            AdditionalField fa = new AdditionalField(this);
            fa.setFrom(cp.getParamString("createNewProcess.itemlist.item(" + i + ")[@from]"));
            fa.setTitle(cp.getParamString("createNewProcess.itemlist.item(" + i + ")"));
            fa.setRequired(cp.getParamBoolean("createNewProcess.itemlist.item(" + i + ")[@required]"));
            fa.setIsdoctype(cp.getParamString("createNewProcess.itemlist.item(" + i + ")[@isdoctype]"));
            fa.setIsnotdoctype(cp.getParamString("createNewProcess.itemlist.item(" + i + ")[@isnotdoctype]"));
            // attributes added 30.3.09
            String test = (cp.getParamString("createNewProcess.itemlist.item(" + i + ")[@initStart]"));
            fa.setInitStart(test);

            fa.setInitEnd(cp.getParamString("createNewProcess.itemlist.item(" + i + ")[@initEnd]"));

            /*
             * Bindung an ein Metadatum eines Docstructs
             */
            if (cp.getParamBoolean("createNewProcess.itemlist.item(" + i + ")[@ughbinding]")) {
                fa.setUghbinding(true);
                fa.setDocstruct(cp.getParamString("createNewProcess.itemlist.item(" + i + ")[@docstruct]"));
                fa.setMetadata(cp.getParamString("createNewProcess.itemlist.item(" + i + ")[@metadata]"));
            }
            if (cp.getParamBoolean("createNewProcess.itemlist.item(" + i + ")[@autogenerated]")) {
                fa.setAutogenerated(true);
            }

            /*
             * prüfen, ob das aktuelle Item eine Auswahlliste werden soll
             */
            int selectItemCount = cp.getParamList("createNewProcess.itemlist.item(" + i + ").select").size();
            /* Children durchlaufen und SelectItems erzeugen */
            if (selectItemCount > 0) {
                fa.setSelectList(new ArrayList<>());
            }
            for (int j = 0; j < selectItemCount; j++) {
                String svalue = cp
                        .getParamString("createNewProcess.itemlist.item(" + i + ").select(" + j + ")[@label]");
                String sid = cp.getParamString("createNewProcess.itemlist.item(" + i + ").select(" + j + ")");
                fa.getSelectList().add(new SelectItem(sid, svalue, null));
            }
            this.additionalFields.add(fa);
        }
    }

    /**
     * Get Process templates.
     *
     * @return list of SelectItem objects
     */
    public List<SelectItem> getProcessesForChoiceList() {
        List<Process> processes = new ArrayList<>();
        // TODO Change to check the corresponding authority
        if (serviceManager.getSecurityAccessService().isAdmin()) {
            processes = serviceManager.getProcessService().getAll();
        } else {
            User currentUser = null;
            try {
                currentUser = serviceManager.getUserService().getAuthenticatedUser();
            } catch (DAOException e) {
                Helper.setErrorMessage(e.getLocalizedMessage(), logger, e);
            }
            if (Objects.nonNull(currentUser)) {
                for (Project project : currentUser.getProjects()) {
                    processes.addAll(project.getProcesses());
                }
            }
        }

        processes = processes.stream().filter(BaseTemplateBean::getInChoiceListShown).collect(Collectors.toList());

        List<SelectItem> processSelectItems = new ArrayList<>();
        for (Process process : processes) {
            processSelectItems.add(new SelectItem(process.getId(), process.getTitle(), null));
        }
        return processSelectItems;
    }

    /**
     * The function evaluateOpac() is executed if a user clicks the command link
     * to start a catalogue search. It performs the search and loads the hit if
     * it is unique. Otherwise, it will cause a hit list to show up for the user
     * to select a hit.
     */
    public void evaluateOpac() {
        long timeout = CataloguePlugin.getTimeout();
        clearValues();
        RequestContext.getCurrentInstance().update("hitlistForm");
        try {
            readProjectConfigs();
            if (pluginAvailableFor(opacKatalog)) {
                String query = QueryBuilder.restrictToField(opacSuchfeld, opacSuchbegriff);
                query = QueryBuilder.appendAll(query, ConfigOpac.getRestrictionsForCatalogue(opacKatalog));

                hitlist = importCatalogue.find(query, timeout);
                hits = importCatalogue.getNumberOfHits(hitlist, timeout);

                String message = MessageFormat.format(Helper.getTranslation("newProcess.catalogueSearch.results"),
                        hits);

                switch ((int) Math.min(hits, Integer.MAX_VALUE)) {
                    case 0:
                        Helper.setFehlerMeldung(message);
                        break;
                    case 1:
                        importHit(importCatalogue.getHit(hitlist, 0, timeout));
                        Helper.setMeldung(message);
                        break;
                    default:
                        hitlistPage = 0; // show first page of hitlist
                        Helper.setMeldung(message);
                        RequestContext.getCurrentInstance().execute("PF('hitlistDialog').show()");
                        break;
                }
            } else {
                Helper.setFehlerMeldung("ERROR: No suitable plugin available for OPAC '" + opacKatalog + "'");
            }
        } catch (FileNotFoundException | PreferencesException | RuntimeException e) {
            Helper.setErrorMessage("Error on reading OPAC '" + opacKatalog + "'", logger, e);
        }
    }

    /**
     * The function pluginAvailableFor(catalogue) verifies that a plugin
     * suitable for accessing the library catalogue identified by the given
     * String is available in the global variable importCatalogue. If
     * importCatalogue is empty or the current plugin doesn’t support the given
     * catalogue, the function will try to load a suitable plugin. Upon success
     * the preferences and the catalogue to use will be configured in the
     * plugin, otherwise an error message will be set to be shown.
     *
     * @param catalogue
     *            identifier string for the catalogue that the plugin shall support
     * @return whether a plugin is available in the global variable importCatalogue
     */
    private boolean pluginAvailableFor(String catalogue) {
        if (importCatalogue == null || !importCatalogue.supportsCatalogue(catalogue)) {
            importCatalogue = PluginLoader.getCataloguePluginForCatalogue(catalogue);
        }
        if (importCatalogue == null) {
            Helper.setFehlerMeldung("NoCataloguePluginForCatalogue", catalogue);
            return false;
        } else {
            importCatalogue
                    .setPreferences(serviceManager.getRulesetService().getPreferences(prozessKopie.getRuleset()));
            importCatalogue.useCatalogue(catalogue);
            return true;
        }
    }

    /**
     * alle Konfigurationseigenschaften und Felder zurücksetzen.
     */
    private void clearValues() {
        if (this.opacKatalog == null) {
            this.opacKatalog = "";
        }
        this.standardFields = new HashMap<>();
        this.standardFields.put("collections", true);
        this.standardFields.put("doctype", true);
        this.standardFields.put("regelsatz", true);
        this.standardFields.put("images", true);
        this.additionalFields = new ArrayList<>();
        this.tifHeaderDocumentName = "";
        this.tifHeaderImageDescription = "";
    }

    /**
     * The method importHit() loads a hit into the display.
     *
     * @param hit
     *            Hit to load
     */
    protected void importHit(Hit hit) throws PreferencesException {
        rdf = hit.getFileformat();
        docType = hit.getDocType();
        fillFieldsFromMetadataFile();
        applyCopyingRules(new CopierData(rdf, this.template));
        atstsl = createAtstsl(hit.getTitle(), hit.getAuthors());
        setActiveTabId(0);
    }

    /**
     * Creates a DataCopier with the given configuration, lets it process the
     * given data and wraps any errors to display in the front end.
     *
     * @param data
     *            data to process
     */
    private void applyCopyingRules(CopierData data) {
        String rules = ConfigCore.getParameter("copyData.onCatalogueQuery");
        if (rules != null && !rules.equals("- keine Konfiguration gefunden -")) {
            try {
                new DataCopier(rules).process(data);
            } catch (ConfigurationException e) {
                Helper.setErrorMessage("dataCopier.syntaxError", logger, e);
            } catch (RuntimeException e) {
                if (RuntimeException.class.equals(e.getClass())) {
                    Helper.setErrorMessage("dataCopier.runtimeException", logger, e);
                } else {
                    throw e;
                }
            }
        }
    }

    /**
     * die Eingabefelder für die Eigenschaften mit Inhalten aus der RDF-Datei
     * füllen.
     */
    private void fillFieldsFromMetadataFile() throws PreferencesException {
        if (this.rdf != null) {

            for (AdditionalField field : this.additionalFields) {
                if (field.isUghbinding() && field.getShowDependingOnDoctype()) {
                    /* welches Docstruct */
                    DocStructInterface myTempStruct = this.rdf.getDigitalDocument().getLogicalDocStruct();
                    if (field.getDocstruct().equals("firstchild")) {
                        try {
                            myTempStruct = this.rdf.getDigitalDocument().getLogicalDocStruct().getAllChildren().get(0);
                        } catch (RuntimeException e) {
                            logger.error(e.getMessage(), e);
                        }
                    }
                    if (field.getDocstruct().equals("boundbook")) {
                        myTempStruct = this.rdf.getDigitalDocument().getPhysicalDocStruct();
                    }
                    /* welches Metadatum */
                    try {
                        if (field.getMetadata().equals("ListOfCreators")) {
                            field.setValue(getAuthors(myTempStruct.getAllPersons()));
                        } else {
                            /* bei normalen Feldern die Inhalte auswerten */
                            MetadataTypeInterface mdt = UghHelper.getMetadataType(
                                    serviceManager.getRulesetService().getPreferences(this.prozessKopie.getRuleset()),
                                    field.getMetadata());
                            MetadataInterface md = UghHelper.getMetadata(myTempStruct, mdt);
                            if (md != null) {
                                field.setValue(md.getValue());
                                md.setStringValue(field.getValue().replace("&amp;", "&"));
                            }
                        }
                    } catch (UghHelperException e) {
                        Helper.setErrorMessage(e.getMessage(), logger, e);
                    }
                    if (field.getValue() != null && !field.getValue().equals("")) {
                        field.setValue(field.getValue().replace("&amp;", "&"));
                    }
                } // end if ughbinding
            } // end for
        } // end if myrdf==null
    }

    /**
     * Get together authors' names.
     *
     * @param persons
     *            list of persons
     * @return authors' names as String
     */
    protected String getAuthors(List<PersonInterface> persons) {
        StringBuilder authors = new StringBuilder();

        if (persons != null) {
            for (PersonInterface p : persons) {
                authors.append(p.getLastName());
                if (StringUtils.isNotBlank(p.getFirstName())) {
                    authors.append(", ");
                    authors.append(p.getFirstName());
                }
                authors.append("; ");
            }
            if (authors.toString().endsWith("; ")) {
                authors.setLength(authors.length() - 2);
            }
        }

        return authors.toString();
    }

    /**
     * Auswahl des Prozesses auswerten.
     */
    public String templateAuswahlAuswerten() throws DAOException {
        /* den ausgewählten Prozess laden */
        Process tempProzess = serviceManager.getProcessService().getById(this.auswahl);
        if (serviceManager.getProcessService().getWorkpiecesSize(tempProzess) > 0) {
            for (Property workpieceProperty : tempProzess.getWorkpieces()) {
                for (AdditionalField field : this.additionalFields) {
                    if (field.getTitle().equals(workpieceProperty.getTitle())) {
                        field.setValue(workpieceProperty.getValue());
                    }
                    if (workpieceProperty.getTitle().equals("DocType")) {
                        docType = workpieceProperty.getValue();
                    }
                }
            }
        }

        if (serviceManager.getProcessService().getTemplatesSize(tempProzess) > 0) {
            for (Property templateProperty : tempProzess.getTemplates()) {
                for (AdditionalField field : this.additionalFields) {
                    if (field.getTitle().equals(templateProperty.getTitle())) {
                        field.setValue(templateProperty.getValue());
                    }
                }
            }
        }

        if (serviceManager.getProcessService().getPropertiesSize(tempProzess) > 0) {
            for (Property processProperty : tempProzess.getProperties()) {
                if (processProperty.getTitle().equals("digitalCollection")) {
                    digitalCollections.add(processProperty.getValue());
                }
            }
        }
        try {
            this.rdf = serviceManager.getProcessService().readMetadataAsTemplateFile(tempProzess);
        } catch (ReadException | PreferencesException | IOException | RuntimeException e) {
            Helper.setErrorMessage("Error on reading template-metadata ", logger, e);
        }

        /* falls ein erstes Kind vorhanden ist, sind die Collectionen dafür */
        try {
            DocStructInterface colStruct = this.rdf.getDigitalDocument().getLogicalDocStruct();
            removeCollections(colStruct, this.prozessKopie);
            colStruct = colStruct.getAllChildren().get(0);
            removeCollections(colStruct, this.prozessKopie);
        } catch (PreferencesException e) {
            Helper.setErrorMessage("Error on creating process", logger, e);
        } catch (RuntimeException e) {
            logger.debug("das Firstchild unterhalb des Topstructs konnte nicht ermittelt werden", e);
        }
        return null;
    }

    /**
     * Validierung der Eingaben.
     *
     * @return sind Fehler bei den Eingaben vorhanden?
     */
    boolean isContentValid() {
        return isContentValid(true);
    }

    boolean isContentValid(boolean criticiseEmptyTitle) {
        boolean valid = true;

        if (criticiseEmptyTitle) {
<<<<<<< HEAD

            /*
             * grundsätzlich den Vorgangstitel prüfen
             */
            /* kein Titel */
            if (this.prozessKopie.getTitle() == null || this.prozessKopie.getTitle().equals("")) {
                valide = false;
                Helper.setFehlerMeldung(Helper.getTranslation("UnvollstaendigeDaten") + " "
                        + Helper.getTranslation("ProcessCreationErrorTitleEmpty"));
            }

            String validateRegEx = ConfigCore.getParameter("validateProzessTitelRegex", "[\\w-]*");
            if (!this.prozessKopie.getTitle().matches(validateRegEx)) {
                valide = false;
                Helper.setFehlerMeldung(Helper.getTranslation("UngueltigerTitelFuerVorgang"));
            }

            /* prüfen, ob der Prozesstitel schon verwendet wurde */
            if (this.prozessKopie.getTitle() != null) {
                long amount = 0;
                try {
                    amount = serviceManager.getProcessService()
                            .findNumberOfProcessesWithTitle(this.prozessKopie.getTitle());
                } catch (DataException e) {
                    Helper.setErrorMessage("Error on reading process information", logger, e);
                    valide = false;
                }
                if (amount > 0) {
                    valide = false;
                    Helper.setFehlerMeldung(Helper.getTranslation("UngueltigeDaten:")
                            + Helper.getTranslation("ProcessCreationErrorTitleAllreadyInUse"));
                }
            }

=======
            valid = isProcessTitleCorrect(this.prozessKopie);
>>>>>>> 138d7f8e
        }

        /*
         * Prüfung der standard-Eingaben, die angegeben werden müssen
         */
        /* keine Collektion ausgewählt */
        if (this.standardFields.get("collections") && getDigitalCollections().size() == 0) {
            valid = false;
            Helper.setFehlerMeldung(Helper.getTranslation(INCOMPLETE_DATA) + " "
                    + Helper.getTranslation("ProcessCreationErrorNoCollection"));
        }

        /*
         * Prüfung der additional-Eingaben, die angegeben werden müssen
         */
        for (AdditionalField field : this.additionalFields) {
            if ((field.getValue() == null || field.getValue().equals("")) && field.isRequired()
                    && field.getShowDependingOnDoctype() && (StringUtils.isBlank(field.getValue()))) {
                valid = false;
                Helper.setFehlerMeldung(Helper.getTranslation(INCOMPLETE_DATA) + " " + field.getTitle() + " "
                        + Helper.getTranslation("ProcessCreationErrorFieldIsEmpty"));

            }
        }
        return valid;
    }

    protected boolean isProcessTitleCorrect(Process process) {
        boolean valid = true;

        if (process.getTitle() == null || process.getTitle().equals("")) {
            valid = false;
            Helper.setFehlerMeldung(Helper.getTranslation(INCOMPLETE_DATA) + " "
                    + Helper.getTranslation("ProcessCreationErrorTitleEmpty"));
        }

        String validateRegEx = ConfigCore.getParameter("validateProzessTitelRegex", "[\\w-]*");
        if (!process.getTitle().matches(validateRegEx)) {
            valid = false;
            Helper.setFehlerMeldung("UngueltigerTitelFuerVorgang");
        }

        if (process.getTitle() != null) {
            valid = isProcessTitleAvailable(process.getTitle());
        }
        return valid;
    }

    /**
     * Checks if process title is available. If yes, return true, if no, return
     * false.
     *
     * @param title
     *            of process
     * @return boolean
     */
    protected boolean isProcessTitleAvailable(String title) {
        long amount;
        try {
            amount = serviceManager.getProcessService().findNumberOfProcessesWithTitle(title);
        } catch (DataException e) {
            Helper.setFehlerMeldung("Fehler beim Einlesen der Vorgaenge", e.getMessage());
            return false;
        }
        if (amount > 0) {
            Helper.setFehlerMeldung(Helper.getTranslation(INCOMPLETE_DATA)
                    + Helper.getTranslation("ProcessCreationErrorTitleAlreadyInUse"));
            return false;
        }
        return true;
    }

    /**
     * Anlegen des Prozesses und save der Metadaten.
     */
    public String createNewProcess() throws ReadException, IOException, PreferencesException, WriteException {

        // evict set up id to null
        Helper.getHibernateSession().evict(this.prozessKopie);
        if (!isContentValid()) {
            return null;
        }
        addProperties();

        updateTasks(this.prozessKopie);

        try {
            this.prozessKopie.setSortHelperImages(this.guessedImages);
            serviceManager.getProcessService().save(this.prozessKopie);
            serviceManager.getProcessService().refresh(this.prozessKopie);
        } catch (DataException e) {
            Helper.setErrorMessage("errorCreating", new Object[] {Helper.getTranslation("prozess") }, logger, e);
            return null;
        }

        String baseProcessDirectory = serviceManager.getProcessService().getProcessDataDirectory(this.prozessKopie)
                .toString();
        boolean successful = serviceManager.getFileService().createMetaDirectory(URI.create(""), baseProcessDirectory);
        if (!successful) {
            String message = "Metadata directory: " + baseProcessDirectory + "in path:"
                    + ConfigCore.getKitodoDataDirectory() + " was not created!";
            logger.error(message);
            Helper.setFehlerMeldung(message);
            return null;
        }

        /*
         * wenn noch keine RDF-Datei vorhanden ist (weil keine Opac-Abfrage
         * stattfand, dann jetzt eine anlegen
         */
        if (this.rdf == null) {
            createNewFileformat();
        }

        /*
         * wenn eine RDF-Konfiguration vorhanden ist (z.B. aus dem Opac-Import,
         * oder frisch angelegt), dann diese ergänzen
         */
        if (this.rdf != null) {

            // there must be at least one non-anchor level doc struct
            // if missing, insert logical doc structs until you reach it
            DocStructInterface populizer = null;
            try {
                populizer = rdf.getDigitalDocument().getLogicalDocStruct();
                if (populizer.getAnchorClass() != null && populizer.getAllChildren() == null) {
                    PrefsInterface ruleset = serviceManager.getRulesetService()
                            .getPreferences(prozessKopie.getRuleset());
                    while (populizer.getDocStructType().getAnchorClass() != null) {
                        populizer = populizer.createChild(
                                populizer.getDocStructType().getAllAllowedDocStructTypes().get(0), rdf.getDigitalDocument(),
                                ruleset);
                    }
                }
<<<<<<< HEAD
            } catch (NullPointerException // if getAllAllowedDocStructTypes()
                    // returns null
                    | IndexOutOfBoundsException e) {
                Helper.setErrorMessage("DocStrctType is configured as anchor but has no allowedchildtype.",
                    populizer != null && populizer.getDocStructType() != null ? populizer.getDocStructType().getName()
                            : null,
                    logger, e);
            } catch (UGHException e) {
                Helper.setErrorMessage(e.getMessage(), logger, e);
=======
            } catch (NullPointerException | IndexOutOfBoundsException e) { // if
                // getAllAllowedDocStructTypes()
                // returns null
                Helper.setFehlerMeldung("DocStrctType is configured as anchor but has no allowedchildtype.",
                        populizer != null && populizer.getDocStructType() != null ? populizer.getDocStructType().getName()
                                : null);
            } catch (UGHException catchAll) {
                Helper.setErrorMessage(catchAll.getMessage(), logger, catchAll);
>>>>>>> 138d7f8e
            }

            for (AdditionalField field : this.additionalFields) {
                if (field.isUghbinding() && field.getShowDependingOnDoctype()) {
                    /* welches Docstruct */
                    DocStructInterface tempStruct = this.rdf.getDigitalDocument().getLogicalDocStruct();
                    DocStructInterface tempChild = null;
                    if (field.getDocstruct().equals("firstchild")) {
                        try {
                            tempStruct = this.rdf.getDigitalDocument().getLogicalDocStruct().getAllChildren().get(0);
                        } catch (RuntimeException e) {
                            Helper.setErrorMessage(
                                    e.getMessage() + " The first child below the top structure could not be determined!",
                                    logger, e);
                        }
                    }
                    /*
                     * falls topstruct und firstchild das Metadatum bekommen
                     * sollen
                     */
                    if (!field.getDocstruct().equals("firstchild") && field.getDocstruct().contains("firstchild")) {
                        try {
                            tempChild = this.rdf.getDigitalDocument().getLogicalDocStruct().getAllChildren().get(0);
                        } catch (RuntimeException e) {
                            Helper.setErrorMessage(e.getLocalizedMessage(), logger, e);
                        }
                    }
                    if (field.getDocstruct().equals("boundbook")) {
                        tempStruct = this.rdf.getDigitalDocument().getPhysicalDocStruct();
                    }
                    /* welches Metadatum */
                    try {
                        /*
                         * bis auf die Autoren alle additionals in die Metadaten
                         * übernehmen
                         */
                        if (!field.getMetadata().equals("ListOfCreators")) {
                            MetadataTypeInterface mdt = UghHelper.getMetadataType(
                                    serviceManager.getRulesetService().getPreferences(this.prozessKopie.getRuleset()),
                                    field.getMetadata());
                            MetadataInterface metadata = UghHelper.getMetadata(tempStruct, mdt);
                            if (metadata != null) {
                                metadata.setStringValue(field.getValue());
                            }
                            /*
                             * wenn dem Topstruct und dem Firstchild der Wert
                             * gegeben werden soll
                             */
                            if (tempChild != null) {
                                metadata = UghHelper.getMetadata(tempChild, mdt);
                                if (metadata != null) {
                                    metadata.setStringValue(field.getValue());
                                }
                            }
                        }
                    } catch (UghHelperException | RuntimeException e) {
                        Helper.setErrorMessage(e.getLocalizedMessage(), logger, e);
                    }
                }
            }

            updateMetadata();

            /*
             * Collectionen hinzufügen
             */
            DocStructInterface colStruct = this.rdf.getDigitalDocument().getLogicalDocStruct();
            if (Objects.nonNull(colStruct) && Objects.nonNull(colStruct.getAllChildren())
                    && colStruct.getAllChildren().size() > 0) {
                try {
                    addCollections(colStruct);
                    /*
                     * falls ein erstes Kind vorhanden ist, sind die Collectionen dafür
                     */
                    colStruct = colStruct.getAllChildren().get(0);
                    addCollections(colStruct);
                } catch (RuntimeException e) {
                    Helper.setErrorMessage(
                            e.getMessage() + " The first child below the top structure could not be determined!", logger,
                            e);
                }
            }

            /*
             * Imagepfad hinzufügen (evtl. vorhandene zunächst löschen)
             */
            try {
                MetadataTypeInterface mdt = UghHelper.getMetadataType(this.prozessKopie, "pathimagefiles");
                List<? extends MetadataInterface> allImagePaths = this.rdf.getDigitalDocument().getPhysicalDocStruct()
                        .getAllMetadataByType(mdt);
                if (allImagePaths != null && allImagePaths.size() > 0) {
                    for (MetadataInterface metadata : allImagePaths) {
                        this.rdf.getDigitalDocument().getPhysicalDocStruct().getAllMetadata().remove(metadata);
                    }
                }
                MetadataInterface newMetadata = UghImplementation.INSTANCE.createMetadata(mdt);
                if (SystemUtils.IS_OS_WINDOWS) {
                    newMetadata.setStringValue(
                            "file:/" + serviceManager.getFileService().getImagesDirectory(this.prozessKopie)
                                    + this.prozessKopie.getTitle().trim() + DIRECTORY_SUFFIX);
                } else {
                    newMetadata.setStringValue(
                            "file://" + serviceManager.getFileService().getImagesDirectory(this.prozessKopie)
                                    + this.prozessKopie.getTitle().trim() + DIRECTORY_SUFFIX);
                }
                this.rdf.getDigitalDocument().getPhysicalDocStruct().addMetadata(newMetadata);

                // write Rdf file
                serviceManager.getFileService().writeMetadataFile(this.rdf, this.prozessKopie);

            } catch (DocStructHasNoTypeException e) {
                Helper.setErrorMessage("DocStructHasNoTypeException", logger, e);
            } catch (UghHelperException e) {
                Helper.setErrorMessage("UghHelperException", logger, e);
            } catch (MetadataTypeNotAllowedException e) {
                Helper.setErrorMessage("MetadataTypeNotAllowedException", logger, e);
            }

        }

        // Create configured directories
        serviceManager.getProcessService().createProcessDirs(this.prozessKopie);

        serviceManager.getProcessService().readMetadataFile(this.prozessKopie);

        startTaskScriptThreads();

        return processListPath;
    }

    protected void updateTasks(Process process) {
        for (Task task : process.getTasks()) {
            // always save date and user for each step
            task.setProcessingTime(process.getCreationDate());
            task.setEditTypeEnum(TaskEditType.AUTOMATIC);
            User user = Helper.getCurrentUser();
            serviceManager.getTaskService().replaceProcessingUser(task, user);

            // only if its done, set edit start and end date
            if (task.getProcessingStatusEnum() == TaskStatus.DONE) {
                task.setProcessingBegin(process.getCreationDate());
                // this concerns steps, which are set as done right on creation
                // bearbeitungsbeginn is set to creation timestamp of process
                // because the creation of it is basically begin of work
                Date date = new Date();
                task.setProcessingTime(date);
                task.setProcessingEnd(date);
            }
        }
    }

    /**
     * Metadata inheritance and enrichment.
     */
    private void updateMetadata() throws PreferencesException {
        if (ConfigCore.getBooleanParameter(Parameters.USE_METADATA_ENRICHMENT, false)) {
            DocStructInterface enricher = rdf.getDigitalDocument().getLogicalDocStruct();
            Map<String, Map<String, MetadataInterface>> higherLevelMetadata = new HashMap<>();
            while (enricher.getAllChildren() != null) {
                // save higher level metadata for lower enrichment
                List<MetadataInterface> allMetadata = enricher.getAllMetadata();
                if (allMetadata == null) {
                    allMetadata = Collections.emptyList();
                }
                for (MetadataInterface available : allMetadata) {
                    Map<String, MetadataInterface> availableMetadata = higherLevelMetadata
                            .containsKey(available.getMetadataType().getName())
                            ? higherLevelMetadata.get(available.getMetadataType().getName())
                            : new HashMap<>();
                    if (!availableMetadata.containsKey(available.getValue())) {
                        availableMetadata.put(available.getValue(), available);
                    }
                    higherLevelMetadata.put(available.getMetadataType().getName(), availableMetadata);
                }

                // enrich children with inherited metadata
                for (DocStructInterface nextChild : enricher.getAllChildren()) {
                    enricher = nextChild;
                    for (Entry<String, Map<String, MetadataInterface>> availableHigherMetadata : higherLevelMetadata
                            .entrySet()) {
                        String enrichable = availableHigherMetadata.getKey();
                        boolean addable = false;
                        List<MetadataTypeInterface> addableTypesNotNull = enricher.getAddableMetadataTypes();
                        if (addableTypesNotNull == null) {
                            addableTypesNotNull = Collections.emptyList();
                        }
                        for (MetadataTypeInterface addableMetadata : addableTypesNotNull) {
                            if (addableMetadata.getName().equals(enrichable)) {
                                addable = true;
                                break;
                            }
                        }
                        if (!addable) {
                            continue;
                        }
                        there: for (Entry<String, MetadataInterface> higherElement : availableHigherMetadata.getValue()
                                .entrySet()) {
                            List<MetadataInterface> amNotNull = enricher.getAllMetadata();
                            if (amNotNull == null) {
                                amNotNull = Collections.emptyList();
                            }
                            for (MetadataInterface existentMetadata : amNotNull) {
                                if (existentMetadata.getMetadataType().getName().equals(enrichable)
                                        && existentMetadata.getValue().equals(higherElement.getKey())) {
                                    continue there;
                                }
                            }
                            try {
                                enricher.addMetadata(higherElement.getValue());
<<<<<<< HEAD
                            } catch (UGHException e) {
                                Helper.setErrorMessage("errorAdding", new Object[] {Helper.getTranslation("metadata") },
                                    logger, e);
=======
                            } catch (UGHException didNotWork) {
                                Helper.setErrorMessage("errorAdding", new Object[] {Helper.getTranslation("metadata") },
                                        logger, didNotWork);
>>>>>>> 138d7f8e
                            }
                        }
                    }
                }
            }
        }
    }

    private void startTaskScriptThreads() {
        /* damit die Sortierung stimmt nochmal einlesen */
        Helper.getHibernateSession().refresh(this.prozessKopie);

        List<Task> tasks = this.prozessKopie.getTasks();
        for (Task task : tasks) {
            if (task.getProcessingStatus() == 1 && task.isTypeAutomatic()) {
                TaskScriptThread thread = new TaskScriptThread(task);
                thread.start();
            }
        }
    }

    private void addCollections(DocStructInterface colStruct) {
        for (String s : this.digitalCollections) {
            try {
                MetadataInterface md = UghImplementation.INSTANCE.createMetadata(UghHelper.getMetadataType(
                        serviceManager.getRulesetService().getPreferences(this.prozessKopie.getRuleset()),
                        "singleDigCollection"));
                md.setStringValue(s);
                md.setDocStruct(colStruct);
                colStruct.addMetadata(md);
            } catch (UghHelperException | DocStructHasNoTypeException | MetadataTypeNotAllowedException e) {
                Helper.setErrorMessage(e.getMessage(), logger, e);
            }
        }
    }

    /**
     * alle Kollektionen eines übergebenen DocStructs entfernen.
     */
    protected void removeCollections(DocStructInterface colStruct, Process process) {
        try {
            MetadataTypeInterface mdt = UghHelper.getMetadataType(
                    serviceManager.getRulesetService().getPreferences(process.getRuleset()),
                    "singleDigCollection");
            ArrayList<MetadataInterface> myCollections = new ArrayList<>(colStruct.getAllMetadataByType(mdt));
            if (myCollections.size() > 0) {
                for (MetadataInterface md : myCollections) {
                    colStruct.removeMetadata(md);
                }
            }
        } catch (UghHelperException | DocStructHasNoTypeException e) {
            Helper.setErrorMessage(e.getMessage(), logger, e);
        }
    }

    /**
     * Create new file format.
     */
    public void createNewFileformat() {
        PrefsInterface myPrefs = serviceManager.getRulesetService().getPreferences(this.prozessKopie.getRuleset());
        try {
            DigitalDocumentInterface dd = UghImplementation.INSTANCE.createDigitalDocument();
            FileformatInterface ff = UghImplementation.INSTANCE.createXStream(myPrefs);
            ff.setDigitalDocument(dd);
            // add BoundBook
            DocStructTypeInterface dst = myPrefs.getDocStrctTypeByName("BoundBook");
            DocStructInterface dsBoundBook = dd.createDocStruct(dst);
            dd.setPhysicalDocStruct(dsBoundBook);

            ConfigOpacDoctype configOpacDoctype = ConfigOpac.getDoctypeByName(this.docType);

            if (configOpacDoctype != null) {
                // Monographie
                if (!configOpacDoctype.isPeriodical() && !configOpacDoctype.isMultiVolume()) {
                    DocStructTypeInterface dsty = myPrefs.getDocStrctTypeByName(configOpacDoctype.getRulesetType());
                    DocStructInterface ds = dd.createDocStruct(dsty);
                    dd.setLogicalDocStruct(ds);
                    this.rdf = ff;
                } else if (configOpacDoctype.isPeriodical()) {
                    // Zeitschrift
                    DocStructTypeInterface dsty = myPrefs.getDocStrctTypeByName("Periodical");
                    DocStructInterface ds = dd.createDocStruct(dsty);
                    dd.setLogicalDocStruct(ds);

                    DocStructTypeInterface dstyvolume = myPrefs.getDocStrctTypeByName("PeriodicalVolume");
                    DocStructInterface dsvolume = dd.createDocStruct(dstyvolume);
                    ds.addChild(dsvolume);
                    this.rdf = ff;
                } else if (configOpacDoctype.isMultiVolume()) {
                    // MultivolumeBand
                    DocStructTypeInterface dsty = myPrefs.getDocStrctTypeByName("MultiVolumeWork");
                    DocStructInterface ds = dd.createDocStruct(dsty);
                    dd.setLogicalDocStruct(ds);

                    DocStructTypeInterface dstyvolume = myPrefs.getDocStrctTypeByName("Volume");
                    DocStructInterface dsvolume = dd.createDocStruct(dstyvolume);
                    ds.addChild(dsvolume);
                    this.rdf = ff;
                }
            } else {
                // TODO: what should happen if configOpacDoctype is null?
            }

            if (this.docType.equals("volumerun")) {
                DocStructTypeInterface dsty = myPrefs.getDocStrctTypeByName("VolumeRun");
                DocStructInterface ds = dd.createDocStruct(dsty);
                dd.setLogicalDocStruct(ds);

                DocStructTypeInterface dstyvolume = myPrefs.getDocStrctTypeByName("Record");
                DocStructInterface dsvolume = dd.createDocStruct(dstyvolume);
                ds.addChild(dsvolume);
                this.rdf = ff;
            }
        } catch (TypeNotAllowedAsChildException | PreferencesException e) {
            Helper.setErrorMessage(e.getLocalizedMessage(), logger, e);
        } catch (FileNotFoundException e) {
            Helper.setErrorMessage("Error while reading von opac-config", logger, e);
        }
    }

    private void addProperties() {
        addAdditionalFields(this.additionalFields, this.prozessKopie);

        for (String col : digitalCollections) {
            BeanHelper.addPropertyForProcess(this.prozessKopie, "digitalCollection", col);
        }

        BeanHelper.addPropertyForWorkpiece(this.prozessKopie, "DocType", this.docType);
        BeanHelper.addPropertyForWorkpiece(this.prozessKopie, "TifHeaderImagedescription",
                this.tifHeaderImageDescription);
        BeanHelper.addPropertyForWorkpiece(this.prozessKopie, "TifHeaderDocumentname", this.tifHeaderDocumentName);
        BeanHelper.addPropertyForProcess(this.prozessKopie, "Template", this.template.getTitle());
        BeanHelper.addPropertyForProcess(this.prozessKopie, "TemplateID", String.valueOf(this.template.getId()));
    }

    protected void addAdditionalFields(List<AdditionalField> additionalFields, Process process) {
        for (AdditionalField field : additionalFields) {
            if (field.getShowDependingOnDoctype()) {
                if (field.getFrom().equals("werk")) {
                    BeanHelper.addPropertyForWorkpiece(process, field.getTitle(), field.getValue());
                }
                if (field.getFrom().equals("vorlage")) {
                    BeanHelper.addPropertyForTemplate(process, field.getTitle(), field.getValue());
                }
                if (field.getFrom().equals("prozess")) {
                    BeanHelper.addPropertyForProcess(process, field.getTitle(), field.getValue());
                }
            }
        }
    }

    public String getDocType() {
        return this.docType;
    }

    /**
     * Set document type.
     *
     * @param docType
     *            String
     */
    public void setDocType(String docType) {
        if (!this.docType.equals(docType)) {
            this.docType = docType;
            if (rdf != null) {

                FileformatInterface tmp = rdf;

                createNewFileformat();
                try {
                    if (rdf.getDigitalDocument().getLogicalDocStruct()
                            .equals(tmp.getDigitalDocument().getLogicalDocStruct())) {
                        rdf = tmp;
                    } else {
                        DocStructInterface oldLogicalDocstruct = tmp.getDigitalDocument().getLogicalDocStruct();
                        DocStructInterface newLogicalDocstruct = rdf.getDigitalDocument().getLogicalDocStruct();
                        // both have no children
                        if (oldLogicalDocstruct.getAllChildren() == null
                                && newLogicalDocstruct.getAllChildren() == null) {
                            copyMetadata(oldLogicalDocstruct, newLogicalDocstruct);
                        } else if (oldLogicalDocstruct.getAllChildren() != null
                                && newLogicalDocstruct.getAllChildren() == null) {
                            // old has a child, new has no child
                            copyMetadata(oldLogicalDocstruct, newLogicalDocstruct);
                            copyMetadata(oldLogicalDocstruct.getAllChildren().get(0), newLogicalDocstruct);
                        } else if (oldLogicalDocstruct.getAllChildren() == null
                                && newLogicalDocstruct.getAllChildren() != null) {
                            // new has a child, but old not
                            copyMetadata(oldLogicalDocstruct, newLogicalDocstruct);
                            copyMetadata(oldLogicalDocstruct.copy(true, false),
                                    newLogicalDocstruct.getAllChildren().get(0));
                        } else if (oldLogicalDocstruct.getAllChildren() != null
                                && newLogicalDocstruct.getAllChildren() != null) {
                            // both have children
                            copyMetadata(oldLogicalDocstruct, newLogicalDocstruct);
                            copyMetadata(oldLogicalDocstruct.getAllChildren().get(0),
                                    newLogicalDocstruct.getAllChildren().get(0));
                        }
                    }
                } catch (PreferencesException e) {
                    Helper.setErrorMessage(e.getLocalizedMessage(), logger, e);
                }
                try {
                    fillFieldsFromMetadataFile();
                } catch (PreferencesException e) {
                    Helper.setErrorMessage(e.getLocalizedMessage(), logger, e);
                }
            }
        }
    }

    private void copyMetadata(DocStructInterface oldDocStruct, DocStructInterface newDocStruct) {

        if (oldDocStruct.getAllMetadata() != null) {
            for (MetadataInterface md : oldDocStruct.getAllMetadata()) {
                try {
                    newDocStruct.addMetadata(md);
                } catch (MetadataTypeNotAllowedException | DocStructHasNoTypeException e) {
                    Helper.setErrorMessage(e.getLocalizedMessage(), logger, e);
                }
            }
        }
        if (oldDocStruct.getAllPersons() != null) {
            for (PersonInterface p : oldDocStruct.getAllPersons()) {
                try {
                    newDocStruct.addPerson(p);
                } catch (MetadataTypeNotAllowedException | DocStructHasNoTypeException e) {
                    Helper.setErrorMessage(e.getLocalizedMessage(), logger, e);
                }
            }
        }
    }

    /**
     * Get template.
     *
     * @return value of template
     */
    public Template getTemplate() {
        return template;
    }

    /**
     * The function getProzessVorlageTitel() returns some kind of identifier for
     * this ProzesskopieForm. The title of the process template that a process
     * will be created from can be considered with some reason to be some good
     * identifier for the ProzesskopieForm, too.
     *
     * @return a human-readable identifier for this object
     */
    public String getProzessVorlageTitel() {
        return this.template != null ? this.template.getTitle() : null;
    }

    /**
     * Set template.
     *
     * @param template
     *            as Template object
     */
    public void setTemplate(Template template) {
        this.template = template;
    }

    public Integer getAuswahl() {
        return this.auswahl;
    }

    public void setAuswahl(Integer auswahl) {
        this.auswahl = auswahl;
    }

    public List<AdditionalField> getAdditionalFields() {
        return this.additionalFields;
    }

    /**
<<<<<<< HEAD
     * The method getVisibleAdditionalFields returns a list of visible
     * additional fields.
=======
     * The method getVisibleAdditionalFields returns a list of visible additional
     * fields.
>>>>>>> 138d7f8e
     *
     * @return list of AdditionalField
     */
    public List<AdditionalField> getVisibleAdditionalFields() {
        return this.getAdditionalFields().stream().filter(af -> af.getShowDependingOnDoctype())
                .collect(Collectors.toList());
    }

    /**
     * The method setAdditionalField() sets the value of an AdditionalField held
     * by a ProzesskopieForm object.
     *
     * @param key
     *            the title of the AdditionalField whose value shall be modified
     * @param value
     *            the new value for the AdditionalField
     * @param strict
     *            throw a RuntimeException if the field is unknown
     * @throws RuntimeException
     *             in case that no field with a matching title was found in the
     *             ProzesskopieForm object
     */
    public void setAdditionalField(String key, String value, boolean strict) {
        boolean unknownField = true;
        for (AdditionalField field : additionalFields) {
            if (key.equals(field.getTitle())) {
                field.setValue(value);
                unknownField = false;
            }
        }
        if (unknownField && strict) {
            throw new RuntimeException("Couldn’t set “" + key + "” to “" + value + "”: No such field in record.");
        }
    }

    public void setAdditionalFields(List<AdditionalField> additionalFields) {
        this.additionalFields = additionalFields;
    }

    /*
     * this is needed for GUI, render multiple select only if this is false if
     * this is true use the only choice
     *
     * @author Wulf
     */
    public boolean isSingleChoiceCollection() {
        return (getPossibleDigitalCollections() != null && getPossibleDigitalCollections().size() == 1);

    }

    /**
     * This is needed for GUI, render multiple select only if this is false if
     * isSingleChoiceCollection is true use this choice.
     *
     * @author Wulf
     */
    public String getDigitalCollectionIfSingleChoice() {
        List<String> pdc = getPossibleDigitalCollections();
        if (pdc.size() == 1) {
            return pdc.get(0);
        } else {
            return null;
        }
    }

    public List<String> getPossibleDigitalCollections() {
        return this.possibleDigitalCollection;
    }

    @SuppressWarnings("unchecked")
    private void initializePossibleDigitalCollections() {
        try {
            DigitalCollections.possibleDigitalCollectionsForProcess(this.prozessKopie);
        } catch (JDOMException | IOException e) {
            Helper.setErrorMessage("Error while parsing digital collections", logger, e);
        }

        this.possibleDigitalCollection = DigitalCollections.getPossibleDigitalCollection();
        this.digitalCollections = DigitalCollections.getDigitalCollections();

        // if only one collection is possible take it directly

        if (isSingleChoiceCollection()) {
            this.digitalCollections.add(getDigitalCollectionIfSingleChoice());
        }
    }

    /**
     * Get all OPAC catalogues.
     *
     * @return list of catalogues
     */
    public List<String> getAllOpacCatalogues() {
        try {
            return ConfigOpac.getAllCatalogueTitles();
        } catch (RuntimeException e) {
            Helper.setErrorMessage("Error while reading von opac-config", logger, e);
            return new ArrayList<>();
        }
    }

    /**
     * Get all document types.
     *
     * @return list of ConfigOpacDoctype objects
     */
    public List<ConfigOpacDoctype> getAllDoctypes() {
        try {
            return ConfigOpac.getAllDoctypes();
        } catch (RuntimeException e) {
            Helper.setErrorMessage("Error while reading von opac-config", logger, e);
            return new ArrayList<>();
        }
    }

    /**
     * Changed, so that on first request list gets set if there is only one choice.
     *
     * @return list of digital collections
     */
    public List<String> getDigitalCollections() {
        return this.digitalCollections;
    }

    public void setDigitalCollections(List<String> digitalCollections) {
        this.digitalCollections = digitalCollections;
    }

    public HashMap<String, Boolean> getStandardFields() {
        return this.standardFields;
    }

    public boolean isUseOpac() {
        return this.useOpac;
    }

    public boolean isUseTemplates() {
        return this.useTemplates;
    }

    public String getTifHeaderDocumentName() {
        return this.tifHeaderDocumentName;
    }

    public void setTifHeaderDocumentName(String tifHeaderDocumentName) {
        this.tifHeaderDocumentName = tifHeaderDocumentName;
    }

    public String getTifHeaderImageDescription() {
        return this.tifHeaderImageDescription;
    }

    public void setTifHeaderImageDescription(String tifHeaderImageDescription) {
        this.tifHeaderImageDescription = tifHeaderImageDescription;
    }

    public Process getProzessKopie() {
        return this.prozessKopie;
    }

    public void setProzessKopie(Process prozessKopie) {
        this.prozessKopie = prozessKopie;
    }

    public String getOpacSuchfeld() {
        return this.opacSuchfeld;
    }

    public void setOpacSuchfeld(String opacSuchfeld) {
        this.opacSuchfeld = opacSuchfeld;
    }

    public String getOpacKatalog() {
        return this.opacKatalog;
    }

    public void setOpacKatalog(String opacKatalog) {
        this.opacKatalog = opacKatalog;
    }

    public String getOpacSuchbegriff() {
        return this.opacSuchbegriff;
    }

    public void setOpacSuchbegriff(String opacSuchbegriff) {
        this.opacSuchbegriff = opacSuchbegriff;
    }

    /*
     * Helper
     */

    /**
     * Prozesstitel und andere Details generieren.
     */
    public void calculateProcessTitle() {
        try {
            generateTitle(null);
            Ajax.update("editForm");
        } catch (IOException e) {
            Helper.setErrorMessage(e.getLocalizedMessage(), logger, e);
        }
    }

    /**
     * Generate title.
     *
     * @param genericFields
     *            Map of Strings
     * @return String
     */
    public String generateTitle(Map<String, String> genericFields) throws IOException {
        String currentAuthors = "";
        String currentTitle = "";
        int counter = 0;
        for (AdditionalField field : this.additionalFields) {
            if (field.getAutogenerated() && field.getValue().isEmpty()) {
                field.setValue(String.valueOf(System.currentTimeMillis() + counter));
                counter++;
            }
            if (field.getMetadata() != null && field.getMetadata().equals("TitleDocMain")
                    && currentTitle.length() == 0) {
                currentTitle = field.getValue();
            } else if (field.getMetadata() != null && field.getMetadata().equals("ListOfCreators")
                    && currentAuthors.length() == 0) {
                currentAuthors = field.getValue();
            }

        }
        StringBuilder newTitle = new StringBuilder();
        String titeldefinition = "";
        ConfigProjects cp = new ConfigProjects(this.template.getProject().getTitle());

        int count = cp.getParamList("createNewProcess.itemlist.processtitle").size();
        for (int i = 0; i < count; i++) {
            String titel = cp.getParamString("createNewProcess.itemlist.processtitle(" + i + ")");
            String isdoctype = cp.getParamString("createNewProcess.itemlist.processtitle(" + i + ")[@isdoctype]");
            String isnotdoctype = cp.getParamString("createNewProcess.itemlist.processtitle(" + i + ")[@isnotdoctype]");

            if (titel == null) {
                titel = "";
            }
            if (isdoctype == null) {
                isdoctype = "";
            }
            if (isnotdoctype == null) {
                isnotdoctype = "";
            }

            /* wenn nix angegeben wurde, dann anzeigen */
            if (isdoctype.equals("") && isnotdoctype.equals("")) {
                titeldefinition = titel;
                break;
            }

            /* wenn beides angegeben wurde */
            if (!isdoctype.equals("") && !isnotdoctype.equals("")
                    && StringUtils.containsIgnoreCase(isdoctype, this.docType)
                    && !StringUtils.containsIgnoreCase(isnotdoctype, this.docType)) {
                titeldefinition = titel;
                break;
            }

            /* wenn nur pflicht angegeben wurde */
            if (isnotdoctype.equals("") && StringUtils.containsIgnoreCase(isdoctype, this.docType)) {
                titeldefinition = titel;
                break;
            }
            /* wenn nur "darf nicht" angegeben wurde */
            if (isdoctype.equals("") && !StringUtils.containsIgnoreCase(isnotdoctype, this.docType)) {
                titeldefinition = titel;
                break;
            }
        }

        StringTokenizer tokenizer = new StringTokenizer(titeldefinition, "+");
        /* jetzt den Bandtitel parsen */
        while (tokenizer.hasMoreTokens()) {
            String token = tokenizer.nextToken();
            /*
             * wenn der String mit ' anfängt und mit ' endet, dann den Inhalt so
             * übernehmen
             */
            if (token.startsWith("'") && token.endsWith("'")) {
                newTitle.append(token.substring(1, token.length() - 1));
            } else if (token.startsWith("#")) {
                // resolve strings beginning with # from generic fields
                if (genericFields != null) {
                    String genericValue = genericFields.get(token);
                    if (genericValue != null) {
                        newTitle.append(genericValue);
                    }
                }
            } else {
                /* andernfalls den string als Feldnamen auswerten */
                for (AdditionalField additionalField : this.additionalFields) {
                    /*
                     * wenn es das ATS oder TSL-Feld ist, dann den berechneten
                     * atstsl einsetzen, sofern noch nicht vorhanden
                     */
                    if ((additionalField.getTitle().equals("ATS") || additionalField.getTitle().equals("TSL"))
                            && additionalField.getShowDependingOnDoctype()
                            && (additionalField.getValue() == null || additionalField.getValue().equals(""))) {
                        if (atstsl == null || atstsl.length() == 0) {
                            atstsl = createAtstsl(currentTitle, currentAuthors);
                        }
                        additionalField.setValue(this.atstsl);
                    }

                    /* den Inhalt zum Titel hinzufügen */
                    if (additionalField.getTitle().equals(token) && additionalField.getShowDependingOnDoctype()
                            && additionalField.getValue() != null) {
                        newTitle.append(
                                calculateProcessTitleCheck(additionalField.getTitle(), additionalField.getValue()));
                    }
                }
            }
        }

        if (newTitle.toString().endsWith("_")) {
            newTitle.setLength(newTitle.length() - 1);
        }
        // remove non-ascii characters for the sake of TIFF header limits
        String filteredTitle = newTitle.toString().replaceAll("[^\\p{ASCII}]", "");
        prozessKopie.setTitle(filteredTitle);
        calculateTiffHeader();
        return filteredTitle;
    }

    private String calculateProcessTitleCheck(String inFeldName, String inFeldWert) {
        String rueckgabe = inFeldWert;

        /*
         * Bandnummer
         */
        if (inFeldName.equals("Bandnummer") || inFeldName.equals("Volume number")) {
            try {
                int bandint = Integer.parseInt(inFeldWert);
                java.text.DecimalFormat df = new java.text.DecimalFormat("#0000");
                rueckgabe = df.format(bandint);
            } catch (NumberFormatException e) {
                if (inFeldName.equals("Bandnummer")) {
                    Helper.setErrorMessage(
                            Helper.getTranslation(INCOMPLETE_DATA) + "Bandnummer ist keine gültige Zahl", logger, e);
                } else {
                    Helper.setErrorMessage(
                            Helper.getTranslation(INCOMPLETE_DATA) + "Volume number is not a valid number", logger, e);
                }
            }
            if (rueckgabe != null && rueckgabe.length() < 4) {
                rueckgabe = "0000".substring(rueckgabe.length()) + rueckgabe;
            }
        }

        return rueckgabe;
    }

    /**
     * Calculate tiff header.
     */
    public void calculateTiffHeader() {
        ConfigProjects cp;
        try {
            cp = new ConfigProjects(this.template.getProject().getTitle());
        } catch (IOException e) {
            Helper.setErrorMessage(e.getLocalizedMessage(), logger, e);
            return;
        }
        String tifDefinition = cp.getParamString("tifheader." + this.docType, "intranda");

        // possible replacements
        tifDefinition = tifDefinition.replaceAll("\\[\\[", "<");
        tifDefinition = tifDefinition.replaceAll("\\]\\]", ">");

        // Documentname ist im allgemeinen = Prozesstitel
        this.tifHeaderDocumentName = this.prozessKopie.getTitle();
        this.tifHeaderImageDescription = "";
        // image description
        StringTokenizer tokenizer = new StringTokenizer(tifDefinition, "+");
        // jetzt den Tiffheader parsen
        String title = "";
        while (tokenizer.hasMoreTokens()) {
            String token = tokenizer.nextToken();
            /*
             * wenn der String mit ' anfängt und mit ' endet, dann den Inhalt so
             * übernehmen
             */
            if (token.startsWith("'") && token.endsWith("'") && token.length() > 2) {
                this.tifHeaderImageDescription += token.substring(1, token.length() - 1);
            } else if (token.equals("$Doctype")) {
                /* wenn der Doctype angegeben werden soll */
                try {
                    this.tifHeaderImageDescription += ConfigOpac.getDoctypeByName(this.docType).getTifHeaderType();
                } catch (FileNotFoundException | RuntimeException e) {
                    Helper.setErrorMessage("Error while reading von opac-config", logger, e);
                }
            } else {
                /* andernfalls den string als Feldnamen auswerten */
                for (AdditionalField additionalField : this.additionalFields) {
                    if (additionalField.getTitle().equals("Titel") || additionalField.getTitle().equals("Title")
                            && additionalField.getValue() != null && !additionalField.getValue().equals("")) {
                        title = additionalField.getValue();
                    }
                    /*
                     * wenn es das ATS oder TSL-Feld ist, dann den berechneten
                     * atstsl einsetzen, sofern noch nicht vorhanden
                     */
                    if ((additionalField.getTitle().equals("ATS") || additionalField.getTitle().equals("TSL"))
                            && additionalField.getShowDependingOnDoctype()
                            && (additionalField.getValue() == null || additionalField.getValue().equals(""))) {
                        additionalField.setValue(this.atstsl);
                    }

                    /* den Inhalt zum Titel hinzufügen */
                    if (additionalField.getTitle().equals(token) && additionalField.getShowDependingOnDoctype()
                            && additionalField.getValue() != null) {
                        this.tifHeaderImageDescription += calculateProcessTitleCheck(additionalField.getTitle(),
                                additionalField.getValue());
                    }

                }
            }
            // reduce to 255 character
        }
        int length = this.tifHeaderImageDescription.length();
        if (length > 255) {
            try {
                int toCut = length - 255;
                String newTitle = title.substring(0, title.length() - toCut);
                this.tifHeaderImageDescription = this.tifHeaderImageDescription.replace(title, newTitle);
            } catch (IndexOutOfBoundsException e) {
                Helper.setErrorMessage(e.getLocalizedMessage(), logger, e);
            }
        }
    }

    /**
     * Downloads a docket for the process.
     *
     * @return the navigation-strign
     */
    public String downloadDocket() {
        try {
            serviceManager.getProcessService().downloadDocket(this.prozessKopie);
        } catch (IOException e) {
            Helper.setErrorMessage("errorCreating", new Object[] {Helper.getTranslation("docket") }, logger, e);
        }
        return "";
    }

    /**
     * Set images guessed.
     *
     * @param imagesGuessed
     *            the imagesGuessed to set
     */
    public void setImagesGuessed(Integer imagesGuessed) {
        if (imagesGuessed == null) {
            imagesGuessed = 0;
        }
        this.guessedImages = imagesGuessed;
    }

    /**
     * Get images guessed.
     *
     * @return the imagesGuessed
     */
    public Integer getImagesGuessed() {
        return this.guessedImages;
    }

    public String getAddToWikiField() {
        return this.addToWikiField;
    }

    /**
     * Set add to wiki field.
     *
     * @param addToWikiField
     *            String
     */
    public void setAddToWikiField(String addToWikiField) {
        this.prozessKopie.setWikiField(this.template.getWikiField());
        this.addToWikiField = addToWikiField;
        if (addToWikiField != null && !addToWikiField.equals("")) {
            User user = (User) Helper.getManagedBeanValue("#{LoginForm.myBenutzer}");
            String message = this.addToWikiField + " (" + serviceManager.getUserService().getFullName(user) + ")";
            this.prozessKopie
                    .setWikiField(WikiFieldHelper.getWikiMessage(prozessKopie.getWikiField(), "info", message));
        }
    }

    /**
     * Create Atstsl.
     *
     * @param title
     *            String
     * @param author
     *            String
     * @return String
     */
    public static String createAtstsl(String title, String author) {
        StringBuilder result = new StringBuilder(8);
        if (author != null && author.trim().length() > 0) {
            result.append(author.length() > 4 ? author.substring(0, 4) : author);
            result.append(title.length() > 4 ? title.substring(0, 4) : title);
        } else {
            StringTokenizer titleWords = new StringTokenizer(title);
            int wordNo = 1;
            while (titleWords.hasMoreTokens() && wordNo < 5) {
                String word = titleWords.nextToken();
                switch (wordNo) {
                    case 1:
                        result.append(word.length() > 4 ? word.substring(0, 4) : word);
                        break;
                    case 2:
                    case 3:
                        result.append(word.length() > 2 ? word.substring(0, 2) : word);
                        break;
                    case 4:
                        result.append(word.length() > 1 ? word.substring(0, 1) : word);
                        break;
                    default:
                        assert false : wordNo;
                }
                wordNo++;
            }
        }
        return result.toString().replaceAll("[\\W]", ""); // delete umlauts etc.
    }

    /**
     * The function getHitlist returns the hits for the currently showing page of
     * the hitlist as read-only property "hitlist".
     *
     * @return a list of hits to render in the hitlist
     */
    public List<SelectableHit> getHitlist() {
        if (hitlistPage < 0) {
            return Collections.emptyList();
        }
        int pageSize = getPageSize();
        List<SelectableHit> result = new ArrayList<>(pageSize);
        long firstHit = hitlistPage * pageSize;
        long lastHit = Math.min(firstHit + pageSize - 1, hits - 1);
        for (long index = firstHit; index <= lastHit; index++) {
            try {
                Hit hit = importCatalogue.getHit(hitlist, index, CataloguePlugin.getTimeout());
                result.add(new SelectableHit(hit));
            } catch (RuntimeException e) {
                result.add(new SelectableHit(e.getMessage()));
            }
        }
        return result;
    }

    /**
     * The function getNumberOfHits() returns the number of hits on the hit list
     * as read-only property "numberOfHits".
     *
     * @return the number of hits on the hit list
     */
    public long getNumberOfHits() {
        return hits;
    }

    /**
     * The function getPageSize() retrieves the desired number of hits on one
     * page of the hit list from the configuration.
     *
     * @return desired number of hits on one page of the hit list from the
     *         configuration
     */
    private int getPageSize() {
        return ConfigCore.getIntParameter(Parameters.HITLIST_PAGE_SIZE, DEFAULT_HITLIST_PAGE_SIZE);
    }

    /**
     * The function isFirstPage() returns whether the currently showing page of
     * the hitlist is the first page of it as read-only property "firstPage".
     *
     * @return whether the currently showing page of the hitlist is the first
     *         one
     */
    public boolean isFirstPage() {
        return hitlistPage == 0;
    }

    /**
     * The function getHitlistShowing returns whether the hitlist shall be
     * rendered or not as read-only property "hitlistShowing".
     *
     * @return whether the hitlist is to be shown or not
     */
    public boolean isHitlistShowing() {
        return hitlistPage >= 0;
    }

    /**
     * The function isLastPage() returns whether the currently showing page of
     * the hitlist is the last page of it as read-only property "lastPage".
     *
     * @return whether the currently showing page of the hitlist is the last one
     */
    public boolean isLastPage() {
        return (hitlistPage + 1) * getPageSize() > hits - 1;
    }

    /**
     * The function nextPageClick() is executed if the user clicks the action
     * link to flip one page forward in the hit list.
     */
    public void nextPageClick() {
        hitlistPage++;
    }

    /**
     * The function previousPageClick() is executed if the user clicks the
     * action link to flip one page backwards in the hit list.
     */
    public void previousPageClick() {
        hitlistPage--;
    }

    /**
     * The function isCalendarButtonShowing tells whether the calendar button
     * shall show up or not as read-only property "calendarButtonShowing".
     *
     * @return whether the calendar button shall show
     */
    public boolean isCalendarButtonShowing() {
        try {
            return ConfigOpac.getDoctypeByName(docType).isNewspaper();
        } catch (NullPointerException e) {
            // may occur if user continues to interact with the page across a
            // restart of the servlet container
            return false;
        } catch (FileNotFoundException e) {
            Helper.setErrorMessage("Error while reading von opac-config", logger, e);
            return false;
        }
    }

    /**
     * Returns the representation of the file holding the document metadata in
     * memory.
     *
     * @return the metadata file in memory
     */
    public FileformatInterface getFileformat() {
        return rdf;
    }
}<|MERGE_RESOLUTION|>--- conflicted
+++ resolved
@@ -329,7 +329,7 @@
         }
 
         this.docType = cp.getParamString("createNewProcess.defaultdoctype",
-                ConfigOpac.getAllDoctypes().get(0).getTitle());
+            ConfigOpac.getAllDoctypes().get(0).getTitle());
         this.useOpac = cp.getParamBoolean("createNewProcess.opac[@use]");
         this.useTemplates = cp.getParamBoolean("createNewProcess.templates[@use]");
         if (this.opacKatalog.equals("")) {
@@ -575,8 +575,8 @@
                         } else {
                             /* bei normalen Feldern die Inhalte auswerten */
                             MetadataTypeInterface mdt = UghHelper.getMetadataType(
-                                    serviceManager.getRulesetService().getPreferences(this.prozessKopie.getRuleset()),
-                                    field.getMetadata());
+                                serviceManager.getRulesetService().getPreferences(this.prozessKopie.getRuleset()),
+                                field.getMetadata());
                             MetadataInterface md = UghHelper.getMetadata(myTempStruct, mdt);
                             if (md != null) {
                                 field.setValue(md.getValue());
@@ -690,44 +690,7 @@
         boolean valid = true;
 
         if (criticiseEmptyTitle) {
-<<<<<<< HEAD
-
-            /*
-             * grundsätzlich den Vorgangstitel prüfen
-             */
-            /* kein Titel */
-            if (this.prozessKopie.getTitle() == null || this.prozessKopie.getTitle().equals("")) {
-                valide = false;
-                Helper.setFehlerMeldung(Helper.getTranslation("UnvollstaendigeDaten") + " "
-                        + Helper.getTranslation("ProcessCreationErrorTitleEmpty"));
-            }
-
-            String validateRegEx = ConfigCore.getParameter("validateProzessTitelRegex", "[\\w-]*");
-            if (!this.prozessKopie.getTitle().matches(validateRegEx)) {
-                valide = false;
-                Helper.setFehlerMeldung(Helper.getTranslation("UngueltigerTitelFuerVorgang"));
-            }
-
-            /* prüfen, ob der Prozesstitel schon verwendet wurde */
-            if (this.prozessKopie.getTitle() != null) {
-                long amount = 0;
-                try {
-                    amount = serviceManager.getProcessService()
-                            .findNumberOfProcessesWithTitle(this.prozessKopie.getTitle());
-                } catch (DataException e) {
-                    Helper.setErrorMessage("Error on reading process information", logger, e);
-                    valide = false;
-                }
-                if (amount > 0) {
-                    valide = false;
-                    Helper.setFehlerMeldung(Helper.getTranslation("UngueltigeDaten:")
-                            + Helper.getTranslation("ProcessCreationErrorTitleAllreadyInUse"));
-                }
-            }
-
-=======
             valid = isProcessTitleCorrect(this.prozessKopie);
->>>>>>> 138d7f8e
         }
 
         /*
@@ -858,11 +821,10 @@
                             .getPreferences(prozessKopie.getRuleset());
                     while (populizer.getDocStructType().getAnchorClass() != null) {
                         populizer = populizer.createChild(
-                                populizer.getDocStructType().getAllAllowedDocStructTypes().get(0), rdf.getDigitalDocument(),
-                                ruleset);
-                    }
-                }
-<<<<<<< HEAD
+                            populizer.getDocStructType().getAllAllowedDocStructTypes().get(0), rdf.getDigitalDocument(),
+                            ruleset);
+                    }
+                }
             } catch (NullPointerException // if getAllAllowedDocStructTypes()
                     // returns null
                     | IndexOutOfBoundsException e) {
@@ -872,16 +834,6 @@
                     logger, e);
             } catch (UGHException e) {
                 Helper.setErrorMessage(e.getMessage(), logger, e);
-=======
-            } catch (NullPointerException | IndexOutOfBoundsException e) { // if
-                // getAllAllowedDocStructTypes()
-                // returns null
-                Helper.setFehlerMeldung("DocStrctType is configured as anchor but has no allowedchildtype.",
-                        populizer != null && populizer.getDocStructType() != null ? populizer.getDocStructType().getName()
-                                : null);
-            } catch (UGHException catchAll) {
-                Helper.setErrorMessage(catchAll.getMessage(), logger, catchAll);
->>>>>>> 138d7f8e
             }
 
             for (AdditionalField field : this.additionalFields) {
@@ -894,8 +846,8 @@
                             tempStruct = this.rdf.getDigitalDocument().getLogicalDocStruct().getAllChildren().get(0);
                         } catch (RuntimeException e) {
                             Helper.setErrorMessage(
-                                    e.getMessage() + " The first child below the top structure could not be determined!",
-                                    logger, e);
+                                e.getMessage() + " The first child below the top structure could not be determined!",
+                                logger, e);
                         }
                     }
                     /*
@@ -920,8 +872,8 @@
                          */
                         if (!field.getMetadata().equals("ListOfCreators")) {
                             MetadataTypeInterface mdt = UghHelper.getMetadataType(
-                                    serviceManager.getRulesetService().getPreferences(this.prozessKopie.getRuleset()),
-                                    field.getMetadata());
+                                serviceManager.getRulesetService().getPreferences(this.prozessKopie.getRuleset()),
+                                field.getMetadata());
                             MetadataInterface metadata = UghHelper.getMetadata(tempStruct, mdt);
                             if (metadata != null) {
                                 metadata.setStringValue(field.getValue());
@@ -960,8 +912,8 @@
                     addCollections(colStruct);
                 } catch (RuntimeException e) {
                     Helper.setErrorMessage(
-                            e.getMessage() + " The first child below the top structure could not be determined!", logger,
-                            e);
+                        e.getMessage() + " The first child below the top structure could not be determined!", logger,
+                        e);
                 }
             }
 
@@ -980,12 +932,12 @@
                 MetadataInterface newMetadata = UghImplementation.INSTANCE.createMetadata(mdt);
                 if (SystemUtils.IS_OS_WINDOWS) {
                     newMetadata.setStringValue(
-                            "file:/" + serviceManager.getFileService().getImagesDirectory(this.prozessKopie)
-                                    + this.prozessKopie.getTitle().trim() + DIRECTORY_SUFFIX);
+                        "file:/" + serviceManager.getFileService().getImagesDirectory(this.prozessKopie)
+                                + this.prozessKopie.getTitle().trim() + DIRECTORY_SUFFIX);
                 } else {
                     newMetadata.setStringValue(
-                            "file://" + serviceManager.getFileService().getImagesDirectory(this.prozessKopie)
-                                    + this.prozessKopie.getTitle().trim() + DIRECTORY_SUFFIX);
+                        "file://" + serviceManager.getFileService().getImagesDirectory(this.prozessKopie)
+                                + this.prozessKopie.getTitle().trim() + DIRECTORY_SUFFIX);
                 }
                 this.rdf.getDigitalDocument().getPhysicalDocStruct().addMetadata(newMetadata);
 
@@ -1049,8 +1001,8 @@
                 for (MetadataInterface available : allMetadata) {
                     Map<String, MetadataInterface> availableMetadata = higherLevelMetadata
                             .containsKey(available.getMetadataType().getName())
-                            ? higherLevelMetadata.get(available.getMetadataType().getName())
-                            : new HashMap<>();
+                                    ? higherLevelMetadata.get(available.getMetadataType().getName())
+                                    : new HashMap<>();
                     if (!availableMetadata.containsKey(available.getValue())) {
                         availableMetadata.put(available.getValue(), available);
                     }
@@ -1091,15 +1043,9 @@
                             }
                             try {
                                 enricher.addMetadata(higherElement.getValue());
-<<<<<<< HEAD
                             } catch (UGHException e) {
                                 Helper.setErrorMessage("errorAdding", new Object[] {Helper.getTranslation("metadata") },
                                     logger, e);
-=======
-                            } catch (UGHException didNotWork) {
-                                Helper.setErrorMessage("errorAdding", new Object[] {Helper.getTranslation("metadata") },
-                                        logger, didNotWork);
->>>>>>> 138d7f8e
                             }
                         }
                     }
@@ -1125,8 +1071,8 @@
         for (String s : this.digitalCollections) {
             try {
                 MetadataInterface md = UghImplementation.INSTANCE.createMetadata(UghHelper.getMetadataType(
-                        serviceManager.getRulesetService().getPreferences(this.prozessKopie.getRuleset()),
-                        "singleDigCollection"));
+                    serviceManager.getRulesetService().getPreferences(this.prozessKopie.getRuleset()),
+                    "singleDigCollection"));
                 md.setStringValue(s);
                 md.setDocStruct(colStruct);
                 colStruct.addMetadata(md);
@@ -1143,7 +1089,7 @@
         try {
             MetadataTypeInterface mdt = UghHelper.getMetadataType(
                     serviceManager.getRulesetService().getPreferences(process.getRuleset()),
-                    "singleDigCollection");
+                "singleDigCollection");
             ArrayList<MetadataInterface> myCollections = new ArrayList<>(colStruct.getAllMetadataByType(mdt));
             if (myCollections.size() > 0) {
                 for (MetadataInterface md : myCollections) {
@@ -1229,7 +1175,7 @@
 
         BeanHelper.addPropertyForWorkpiece(this.prozessKopie, "DocType", this.docType);
         BeanHelper.addPropertyForWorkpiece(this.prozessKopie, "TifHeaderImagedescription",
-                this.tifHeaderImageDescription);
+            this.tifHeaderImageDescription);
         BeanHelper.addPropertyForWorkpiece(this.prozessKopie, "TifHeaderDocumentname", this.tifHeaderDocumentName);
         BeanHelper.addPropertyForProcess(this.prozessKopie, "Template", this.template.getTitle());
         BeanHelper.addPropertyForProcess(this.prozessKopie, "TemplateID", String.valueOf(this.template.getId()));
@@ -1290,13 +1236,13 @@
                             // new has a child, but old not
                             copyMetadata(oldLogicalDocstruct, newLogicalDocstruct);
                             copyMetadata(oldLogicalDocstruct.copy(true, false),
-                                    newLogicalDocstruct.getAllChildren().get(0));
+                                newLogicalDocstruct.getAllChildren().get(0));
                         } else if (oldLogicalDocstruct.getAllChildren() != null
                                 && newLogicalDocstruct.getAllChildren() != null) {
                             // both have children
                             copyMetadata(oldLogicalDocstruct, newLogicalDocstruct);
                             copyMetadata(oldLogicalDocstruct.getAllChildren().get(0),
-                                    newLogicalDocstruct.getAllChildren().get(0));
+                                newLogicalDocstruct.getAllChildren().get(0));
                         }
                     }
                 } catch (PreferencesException e) {
@@ -1377,13 +1323,8 @@
     }
 
     /**
-<<<<<<< HEAD
      * The method getVisibleAdditionalFields returns a list of visible
      * additional fields.
-=======
-     * The method getVisibleAdditionalFields returns a list of visible additional
-     * fields.
->>>>>>> 138d7f8e
      *
      * @return list of AdditionalField
      */
@@ -1697,7 +1638,7 @@
                     if (additionalField.getTitle().equals(token) && additionalField.getShowDependingOnDoctype()
                             && additionalField.getValue() != null) {
                         newTitle.append(
-                                calculateProcessTitleCheck(additionalField.getTitle(), additionalField.getValue()));
+                            calculateProcessTitleCheck(additionalField.getTitle(), additionalField.getValue()));
                     }
                 }
             }
@@ -1801,7 +1742,7 @@
                     if (additionalField.getTitle().equals(token) && additionalField.getShowDependingOnDoctype()
                             && additionalField.getValue() != null) {
                         this.tifHeaderImageDescription += calculateProcessTitleCheck(additionalField.getTitle(),
-                                additionalField.getValue());
+                            additionalField.getValue());
                     }
 
                 }
