/*
 * (c) Kitodo. Key to digital objects e. V. <contact@kitodo.org>
 *
 * This file is part of the Kitodo project.
 *
 * It is licensed under GNU General Public License version 3 or later.
 *
 * For the full copyright and license information, please read the
 * GPL3-License.txt file that was distributed with this source code.
 */

package de.sub.goobi.forms;

import de.sub.goobi.config.ConfigCore;
import de.sub.goobi.helper.Helper;
import de.sub.goobi.helper.ldap.Ldap;
import de.sub.goobi.metadaten.MetadatenSperrung;
import java.io.File;
import java.io.FilenameFilter;
import java.io.IOException;
import java.io.Serializable;
import java.net.URI;
import java.security.NoSuchAlgorithmException;
import java.util.ArrayList;
import java.util.List;
import javax.enterprise.context.SessionScoped;
import javax.faces.context.FacesContext;
import javax.inject.Named;
import javax.servlet.http.HttpSession;
<<<<<<< HEAD
=======

import org.apache.logging.log4j.LogManager;
import org.apache.logging.log4j.Logger;
>>>>>>> aab415e3
import org.kitodo.api.filemanagement.filters.FileNameEndsWithFilter;
import org.kitodo.data.database.beans.Authorization;
import org.kitodo.data.database.beans.User;
import org.kitodo.data.database.beans.UserGroup;
import org.kitodo.data.database.exceptions.DAOException;
import org.kitodo.data.exceptions.DataException;
import org.kitodo.security.SecurityPasswordEncoder;
import org.kitodo.services.ServiceManager;

@Named("LoginForm")
@SessionScoped
public class LoginForm implements Serializable {
    private static final long serialVersionUID = 7732045664713555233L;
    private String login;
    private String password;
    private User myBenutzer;
    private User tempBenutzer;
    private boolean schonEingeloggt = false;
    private String passwortAendernAlt;
<<<<<<< HEAD
    private String newPassword;
    private String newPasswordRepeated;
=======
    private String passwortAendernNeu1;
    private String passwortAendernNeu2;
    private SecurityPasswordEncoder passwordEncoder = new SecurityPasswordEncoder();
>>>>>>> aab415e3
    private transient ServiceManager serviceManager = new ServiceManager();
    private static final Logger logger = LogManager.getLogger(LoginForm.class);

    /**
     * Log out.
     *
     * @return String
     */
    public String Ausloggen() {
        if (this.myBenutzer != null) {
            new MetadatenSperrung().alleBenutzerSperrungenAufheben(this.myBenutzer.getId());
        }
        this.myBenutzer = null;
        this.schonEingeloggt = false;
        this.login = "";
        SessionForm temp = (SessionForm) Helper.getManagedBeanValue("#{SessionForm}");
        HttpSession mySession = (HttpSession) FacesContext.getCurrentInstance().getExternalContext().getSession(false);
        temp.sessionBenutzerAktualisieren(mySession, this.myBenutzer);
        if (mySession != null) {
            mySession.invalidate();
        }
        return "/pages/Main";
    }

    /**
     * Log in.
     *
     * @return String
     */
    public String Einloggen() throws IOException {
        AlteBilderAufraeumen();
        this.myBenutzer = null;
        /* ohne Login gleich abbrechen */
        if (this.login == null) {
            Helper.setFehlerMeldung("login", "", Helper.getTranslation("wrongLogin"));
        } else {
            /* prüfen, ob schon ein Benutzer mit dem Login existiert */
            List<User> treffer;
            try {
                treffer = serviceManager.getUserService().getByQuery("from User where login = :username", "username",
                    this.login);
            } catch (DAOException e) {
                Helper.setFehlerMeldung("could not read database", e.getMessage());
                return null;
            }
            if (treffer != null && treffer.size() > 0) {
                /* Login vorhanden, nun passwort prüfen */
                User b = treffer.get(0);
                /*
                 * wenn der Benutzer auf inaktiv gesetzt (z.B. arbeitet er nicht
                 * mehr hier) wurde, jetzt Meldung anzeigen
                 */
                if (!b.isActive()) {
                    Helper.setFehlerMeldung("login", "", Helper.getTranslation("loginInactive"));
                    return null;
                }
                /* wenn passwort auch richtig ist, den benutzer übernehmen */
                if (serviceManager.getUserService().isPasswordCorrect(b, this.password)) {
                    /*
                     * jetzt prüfen, ob dieser Benutzer schon in einer anderen
                     * Session eingeloggt ist
                     */
                    SessionForm temp = (SessionForm) Helper.getManagedBeanValue("#{SessionForm}");
                    HttpSession mySession = (HttpSession) FacesContext.getCurrentInstance().getExternalContext()
                            .getSession(false);
                    if (!temp.userActiveInOtherSession(mySession, b)) {
                        /* in der Session den Login speichern */
                        temp.sessionBenutzerAktualisieren(mySession, b);
                        this.myBenutzer = b;
                    } else {
                        this.schonEingeloggt = true;
                        this.tempBenutzer = b;
                    }
                } else {
                    Helper.setFehlerMeldung("login", "", Helper.getTranslation("wrongLogin"));
                }
            } else {
                /* Login nicht vorhanden, also auch keine Passwortprüfung */
                Helper.setFehlerMeldung("login", "", Helper.getTranslation("wrongLogin"));
            }
        }
        // checking if saved css stylesheet is available, if not replace it by
        // something available
        if (this.myBenutzer != null) {
            String tempCss = this.myBenutzer.getCss();
            String newCss = new HelperForm().getCssLinkIfExists(tempCss);
            this.myBenutzer.setCss(newCss);
            return null;
        }
        return null;
    }

    /**
     * Again log in.
     *
     * @return String
     */
    public String NochmalEinloggen() {
        SessionForm temp = (SessionForm) Helper.getManagedBeanValue("#{SessionForm}");
        HttpSession mySession = (HttpSession) FacesContext.getCurrentInstance().getExternalContext().getSession(false);
        /* in der Session den Login speichern */
        temp.sessionBenutzerAktualisieren(mySession, this.tempBenutzer);
        this.myBenutzer = this.tempBenutzer;
        this.schonEingeloggt = false;
        return null;
    }

    /**
     * Clean session.
     *
     * @return empty String
     */
    public String EigeneAlteSessionsAufraeumen() {
        SessionForm temp = (SessionForm) Helper.getManagedBeanValue("#{SessionForm}");
        HttpSession mySession = (HttpSession) FacesContext.getCurrentInstance().getExternalContext().getSession(false);
        temp.alteSessionsDesSelbenBenutzersAufraeumen(mySession, this.tempBenutzer);
        /* in der Session den Login speichern */
        temp.sessionBenutzerAktualisieren(mySession, this.tempBenutzer);
        this.myBenutzer = this.tempBenutzer;
        this.schonEingeloggt = false;
        return null;
    }

    /**
     * Login.
     *
     * @return String
     */
    public String EinloggenAls() {
        if (getMaximaleBerechtigung() != 1) {
            return "/pages/Main";
        }
        this.myBenutzer = null;
        Integer loginId = Integer.valueOf(Helper.getRequestParameter("ID"));
        try {
            this.myBenutzer = serviceManager.getUserService().getById(loginId);
            /* in der Session den Login speichern */
            SessionForm temp = (SessionForm) Helper.getManagedBeanValue("#{SessionForm}");
            temp.sessionBenutzerAktualisieren(
                (HttpSession) FacesContext.getCurrentInstance().getExternalContext().getSession(false),
                this.myBenutzer);
        } catch (DAOException e) {
            Helper.setFehlerMeldung("could not read database", e.getMessage());
            return null;
        }
        return "/pages/Main";
    }

    /*
     * änderung des Passworts
     */

    /**
     * neues Passwort übernehmen.
     */
    public String PasswortAendernSpeichern() {
        /* ist das aktuelle Passwort korrekt angegeben ? */
        /* ist das neue Passwort beide Male gleich angegeben? */
        if (!this.newPassword.equals(this.newPasswordRepeated)) {
            Helper.setFehlerMeldung(Helper.getTranslation("neuesPasswortNichtGleich"));
        } else {
            try {
                /* wenn alles korrekt, dann jetzt speichern */
                Ldap myLdap = new Ldap();
                myLdap.changeUserPassword(this.myBenutzer, this.passwortAendernAlt, this.newPassword);
                User temp = serviceManager.getUserService().getById(this.myBenutzer.getId());
<<<<<<< HEAD
                temp.setPasswordDecrypted(this.newPassword);
=======
                temp.setPassword(passwordEncoder.encrypt(this.passwortAendernNeu1));
>>>>>>> aab415e3
                serviceManager.getUserService().save(temp);
                this.myBenutzer = temp;
                Helper.setMeldung(Helper.getTranslation("passwortGeaendert"));
            } catch (DAOException e) {
                Helper.setFehlerMeldung("could not save", e.getMessage());
            } catch (NoSuchAlgorithmException e) {
                Helper.setFehlerMeldung("ldap errror", e.getMessage());
            } catch (DataException e) {
                Helper.setFehlerMeldung("could not insert to index", e.getMessage());
            }
        }
        return null;
    }

    /**
     * Benutzerkonfiguration speichern.
     */
    public String BenutzerkonfigurationSpeichern() {
        try {
            serviceManager.getUserService().save(this.myBenutzer);
            Helper.setMeldung(null, "", Helper.getTranslation("configurationChanged"));
        } catch (DataException e) {
            Helper.setFehlerMeldung("could not insert to index", e.getMessage());
        }
        return null;
    }

    private void AlteBilderAufraeumen() throws IOException {
        /* Pages-Verzeichnis mit den temporären Images ermitteln */
        URI path = ConfigCore.getTempImagesPathAsCompleteDirectory();

        /* Verzeichnis einlesen */
        FilenameFilter filter = new FileNameEndsWithFilter(".png");
        ArrayList<URI> uris = serviceManager.getFileService().getSubUris(filter, path);

        /* alle Dateien durchlaufen und die alten löschen */
        for (URI uri : uris) {
            URI file = path.resolve(uri);
            if ((System.currentTimeMillis() - new File(file).lastModified()) > 7200000) {
                serviceManager.getFileService().delete(file);
            }
        }
    }

    /*
     * Getter und Setter
     */

    public String getLogin() {
        return this.login;
    }

    /**
     * Set login.
     *
     * @param login
     *            String
     */
    public void setLogin(String login) {
        if (this.login != null && !this.login.equals(login)) {
            this.schonEingeloggt = false;
        }
        this.login = login;
    }

    public String getPassword() {
        return this.password;
    }

    public void setPassword(String password) {
        this.password = password;
    }

    /**
     * Gets current authenticated User.
     *
     * @return
     *      The user object or null if no user is authenticated.
     */
    public User getMyBenutzer() {
        if (myBenutzer != null) {
            return this.myBenutzer;
        } else {
            try {
                User newUser = serviceManager.getUserService().getAuthenticatedUser();
                if (newUser != null) {
                    myBenutzer = new User(newUser);
                }
                return this.myBenutzer;
            } catch (DAOException e) {
                Helper.setFehlerMeldung(e);
                return null;
            }
        }
    }

    public void setMyBenutzer(User myClass) {
        this.myBenutzer = myClass;
    }

    /**
     * Get max rights.
     *
     * @return int
     */
    public int getMaximaleBerechtigung() {
        //TODO Only to keep compatibility to old frontend pages
        //TODO delete this methode when all new frontend is ready or security tags are replaced
        if (this.myBenutzer != null) {
            for (UserGroup userGroup : this.myBenutzer.getUserGroups()) {
                if (userGroup.getAuthorizations().size() > 0) {
                    for (Authorization authorization : userGroup.getAuthorizations()) {
                        if (authorization.getTitle().equals("admin")) {
                            return 1; //Admin permission
                        }
                    }
                }
            }
            return 4; //User permission
        }
        return 0; //Anonymus permission

    }

    public String getPasswortAendernAlt() {
        return this.passwortAendernAlt;
    }

    public void setPasswortAendernAlt(String passwortAendernAlt) {
        this.passwortAendernAlt = passwortAendernAlt;
    }

    public String getNewPassword() {
        return this.newPassword;
    }

    public void getNewPassword(String newPassword) {
        this.newPassword = newPassword;
    }

    public String getNewPasswordRepeated() {
        return this.newPasswordRepeated;
    }

    public void getNewPasswordRepeated(String newPasswordRepeated) {
        this.newPasswordRepeated = newPasswordRepeated;
    }

    public boolean isSchonEingeloggt() {
        return this.schonEingeloggt;
    }

    /**
     * The function getUserHomeDir() returns the home directory of the currently
     * logged in user, if any, or the empty string otherwise.
     *
     * @return the home directory of the current user.
     * @throws IOException
     *             if an I/O error occurs.
     */
    public static URI getCurrentUserHomeDir() throws IOException {
        URI result = null;
        ServiceManager serviceManager = new ServiceManager();
        LoginForm loginForm = (LoginForm) Helper.getManagedBeanValue("#{LoginForm}");
        if (loginForm != null) {
            result = serviceManager.getUserService().getHomeDirectory(loginForm.getMyBenutzer());
        }
        return result;
    }
}<|MERGE_RESOLUTION|>--- conflicted
+++ resolved
@@ -27,12 +27,8 @@
 import javax.faces.context.FacesContext;
 import javax.inject.Named;
 import javax.servlet.http.HttpSession;
-<<<<<<< HEAD
-=======
-
 import org.apache.logging.log4j.LogManager;
 import org.apache.logging.log4j.Logger;
->>>>>>> aab415e3
 import org.kitodo.api.filemanagement.filters.FileNameEndsWithFilter;
 import org.kitodo.data.database.beans.Authorization;
 import org.kitodo.data.database.beans.User;
@@ -52,14 +48,9 @@
     private User tempBenutzer;
     private boolean schonEingeloggt = false;
     private String passwortAendernAlt;
-<<<<<<< HEAD
     private String newPassword;
     private String newPasswordRepeated;
-=======
-    private String passwortAendernNeu1;
-    private String passwortAendernNeu2;
     private SecurityPasswordEncoder passwordEncoder = new SecurityPasswordEncoder();
->>>>>>> aab415e3
     private transient ServiceManager serviceManager = new ServiceManager();
     private static final Logger logger = LogManager.getLogger(LoginForm.class);
 
@@ -226,11 +217,7 @@
                 Ldap myLdap = new Ldap();
                 myLdap.changeUserPassword(this.myBenutzer, this.passwortAendernAlt, this.newPassword);
                 User temp = serviceManager.getUserService().getById(this.myBenutzer.getId());
-<<<<<<< HEAD
-                temp.setPasswordDecrypted(this.newPassword);
-=======
-                temp.setPassword(passwordEncoder.encrypt(this.passwortAendernNeu1));
->>>>>>> aab415e3
+                temp.setPassword(passwordEncoder.encrypt(this.newPassword));
                 serviceManager.getUserService().save(temp);
                 this.myBenutzer = temp;
                 Helper.setMeldung(Helper.getTranslation("passwortGeaendert"));
@@ -319,7 +306,7 @@
                 if (newUser != null) {
                     myBenutzer = new User(newUser);
                 }
-                return this.myBenutzer;
+        return this.myBenutzer;
             } catch (DAOException e) {
                 Helper.setFehlerMeldung(e);
                 return null;
