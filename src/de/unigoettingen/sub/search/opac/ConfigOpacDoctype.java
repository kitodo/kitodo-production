--- conflicted
+++ resolved
@@ -1,4 +1,3 @@
-<<<<<<< HEAD
 package de.unigoettingen.sub.search.opac;
 
 /**
@@ -120,110 +119,4 @@
 		return this.labels.get(this.labels.keySet().iterator().next());
 	}
 
-}
-=======
-package de.unigoettingen.sub.search.opac;
-
-/**
- * This file is part of the Goobi Application - a Workflow tool for the support of mass digitization.
- * 
- * Visit the websites for more information. 
- *     		- http://www.goobi.org
- *     		- http://launchpad.net/goobi-production
- * 		    - http://gdz.sub.uni-goettingen.de
- * 			- http://www.intranda.com
- * 			- http://digiverso.com 
- * 
- * This program is free software; you can redistribute it and/or modify it under the terms of the GNU General Public License as published by the Free
- * Software Foundation; either version 2 of the License, or (at your option) any later version.
- * 
- * This program is distributed in the hope that it will be useful, but WITHOUT ANY WARRANTY; without even the implied warranty of MERCHANTABILITY or
- * FITNESS FOR A PARTICULAR PURPOSE. See the GNU General Public License for more details.
- * 
- * You should have received a copy of the GNU General Public License along with this program; if not, write to the Free Software Foundation, Inc., 59
- * Temple Place, Suite 330, Boston, MA 02111-1307 USA
- * 
- * Linking this library statically or dynamically with other modules is making a combined work based on this library. Thus, the terms and conditions
- * of the GNU General Public License cover the whole combination. As a special exception, the copyright holders of this library give you permission to
- * link this library with independent modules to produce an executable, regardless of the license terms of these independent modules, and to copy and
- * distribute the resulting executable under terms of your choice, provided that you also meet, for each linked independent module, the terms and
- * conditions of the license of that module. An independent module is a module which is not derived from or based on this library. If you modify this
- * library, you may extend this exception to your version of the library, but you are not obliged to do so. If you do not wish to do so, delete this
- * exception statement from your version.
- */
-import java.util.ArrayList;
-import java.util.HashMap;
-
-import javax.faces.context.FacesContext;
-
-public class ConfigOpacDoctype {
-	private String title = "";
-	private String rulesetType = "";
-	private String tifHeaderType = "";
-	private boolean periodical = false;
-	private boolean multiVolume = false;
-	private boolean containedWork = false;
-	private HashMap<String, String> labels;
-	private ArrayList<String> mappings;
-
-	public ConfigOpacDoctype(String inTitle, String inRulesetType, String inTifHeaderType, boolean inPeriodical, boolean inMultiVolume,
-			boolean inContainedWork, HashMap<String, String> inLabels, ArrayList<String> inMappings) {
-		this.title = inTitle;
-		this.rulesetType = inRulesetType;
-		this.tifHeaderType = inTifHeaderType;
-		this.periodical = inPeriodical;
-		this.multiVolume = inMultiVolume;
-		this.containedWork = inContainedWork;
-		this.labels = inLabels;
-		this.mappings = inMappings;
-	}
-
-	public String getTitle() {
-		return this.title;
-	}
-
-	public String getRulesetType() {
-		return this.rulesetType;
-	}
-
-	public String getTifHeaderType() {
-		return this.tifHeaderType;
-	}
-
-	public boolean isPeriodical() {
-		return this.periodical;
-	}
-
-	public boolean isMultiVolume() {
-		return this.multiVolume;
-	}
-
-	public boolean isContainedWork() {
-		return this.containedWork;
-	}
-
-	public HashMap<String, String> getLabels() {
-		return this.labels;
-	}
-
-	public ArrayList<String> getMappings() {
-		return this.mappings;
-	}
-
-	public void setMappings(ArrayList<String> mappings) {
-		this.mappings = mappings;
-	}
-
-	public String getLocalizedLabel() {
-		String currentLocale = FacesContext.getCurrentInstance().getViewRoot().getLocale().getLanguage();
-		if (currentLocale != null && !currentLocale.equals("")) {
-			String answer = this.labels.get(currentLocale);
-			if (answer != null && !answer.equals("")) {
-				return answer;
-			}
-		}
-		return this.labels.get(this.labels.keySet().iterator().next());
-	}
-
-}
->>>>>>> 26e1a960
+}