--- conflicted
+++ resolved
@@ -1,4 +1,3 @@
-<<<<<<< HEAD
 package de.unigoettingen.sub.search.opac;
 
 /**
@@ -224,226 +223,4 @@
       return null;
    }
 
-}
-=======
-package de.unigoettingen.sub.search.opac;
-
-/**
- * This file is part of the Goobi Application - a Workflow tool for the support of mass digitization.
- * 
- * Visit the websites for more information. 
- *     		- http://www.goobi.org
- *     		- http://launchpad.net/goobi-production
- * 		    - http://gdz.sub.uni-goettingen.de
- * 			- http://www.intranda.com
- * 			- http://digiverso.com 
- * 
- * This program is free software; you can redistribute it and/or modify it under the terms of the GNU General Public License as published by the Free
- * Software Foundation; either version 2 of the License, or (at your option) any later version.
- * 
- * This program is distributed in the hope that it will be useful, but WITHOUT ANY WARRANTY; without even the implied warranty of MERCHANTABILITY or
- * FITNESS FOR A PARTICULAR PURPOSE. See the GNU General Public License for more details.
- * 
- * You should have received a copy of the GNU General Public License along with this program; if not, write to the Free Software Foundation, Inc., 59
- * Temple Place, Suite 330, Boston, MA 02111-1307 USA
- * 
- * Linking this library statically or dynamically with other modules is making a combined work based on this library. Thus, the terms and conditions
- * of the GNU General Public License cover the whole combination. As a special exception, the copyright holders of this library give you permission to
- * link this library with independent modules to produce an executable, regardless of the license terms of these independent modules, and to copy and
- * distribute the resulting executable under terms of your choice, provided that you also meet, for each linked independent module, the terms and
- * conditions of the license of that module. An independent module is a module which is not derived from or based on this library. If you modify this
- * library, you may extend this exception to your version of the library, but you are not obliged to do so. If you do not wish to do so, delete this
- * exception statement from your version.
- */
-import java.io.File;
-import java.io.IOException;
-import java.util.ArrayList;
-import java.util.HashMap;
-
-import org.apache.commons.configuration.ConfigurationException;
-import org.apache.commons.configuration.XMLConfiguration;
-import org.apache.commons.configuration.reloading.FileChangedReloadingStrategy;
-
-import de.sub.goobi.helper.Helper;
-
-public class ConfigOpac {
-   private XMLConfiguration config;
-   private static String configPfad;
-
-   public ConfigOpac() throws IOException {
-	   configPfad = new Helper().getGoobiConfigDirectory() + "goobi_opac.xml";
-
-      if (!(new File(configPfad)).exists()) {
-		throw new IOException("File not found: " + configPfad);
-	}
-      try {
-         this.config = new XMLConfiguration(configPfad);
-      } catch (ConfigurationException e) {
-         e.printStackTrace();
-         this.config = new XMLConfiguration();
-      }
-      this.config.setListDelimiter('&');
-      this.config.setReloadingStrategy(new FileChangedReloadingStrategy());
-   }
-
-   /**
-    * find Catalogue in Opac-Configurationlist
-   * ================================================================*/
-   public ConfigOpacCatalogue getCatalogueByName(String inTitle) {
-      int countCatalogues = this.config.getMaxIndex("catalogue");
-      for (int i = 0; i <= countCatalogues; i++) {
-         String title = this.config.getString("catalogue(" + i + ")[@title]");
-         if (title.equals(inTitle)) {
-            String description = this.config.getString("catalogue(" + i + ").config[@description]");
-            String address = this.config.getString("catalogue(" + i + ").config[@address]");
-            String database = this.config.getString("catalogue(" + i + ").config[@database]");
-            String iktlist = this.config.getString("catalogue(" + i + ").config[@iktlist]");
-            String cbs = this.config.getString("catalogue(" + i + ").config[@ucnf]", "");
-            if (!cbs.equals("")) {
-            	cbs = "&" + cbs;
-            }
-            int port = this.config.getInt("catalogue(" + i + ").config[@port]");
-            String charset = "iso-8859-1";
-            if (this.config.getString("catalogue(" + i + ").config[@charset]") != null) {
-            	charset = this.config.getString("catalogue(" + i + ").config[@charset]");
-            }
-            
-            /* ---------------------
-             * Opac-Beautifier einlesen und in Liste zu jedem Catalogue packen
-             * -------------------*/
-            ArrayList<ConfigOpacCatalogueBeautifier> beautyList = new ArrayList<ConfigOpacCatalogueBeautifier>();
-            for (int j = 0; j <= this.config.getMaxIndex("catalogue(" + i + ").beautify.setvalue"); j++) {
-               /* Element, dessen Wert geändert werden soll */
-               String tempJ = "catalogue(" + i + ").beautify.setvalue(" + j + ")";
-               ConfigOpacCatalogueBeautifierElement oteChange = new ConfigOpacCatalogueBeautifierElement(
-                     this.config.getString(tempJ + "[@tag]"), this.config.getString(tempJ + "[@subtag]"), this.config
-                           .getString(tempJ + "[@value]"));
-               /* Elemente, die bestimmte Werte haben müssen, als Prüfung, ob das zu ändernde Element geändert werden soll */
-               ArrayList<ConfigOpacCatalogueBeautifierElement> proofElements = new ArrayList<ConfigOpacCatalogueBeautifierElement>();
-               for (int k = 0; k <= this.config.getMaxIndex(tempJ + ".condition"); k++) {
-                  String tempK = tempJ + ".condition(" + k + ")";
-                  ConfigOpacCatalogueBeautifierElement oteProof = new ConfigOpacCatalogueBeautifierElement(
-                        this.config.getString(tempK + "[@tag]"), this.config.getString(tempK + "[@subtag]"), this.config
-                              .getString(tempK + "[@value]"));
-                  proofElements.add(oteProof);
-               }
-               beautyList.add(new ConfigOpacCatalogueBeautifier(oteChange, proofElements));
-            }
-
-            ConfigOpacCatalogue coc = new ConfigOpacCatalogue(title, description, address, database, iktlist,
-                  port, charset, cbs, beautyList);
-            return coc;
-         }
-      }
-      return null;
-   }
-
-   /**
-    * return all configured Catalogue-Titles from Configfile
-    * ================================================================*/
-   public ArrayList<String> getAllCatalogueTitles() {
-      ArrayList<String> myList = new ArrayList<String>();
-      int countCatalogues = this.config.getMaxIndex("catalogue");
-      for (int i = 0; i <= countCatalogues; i++) {
-         String title = this.config.getString("catalogue(" + i + ")[@title]");
-         myList.add(title);
-      }
-      return myList;
-   }
-
-   /**
-    * return all configured Doctype-Titles from Configfile
-    * ================================================================*/
-   public ArrayList<String> getAllDoctypeTitles() {
-      ArrayList<String> myList = new ArrayList<String>();
-      int countTypes = this.config.getMaxIndex("doctypes.type");
-      for (int i = 0; i <= countTypes; i++) {
-         String title = this.config.getString("doctypes.type(" + i + ")[@title]");
-         myList.add(title);
-      }
-      return myList;
-   }
-
-   /**
-    * return all configured Doctype-Titles from Configfile
-    * ================================================================*/
-   public ArrayList<ConfigOpacDoctype> getAllDoctypes() {
-      ArrayList<ConfigOpacDoctype> myList = new ArrayList<ConfigOpacDoctype>();
-      for (String title : getAllDoctypeTitles()) {
-         myList.add(getDoctypeByName(title));
-      }
-      return myList;
-   }
-
-   /**
-    * get doctype from mapping of opac response
-    * first check if there is a special mapping for this
-   * ================================================================*/
-   public ConfigOpacDoctype getDoctypeByMapping(String inMapping, String inCatalogue) {
-      int countCatalogues = this.config.getMaxIndex("catalogue");
-      for (int i = 0; i <= countCatalogues; i++) {
-         String title = this.config.getString("catalogue(" + i + ")[@title]");
-         if (title.equals(inCatalogue)) {
-            /* ---------------------
-             * alle speziell gemappten DocTypes eines Kataloges einlesen
-             * -------------------*/
-            HashMap<String, String> labels = new HashMap<String, String>();
-            int countLabels = this.config.getMaxIndex("catalogue(" + i + ").specialmapping");
-            for (int j = 0; j <= countLabels; j++) {
-               String type = this.config.getString("catalogue(" + i + ").specialmapping[@type]");
-               String value = this.config.getString("catalogue(" + i + ").specialmapping");
-               labels.put(value, type);
-            }
-            if (labels.containsKey(inMapping)) {
-				return getDoctypeByName(labels.get(inMapping));
-			}
-         }
-      }
-
-      /* ---------------------
-       * falls der Katalog kein spezielles Mapping für den Doctype hat, jetzt in den Doctypes suchen
-       * -------------------*/
-      for (String title : getAllDoctypeTitles()) {
-         ConfigOpacDoctype tempType = getDoctypeByName(title);
-         if (tempType.getMappings().contains(inMapping)) {
-			return tempType;
-		}
-      }
-      return null;
-   }
-
-   /**
-    * get doctype from title
-   * ================================================================*/
-   @SuppressWarnings("unchecked")
-   public ConfigOpacDoctype getDoctypeByName(String inTitle) {
-      int countCatalogues = this.config.getMaxIndex("doctypes.type");
-      for (int i = 0; i <= countCatalogues; i++) {
-         String title = this.config.getString("doctypes.type(" + i + ")[@title]");
-         if (title.equals(inTitle)) {
-            /* Sprachen erfassen */
-            HashMap<String, String> labels = new HashMap<String, String>();
-            int countLabels = this.config.getMaxIndex("doctypes.type(" + i + ").label");
-            for (int j = 0; j <= countLabels; j++) {
-               String language = this.config.getString("doctypes.type(" + i + ").label(" + j + ")[@language]");
-               String value = this.config.getString("doctypes.type(" + i + ").label(" + j + ")");
-               labels.put(language, value);
-            }
-            String inRulesetType = this.config.getString("doctypes.type(" + i + ")[@rulesetType]");
-            String inTifHeaderType = this.config.getString("doctypes.type(" + i + ")[@tifHeaderType]");
-            boolean periodical = this.config.getBoolean("doctypes.type(" + i + ")[@isPeriodical]");
-            boolean multiVolume = this.config.getBoolean("doctypes.type(" + i + ")[@isMultiVolume]");
-            boolean containedWork = this.config.getBoolean("doctypes.type(" + i + ")[@isContainedWork]");
-            ArrayList<String> mappings = (ArrayList<String>) this.config.getList("doctypes.type(" + i
-                  + ").mapping");
-
-            ConfigOpacDoctype cod = new ConfigOpacDoctype(inTitle, inRulesetType, inTifHeaderType,
-                  periodical, multiVolume, containedWork, labels, mappings);
-            return cod;
-         }
-      }
-      return null;
-   }
-
-}
->>>>>>> 26e1a960
+}