--- conflicted
+++ resolved
@@ -7,11 +7,7 @@
   # Triggers the workflow on push and pull request events but only for pull_requests on the main branch
   push:
   pull_request:
-<<<<<<< HEAD
-    branches: [ master, hibernate-search ]
-=======
-    branches: [ main ]
->>>>>>> 7174943c
+    branches: [ main, hibernate-search ]
 
   # Allows you to run this workflow manually from the Actions tab
   workflow_dispatch:
