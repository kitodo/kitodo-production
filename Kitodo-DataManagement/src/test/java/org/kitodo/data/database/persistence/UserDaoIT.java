--- conflicted
+++ resolved
@@ -17,25 +17,21 @@
 import java.util.ArrayList;
 import java.util.List;
 
-<<<<<<< HEAD
-import org.junit.AfterClass;
-import org.junit.BeforeClass;
-import org.junit.Test;
+import org.junit.jupiter.api.AfterAll;
+import org.junit.jupiter.api.BeforeAll;
+import org.junit.jupiter.api.Test;
 import org.kitodo.MockIndex;
-=======
-import org.junit.jupiter.api.Test;
->>>>>>> b65d29f0
 import org.kitodo.data.database.beans.User;
 import org.kitodo.data.database.exceptions.DAOException;
 
 public class UserDaoIT {
 
-    @BeforeClass
+    @BeforeAll
     public static void setUp() throws Exception {
         MockIndex.startNode();
     }
 
-    @AfterClass
+    @AfterAll
     public static void tearDown() throws Exception {
         MockIndex.stopNode();
     }
