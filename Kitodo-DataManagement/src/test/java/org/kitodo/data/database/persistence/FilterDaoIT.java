/*
 * (c) Kitodo. Key to digital objects e. V. <contact@kitodo.org>
 *
 * This file is part of the Kitodo project.
 *
 * It is licensed under GNU General Public License version 3 or later.
 *
 * For the full copyright and license information, please read the
 * GPL3-License.txt file that was distributed with this source code.
 */

package org.kitodo.data.database.persistence;

import static org.junit.jupiter.api.Assertions.assertEquals;
import static org.junit.jupiter.api.Assertions.assertThrows;

import java.util.ArrayList;
import java.util.List;

<<<<<<< HEAD
import org.junit.AfterClass;
import org.junit.BeforeClass;
import org.junit.Rule;
import org.junit.Test;
import org.junit.rules.ExpectedException;
import org.kitodo.MockIndex;
=======
import org.junit.jupiter.api.Test;
>>>>>>> b65d29f0
import org.kitodo.data.database.beans.Filter;
import org.kitodo.data.database.exceptions.DAOException;

public class FilterDaoIT {

<<<<<<< HEAD
    @BeforeClass
    public static void setUp() throws Exception {
        MockIndex.startNode();
    }

    @AfterClass
    public static void tearDown() throws Exception {
        MockIndex.stopNode();
    }

    @Rule
    public final ExpectedException exception = ExpectedException.none();

=======
>>>>>>> b65d29f0
    @Test
    public void runPersistenceSuitTest() throws DAOException {
        List<Filter> filters = getAuthorities();

        FilterDAO filterDAO = new FilterDAO();
        filterDAO.save(filters.get(0));
        filterDAO.save(filters.get(1));
        filterDAO.save(filters.get(2));

        assertEquals(3, filterDAO.getAll().size(), "Objects were not saved or not found!");
        assertEquals(2, filterDAO.getAll(1,2).size(), "Objects were not saved or not found!");
        assertEquals("first_filter", filterDAO.getById(1).getValue(), "Object was not saved or not found!");

        filterDAO.remove(1);
        filterDAO.remove(filters.get(1));
        assertEquals(1, filterDAO.getAll().size(), "Objects were not removed or not found!");

        Exception exception = assertThrows(DAOException.class,
                () -> filterDAO.getById(1));
        assertEquals("Object cannot be found in database", exception.getMessage());
    }

    private List<Filter> getAuthorities() {
        Filter firstFilter = new Filter();
        firstFilter.setValue("first_filter");

        Filter secondFilter = new Filter();
        secondFilter.setValue("second_filter");

        Filter thirdFilter = new Filter();
        thirdFilter.setValue("third_filter");

        List<Filter> filters = new ArrayList<>();
        filters.add(firstFilter);
        filters.add(secondFilter);
        filters.add(thirdFilter);
        return filters;
    }
}<|MERGE_RESOLUTION|>--- conflicted
+++ resolved
@@ -17,37 +17,25 @@
 import java.util.ArrayList;
 import java.util.List;
 
-<<<<<<< HEAD
-import org.junit.AfterClass;
-import org.junit.BeforeClass;
-import org.junit.Rule;
-import org.junit.Test;
-import org.junit.rules.ExpectedException;
+import org.junit.jupiter.api.AfterAll;
+import org.junit.jupiter.api.BeforeAll;
+import org.junit.jupiter.api.Test;
 import org.kitodo.MockIndex;
-=======
-import org.junit.jupiter.api.Test;
->>>>>>> b65d29f0
 import org.kitodo.data.database.beans.Filter;
 import org.kitodo.data.database.exceptions.DAOException;
 
 public class FilterDaoIT {
 
-<<<<<<< HEAD
-    @BeforeClass
+    @BeforeAll
     public static void setUp() throws Exception {
         MockIndex.startNode();
     }
 
-    @AfterClass
+    @AfterAll
     public static void tearDown() throws Exception {
         MockIndex.stopNode();
     }
 
-    @Rule
-    public final ExpectedException exception = ExpectedException.none();
-
-=======
->>>>>>> b65d29f0
     @Test
     public void runPersistenceSuitTest() throws DAOException {
         List<Filter> filters = getAuthorities();
