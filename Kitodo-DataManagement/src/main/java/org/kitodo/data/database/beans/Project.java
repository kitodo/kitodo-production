--- conflicted
+++ resolved
@@ -131,8 +131,6 @@
      * Folder with media to use for the video preview.
      */
     @ManyToOne
-<<<<<<< HEAD
-=======
     @JoinColumn(name = "preview_audio_folder_id", foreignKey = @ForeignKey(name = "FK_project_preview_audio_folder_id"))
     private Folder audioPreview;
 
@@ -148,7 +146,6 @@
      * Folder with media to use for the video preview.
      */
     @ManyToOne
->>>>>>> f1b7ed48
     @JoinColumn(name = "preview_video_folder_id", foreignKey = @ForeignKey(name = "FK_project_preview_video_folder_id"))
     private Folder videoPreview;
 
@@ -156,11 +153,7 @@
      * Folder with media to use for the video viewer.
      */
     @ManyToOne
-<<<<<<< HEAD
-    @JoinColumn(name = "mediaView_video_folder_id", foreignKey = @ForeignKey(name = "FK_project_mediaView_folder_id"))
-=======
     @JoinColumn(name = "mediaView_video_folder_id", foreignKey = @ForeignKey(name = "FK_project_mediaView_video_folder_id"))
->>>>>>> f1b7ed48
     private Folder videoMediaView;
 
     /**
@@ -507,6 +500,54 @@
     }
 
     /**
+     * Sets the folder to use for preview.
+     *
+     * @param preview
+     *         preview folder
+     */
+    public void setPreview(Folder preview) {
+        this.preview = preview;
+    }
+
+    /**
+     * Returns the folder to use for audio preview.
+     *
+     * @return audio preview folder
+     */
+    public Folder getAudioPreview() {
+        return audioPreview;
+    }
+
+    /**
+     * Sets the folder to use for audio preview.
+     *
+     * @param audioPreview
+     *         audio preview folder
+     */
+    public void setAudioPreview(Folder audioPreview) {
+        this.audioPreview = audioPreview;
+    }
+
+    /**
+     * Returns the folder to use for the audio media view.
+     *
+     * @return the audio media view folder
+     */
+    public Folder getAudioMediaView() {
+        return audioMediaView;
+    }
+
+    /**
+     * Sets the folder to use for the audio media view.
+     *
+     * @param audioMediaView
+     *         audio media view folder
+     */
+    public void setAudioMediaView(Folder audioMediaView) {
+        this.audioMediaView = audioMediaView;
+    }
+
+    /**
      * Returns the folder to use for video preview.
      *
      * @return video preview folder
@@ -516,66 +557,6 @@
     }
 
     /**
-     * Sets the folder to use for preview.
-     *
-     * @param preview
-     *         preview folder
-     */
-    public void setPreview(Folder preview) {
-        this.preview = preview;
-    }
-
-    /**
-<<<<<<< HEAD
-=======
-     * Returns the folder to use for audio preview.
-     *
-     * @return audio preview folder
-     */
-    public Folder getAudioPreview() {
-        return audioPreview;
-    }
-
-    /**
-     * Sets the folder to use for audio preview.
-     *
-     * @param audioPreview
-     *         audio preview folder
-     */
-    public void setAudioPreview(Folder audioPreview) {
-        this.audioPreview = audioPreview;
-    }
-
-    /**
-     * Returns the folder to use for the audio media view.
-     *
-     * @return the audio media view folder
-     */
-    public Folder getAudioMediaView() {
-        return audioMediaView;
-    }
-
-    /**
-     * Sets the folder to use for the audio media view.
-     *
-     * @param audioMediaView
-     *         audio media view folder
-     */
-    public void setAudioMediaView(Folder audioMediaView) {
-        this.audioMediaView = audioMediaView;
-    }
-
-    /**
-     * Returns the folder to use for video preview.
-     *
-     * @return video preview folder
-     */
-    public Folder getVideoPreview() {
-        return videoPreview;
-    }
-
-    /**
->>>>>>> f1b7ed48
      * Sets the folder to use for video preview.
      *
      * @param videoPreview
@@ -586,8 +567,6 @@
     }
 
     /**
-<<<<<<< HEAD
-=======
      * Returns the folder to use for the video media view.
      *
      * @return the video media view folder
@@ -607,7 +586,6 @@
     }
 
     /**
->>>>>>> f1b7ed48
      * Get defaultImportConfiguration.
      *
      * @return value of defaultImportConfiguration
@@ -667,25 +645,4 @@
         return this.title == null ? 0 : this.title.hashCode();
     }
 
-<<<<<<< HEAD
-    /**
-     * Returns the folder to use for the video media view.
-     *
-     * @return the video media view folder
-     */
-    public Folder getVideoMediaView() {
-        return videoMediaView;
-    }
-
-    /**
-     * Sets the folder to use for the video media view.
-     *
-     * @param videoMediaView
-     *         video media view folder
-     */
-    public void setVideoMediaView(Folder videoMediaView) {
-        this.videoMediaView = videoMediaView;
-    }
-=======
->>>>>>> f1b7ed48
 }