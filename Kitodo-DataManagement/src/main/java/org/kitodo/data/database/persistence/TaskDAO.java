--- conflicted
+++ resolved
@@ -16,10 +16,6 @@
 import java.util.Map;
 import java.util.Objects;
 
-<<<<<<< HEAD
-import javax.persistence.PersistenceException;
-=======
->>>>>>> 2cffa8b3
 
 import org.hibernate.HibernateException;
 import org.hibernate.Session;
@@ -184,12 +180,7 @@
             query.addScalar("status", StandardBasicTypes.INTEGER);
             query.addScalar("count", StandardBasicTypes.INTEGER);
             
-<<<<<<< HEAD
-            List<Object[]> results = query.list();
-            for (Object[] row : results) {
-=======
             for (Object[] row : query.list()) {
->>>>>>> 2cffa8b3
                 TaskStatus status = TaskStatus.getStatusFromValue((int)row[0]);
                 Integer count = (int)row[1];
                 counts.put(status, count);
