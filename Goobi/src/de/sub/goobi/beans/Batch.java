--- conflicted
+++ resolved
@@ -1,488 +1,466 @@
-/**
- * This file is part of the Goobi Application - a Workflow tool for the support
- * of mass digitization.
- * 
- * (c) 2014 Goobi. Digialisieren im Verein e.V. &lt;contact@goobi.org&gt;
- * 
- * Visit the websites for more information.
- *     		- http://www.goobi.org/en/
- *     		- https://github.com/goobi
- * 
- * This program is free software; you can redistribute it and/or modify it under
- * the terms of the GNU General Public License as published by the Free Software
- * Foundation; either version 2 of the License, or (at your option) any later
- * version.
- * 
- * This program is distributed in the hope that it will be useful, but WITHOUT
- * ANY WARRANTY; without even the implied warranty of MERCHANTABILITY or FITNESS
- * FOR A PARTICULAR PURPOSE. See the GNU General Public License for more
- * details.
- * 
- * You should have received a copy of the GNU General Public License along with
- * this program; if not, write to the Free Software Foundation, Inc., 59 Temple
- * Place, Suite 330, Boston, MA 02111-1307 USA
- * 
- * Linking this library statically or dynamically with other modules is making a
- * combined work based on this library. Thus, the terms and conditions of the
- * GNU General Public License cover the whole combination. As a special
- * exception, the copyright holders of this library give you permission to link
- * this library with independent modules to produce an executable, regardless of
- * the license terms of these independent modules, and to copy and distribute
- * the resulting executable under terms of your choice, provided that you also
- * meet, for each linked independent module, the terms and conditions of the
- * license of that module. An independent module is a module which is not
- * derived from or based on this library. If you modify this library, you may
- * extend this exception to your version of the library, but you are not obliged
- * to do so. If you do not wish to do so, delete this exception statement from
- * your version.
- */
-package de.sub.goobi.beans;
-
-import java.util.Collection;
-import java.util.HashSet;
-import java.util.Set;
-
-import org.hibernate.Hibernate;
-import org.hibernate.HibernateException;
-
-import de.sub.goobi.helper.Helper;
-import de.sub.goobi.persistence.BatchDAO;
-
-/**
- * The class Batch represents a user-definable, unordered collection of
- * processes that methods can be applied on in batch processing.
- * 
- * @author Matthias Ronge &lt;matthias.ronge@zeutschel.de&gt;
- */
-public class Batch {
-	/**
-	 * Type of batch:
-	 * 
-	 * <dl>
-	 * <dt>LOGISTIC</dt>
-	 * <dd>facilitates the logistics of excavation and processing in the
-	 * digitisation centre</dd>
-	 * <dt>NEWSPAPER</dt>
-	 * <dd>forms the complete edition of a newspaper</dd>
-	 * <dt>SERIAL</dt>
-	 * <dd>forms the complete edition of a serial publication</dd>
-	 * </dl>
-	 * 
-	 * @author Matthias Ronge &lt;matthias.ronge@zeutschel.de&gt;
-	 */
-	public enum Type {
-		LOGISTIC, NEWSPAPER, SERIAL;
-	}
-
-	/**
-	 * The field id holds the database record identifier. It is null in case
-	 * that the Batch has not yet been saved by Hibernate.
-	 */
-	private Integer id;
-	/**
-	 * The field title holds the batch title. Using titles for batches is
-	 * optional, the field may be null. If so, the id will be shown to the user
-	 * instead.
-	 */
-	private String title;
-	/**
-	 * The field processes holds the processes that belong to the batch.
-	 */
-	private Set<Prozess> processes;
-
-	/**
-	 * The field type holds the batch type.
-	 */
-	private Type type;
-
-	/**
-	 * Default constructor. Creates an empty batch object.
-	 */
-	public Batch() {
-		this.processes = new HashSet<Prozess>(0);
-	}
-
-	/**
-	 * Constructor to create an empty batch object with a given type.
-	 * 
-	 * @param type
-	 *            type of the batch
-	 */
-	public Batch(Type type) {
-		this.processes = new HashSet<Prozess>(0);
-		this.type = type;
-	}
-
-	/**
-	 * Constructor to create an empty batch object with a given title and a
-	 * type.
-	 * 
-	 * @param title
-	 *            title for the batch
-	 * @param type
-	 *            type of the batch
-	 */
-	public Batch(String title, Type type) {
-		this.processes = new HashSet<Prozess>(0);
-		this.title = title;
-		this.type = type;
-	}
-
-	/**
-	 * Constructor to create a batch that holds the given processes.
-	 * 
-	 * @param type
-	 *            type of the batch
-	 * @param processes
-	 *            processes that go into the batch
-	 */
-	public Batch(Type type, Collection<? extends Prozess> processes) {
-		this.processes = new HashSet<Prozess>(processes);
-		this.type = type;
-	}
-
-	/**
-	 * Constructor to create a batch with a given title that holds the given
-	 * processes.
-	 * 
-	 * @param title
-	 *            title for the batch
-	 * @param type
-	 *            type of the batch
-	 * @param processes
-	 *            processes that go into the batch
-	 */
-	public Batch(String title, Type type, Collection<? extends Prozess> processes) {
-		this.title = title;
-		this.type = type;
-		this.processes = new HashSet<Prozess>(processes);
-	}
-
-	/**
-	 * The function add() adds the given process to this batch if it is not
-	 * already present.
-	 * 
-	 * @param process
-	 *            process to add
-	 * @return true if this batch did not already contain the specified process
-	 */
-	public boolean add(Prozess process) {
-		return getProcesses().add(process);
-	}
-
-	/**
-	 * The function addAll() adds all of the elements in the given collection to
-	 * this batch if they're not already present.
-	 * 
-	 * @param processes
-	 *            collection containing elements to be added to this set
-	 * @return true if this set changed as a result of the call
-	 */
-	public boolean addAll(Collection<? extends Prozess> processes) {
-		return getProcesses().addAll(processes);
-	}
-
-	/**
-	 * The function contains() returns true if the title (if set) or the
-	 * id-based label contain the specified sequence of char values.
-	 * 
-	 * @param s
-	 *            the sequence to search for
-	 * @return true if the title or label contain s, false otherwise
-	 */
-	public boolean contains(CharSequence s) {
-		if (s == null) {
-			return true;
-		}
-		return title != null && title.contains(s) || getNumericLabel().contains(s);
-	}
-
-	/**
-	 * The function getId() returns the database record identifier for the
-	 * batch. In case that the Batch has not yet been saved by Hibernate it
-	 * returns null.
-	 * 
-	 * This method is required by Hibernate.
-	 * 
-	 * @return the database record identifier for the batch
-	 */
-	public Integer getId() {
-		return id;
-	}
-
-	/**
-	 * The function getIdString() returns the identifier for the batch as
-	 * read-only property "idString".
-	 * 
-	 * This method is required by Faces which silently fails if you try to use
-	 * the id Integer.
-	 * 
-	 * @return the identifier for the batch as String
-	 */
-	public String getIdString() {
-		return id.toString();
-	}
-
-	/**
-	 * The function getLabel() returns a readable label for the batch, which is
-	 * either its title, if defined, or, for batches not having a title (in
-	 * recent versions of Production, batches didn’t support titles) its ancient
-	 * label, consisting of the prefix “Batch ” (in the desired translation)
-	 * together with its id number.
-	 * 
-	 * @return a readable label for the batch
-	 */
-	public String getLabel() {
-		return title != null ? title : getNumericLabel();
-	}
-
-	/**
-	 * The function getNumericLabel() returns a readable label for the batch,
-	 * consisting of the prefix “Batch ” (in the desired translation) together
-	 * with its id number.
-	 * 
-	 * @return a readable label for the batch
-	 */
-	private String getNumericLabel() {
-		return Helper.getTranslation("batch", "Batch") + ' ' + id;
-	}
-
-	/**
-	 * The function getProcesses() return the processes that belong to the
-	 * batch.
-	 * 
-	 * The internal logic is to make sure the collection has been populated from
-	 * Hibernate.
-	 * 
-	 * @return the processes that are in the batch
-	 */
-	public Set<Prozess> getProcesses() {
-		if (id != null) {
-			try {
-				Hibernate.initialize(processes);
-			} catch (HibernateException e) {
-				BatchDAO.reattach(this);
-				Hibernate.initialize(processes);
-			}
-		}
-		return processes;
-	}
-
-	/**
-	 * The function getTitle() returns the batch title. Using titles for batches
-	 * is optional, the field may be null. If so, the function returns null. Use
-	 * {@link #getLabel()} to get either the title or an alternative name.
-	 * 
-	 * @return the batch title
-	 */
-	public String getTitle() {
-		return title;
-	}
-
-	/**
-	 * Returns the batch type.
-	 * 
-	 * @return the batch type
-	 */
-	public Type getType() {
-		return type;
-	}
-
-	/**
-	 * Returns the translated batch type label.
-	 * 
-	 * @return the display label for the batch type
-	 */
-	public String getTypeTranslated() {
-		if (type != null) {
-			return Helper.getTranslation("batch_type_".concat(type.toString().toLowerCase()));
-		} else {
-			return "";
-		}
-	}
-
-	/**
-	 * The function removeAll() removes all elements that are contained in the
-	 * given collection from this batch.
-	 * 
-	 * @param processes
-	 *            collection containing elements to be removed from this set
-	 * @return whether the set of processes changed as a result of the call
-	 * @returns true if the set of processes was changed as a result of the call
-	 */
-	public boolean removeAll(Collection<?> processes) {
-		return getProcesses().removeAll(processes);
-	}
-
-	/**
-	 * The method setId() sets the database record identifier of this batch.
-	 * This method is solely intended to be called by Hibernate when creating
-	 * objects from the database. Do not use it in the code.
-	 * 
-	 * @param id
-	 *            database record identifier of this batch
-	 */
-	public void setId(Integer id) {
-		this.id = id;
-	}
-
-	/**
-	 * The method setProcesses() sets the processes that belong to the batch.
-	 * 
-	 * This method is also required by Hibernate when creating objects from the
-	 * database.
-	 * 
-	 * @param processes
-	 *            processes that belong to the batch
-	 */
-	public void setProcesses(Set<Prozess> processes) {
-		this.processes = processes;
-	}
-
-	/**
-	 * The method setTitle() can be used to set a batch title.
-	 * 
-	 * This function is also required by Hibernate when creating objects from
-	 * the database.
-	 * 
-	 * @param title
-	 *            a title for the batch
-	 */
-	public void setTitle(String title) {
-		this.title = title;
-	}
-
-	/**
-<<<<<<< HEAD
-	 * The method setType() can be used to set a batch title.
-	 * 
-	 * This function is also required by Hibernate when creating objects from
-	 * the database.
-	 * 
-	 * @param type
-	 *            type for the batch
-	 */
-	public void setType(Type type) {
-		this.type = type;
-=======
-	 * Returns the number of elements in this batch. If this batch contains more
-	 * than Integer.MAX_VALUE elements, returns Integer.MAX_VALUE.
-	 * 
-	 * @return the number of elements in this batch
-	 * @see java.util.Collection#size()
-	 */
-	public int size() {
-		return processes.size();
->>>>>>> fb612109
-	}
-
-	/**
-	 * The function toString() returns a concise but informative representation
-	 * that is easy for a person to read and that "textually represents" this
-	 * batch.
-	 * 
-	 * @see java.lang.Object#toString()
-	 */
-	@Override
-	public String toString() {
-		try {
-			StringBuilder result = new StringBuilder(title != null ? title.length() + 20 : 30);
-			try {
-				if (title != null) {
-					result.append(title);
-				} else if (id != null) {
-					result.append(Helper.getTranslation("batch", "Batch"));
-					result.append(' ');
-					result.append(id);
-				} else {
-					result.append('−');
-				}
-				result.append(" (");
-				String extent = Helper.getTranslation("numProzesse", "{0} processes");
-				String size = getProcesses() != null ? Integer.toString(processes.size()) : "−";
-				result.append(extent.replaceFirst("\\{0\\}", size));
-			} catch (RuntimeException unexpected) {
-				result.setLength(0);
-				result.append(title != null ? title : id);
-				result.append(" (");
-				result.append(getProcesses() != null ? processes.size() : null);
-			}
-			result.append(')');
-			if (type != null) {
-				result.append(" [");
-				result.append(getTypeTranslated());
-				result.append(']');
-			}
-			return result.toString();
-		} catch (RuntimeException fallback) {
-			return super.toString();
-		}
-	}
-
-	/**
-	 * The function equals() indicates whether some other object is “equal to”
-	 * this one.
-	 * 
-	 * @param obj
-	 *            the reference object with which to compare
-	 * @return true if this object is the same as the obj argument; false
-	 *         otherwise
-	 * @see java.lang.Object#equals(java.lang.Object)
-	 */
-	@Override
-	public boolean equals(Object obj) {
-		if (this == obj) {
-			return true;
-		}
-		if (obj == null) {
-			return false;
-		}
-		if (!(obj instanceof Batch)) {
-			return false;
-		}
-		Batch other = (Batch) obj;
-<<<<<<< HEAD
-		if (id != null && id.equals(other.id)) {
-			return true;
-		}
-		if (title == null) {
-			if (other.title != null) {
-				return false;
-			}
-		} else if (!title.equals(other.title)) {
-			return false;
-		}
-		if (type != other.type) {
-			return false;
-		}
-		if (processes == null) {
-			if (other.processes != null) {
-				return false;
-			}
-		} else if (!processes.equals(other.processes)) {
-=======
-		if (id == null) {
-			if (other.id != null) {
-				return false;
-			}
-		} else if (!id.equals(other.id)) {
-			return false;
-		}
-		if (processes == null) {
-			if (other.processes != null) {
-				return false;
-			}
-		} else if (!processes.equals(other.processes)) {
-			return false;
-		}
-		if (title == null) {
-			if (other.title != null) {
-				return false;
-			}
-		} else if (!title.equals(other.title)) {
->>>>>>> fb612109
-			return false;
-		}
-		return true;
-	}
-}
+/**
+ * This file is part of the Goobi Application - a Workflow tool for the support
+ * of mass digitization.
+ *
+ * (c) 2014 Goobi. Digialisieren im Verein e.V. &lt;contact@goobi.org&gt;
+ *
+ * Visit the websites for more information.
+ *     		- http://www.goobi.org/en/
+ *     		- https://github.com/goobi
+ *
+ * This program is free software; you can redistribute it and/or modify it under
+ * the terms of the GNU General Public License as published by the Free Software
+ * Foundation; either version 2 of the License, or (at your option) any later
+ * version.
+ *
+ * This program is distributed in the hope that it will be useful, but WITHOUT
+ * ANY WARRANTY; without even the implied warranty of MERCHANTABILITY or FITNESS
+ * FOR A PARTICULAR PURPOSE. See the GNU General Public License for more
+ * details.
+ *
+ * You should have received a copy of the GNU General Public License along with
+ * this program; if not, write to the Free Software Foundation, Inc., 59 Temple
+ * Place, Suite 330, Boston, MA 02111-1307 USA
+ *
+ * Linking this library statically or dynamically with other modules is making a
+ * combined work based on this library. Thus, the terms and conditions of the
+ * GNU General Public License cover the whole combination. As a special
+ * exception, the copyright holders of this library give you permission to link
+ * this library with independent modules to produce an executable, regardless of
+ * the license terms of these independent modules, and to copy and distribute
+ * the resulting executable under terms of your choice, provided that you also
+ * meet, for each linked independent module, the terms and conditions of the
+ * license of that module. An independent module is a module which is not
+ * derived from or based on this library. If you modify this library, you may
+ * extend this exception to your version of the library, but you are not obliged
+ * to do so. If you do not wish to do so, delete this exception statement from
+ * your version.
+ */
+package de.sub.goobi.beans;
+
+import java.util.Collection;
+import java.util.HashSet;
+import java.util.Set;
+
+import org.hibernate.Hibernate;
+import org.hibernate.HibernateException;
+
+import de.sub.goobi.helper.Helper;
+import de.sub.goobi.persistence.BatchDAO;
+
+/**
+ * The class Batch represents a user-definable, unordered collection of
+ * processes that methods can be applied on in batch processing.
+ *
+ * @author Matthias Ronge &lt;matthias.ronge@zeutschel.de&gt;
+ */
+public class Batch {
+	/**
+	 * Type of batch:
+	 *
+	 * <dl>
+	 * <dt>LOGISTIC</dt>
+	 * <dd>facilitates the logistics of excavation and processing in the
+	 * digitisation centre</dd>
+	 * <dt>NEWSPAPER</dt>
+	 * <dd>forms the complete edition of a newspaper</dd>
+	 * <dt>SERIAL</dt>
+	 * <dd>forms the complete edition of a serial publication</dd>
+	 * </dl>
+	 *
+	 * @author Matthias Ronge &lt;matthias.ronge@zeutschel.de&gt;
+	 */
+	public enum Type {
+		LOGISTIC, NEWSPAPER, SERIAL;
+	}
+
+	/**
+	 * The field id holds the database record identifier. It is null in case
+	 * that the Batch has not yet been saved by Hibernate.
+	 */
+	private Integer id;
+	/**
+	 * The field title holds the batch title. Using titles for batches is
+	 * optional, the field may be null. If so, the id will be shown to the user
+	 * instead.
+	 */
+	private String title;
+	/**
+	 * The field processes holds the processes that belong to the batch.
+	 */
+	private Set<Prozess> processes;
+
+	/**
+	 * The field type holds the batch type.
+	 */
+	private Type type;
+
+	/**
+	 * Default constructor. Creates an empty batch object.
+	 */
+	public Batch() {
+		this.processes = new HashSet<Prozess>(0);
+	}
+
+	/**
+	 * Constructor to create an empty batch object with a given type.
+	 *
+	 * @param type
+	 *            type of the batch
+	 */
+	public Batch(Type type) {
+		this.processes = new HashSet<Prozess>(0);
+		this.type = type;
+	}
+
+	/**
+	 * Constructor to create an empty batch object with a given title and a
+	 * type.
+	 *
+	 * @param title
+	 *            title for the batch
+	 * @param type
+	 *            type of the batch
+	 */
+	public Batch(String title, Type type) {
+		this.processes = new HashSet<Prozess>(0);
+		this.title = title;
+		this.type = type;
+	}
+
+	/**
+	 * Constructor to create a batch that holds the given processes.
+	 *
+	 * @param type
+	 *            type of the batch
+	 * @param processes
+	 *            processes that go into the batch
+	 */
+	public Batch(Type type, Collection<? extends Prozess> processes) {
+		this.processes = new HashSet<Prozess>(processes);
+		this.type = type;
+	}
+
+	/**
+	 * Constructor to create a batch with a given title that holds the given
+	 * processes.
+	 *
+	 * @param title
+	 *            title for the batch
+	 * @param type
+	 *            type of the batch
+	 * @param processes
+	 *            processes that go into the batch
+	 */
+	public Batch(String title, Type type, Collection<? extends Prozess> processes) {
+		this.title = title;
+		this.type = type;
+		this.processes = new HashSet<Prozess>(processes);
+	}
+
+	/**
+	 * The function add() adds the given process to this batch if it is not
+	 * already present.
+	 *
+	 * @param process
+	 *            process to add
+	 * @return true if this batch did not already contain the specified process
+	 */
+	public boolean add(Prozess process) {
+		return getProcesses().add(process);
+	}
+
+	/**
+	 * The function addAll() adds all of the elements in the given collection to
+	 * this batch if they're not already present.
+	 *
+	 * @param processes
+	 *            collection containing elements to be added to this set
+	 * @return true if this set changed as a result of the call
+	 */
+	public boolean addAll(Collection<? extends Prozess> processes) {
+		return getProcesses().addAll(processes);
+	}
+
+	/**
+	 * The function contains() returns true if the title (if set) or the
+	 * id-based label contain the specified sequence of char values.
+	 *
+	 * @param s
+	 *            the sequence to search for
+	 * @return true if the title or label contain s, false otherwise
+	 */
+	public boolean contains(CharSequence s) {
+		if (s == null) {
+			return true;
+		}
+		return title != null && title.contains(s) || getNumericLabel().contains(s);
+	}
+
+	/**
+	 * The function getId() returns the database record identifier for the
+	 * batch. In case that the Batch has not yet been saved by Hibernate it
+	 * returns null.
+	 *
+	 * This method is required by Hibernate.
+	 *
+	 * @return the database record identifier for the batch
+	 */
+	public Integer getId() {
+		return id;
+	}
+
+	/**
+	 * The function getIdString() returns the identifier for the batch as
+	 * read-only property "idString".
+	 *
+	 * This method is required by Faces which silently fails if you try to use
+	 * the id Integer.
+	 *
+	 * @return the identifier for the batch as String
+	 */
+	public String getIdString() {
+		return id.toString();
+	}
+
+	/**
+	 * The function getLabel() returns a readable label for the batch, which is
+	 * either its title, if defined, or, for batches not having a title (in
+	 * recent versions of Production, batches didn’t support titles) its ancient
+	 * label, consisting of the prefix “Batch ” (in the desired translation)
+	 * together with its id number.
+	 *
+	 * @return a readable label for the batch
+	 */
+	public String getLabel() {
+		return title != null ? title : getNumericLabel();
+	}
+
+	/**
+	 * The function getNumericLabel() returns a readable label for the batch,
+	 * consisting of the prefix “Batch ” (in the desired translation) together
+	 * with its id number.
+	 *
+	 * @return a readable label for the batch
+	 */
+	private String getNumericLabel() {
+		return Helper.getTranslation("batch", "Batch") + ' ' + id;
+	}
+
+	/**
+	 * The function getProcesses() return the processes that belong to the
+	 * batch.
+	 *
+	 * The internal logic is to make sure the collection has been populated from
+	 * Hibernate.
+	 *
+	 * @return the processes that are in the batch
+	 */
+	public Set<Prozess> getProcesses() {
+		if (id != null) {
+			try {
+				Hibernate.initialize(processes);
+			} catch (HibernateException e) {
+				BatchDAO.reattach(this);
+				Hibernate.initialize(processes);
+			}
+		}
+		return processes;
+	}
+
+	/**
+	 * The function getTitle() returns the batch title. Using titles for batches
+	 * is optional, the field may be null. If so, the function returns null. Use
+	 * {@link #getLabel()} to get either the title or an alternative name.
+	 *
+	 * @return the batch title
+	 */
+	public String getTitle() {
+		return title;
+	}
+
+	/**
+	 * Returns the batch type.
+	 *
+	 * @return the batch type
+	 */
+	public Type getType() {
+		return type;
+	}
+
+	/**
+	 * Returns the translated batch type label.
+	 *
+	 * @return the display label for the batch type
+	 */
+	public String getTypeTranslated() {
+		if (type != null) {
+			return Helper.getTranslation("batch_type_".concat(type.toString().toLowerCase()));
+		} else {
+			return "";
+		}
+	}
+
+	/**
+	 * The function removeAll() removes all elements that are contained in the
+	 * given collection from this batch.
+	 *
+	 * @param processes
+	 *            collection containing elements to be removed from this set
+	 * @return whether the set of processes changed as a result of the call
+	 * @returns true if the set of processes was changed as a result of the call
+	 */
+	public boolean removeAll(Collection<?> processes) {
+		return getProcesses().removeAll(processes);
+	}
+
+	/**
+	 * The method setId() sets the database record identifier of this batch.
+	 * This method is solely intended to be called by Hibernate when creating
+	 * objects from the database. Do not use it in the code.
+	 *
+	 * @param id
+	 *            database record identifier of this batch
+	 */
+	public void setId(Integer id) {
+		this.id = id;
+	}
+
+	/**
+	 * The method setProcesses() sets the processes that belong to the batch.
+	 *
+	 * This method is also required by Hibernate when creating objects from the
+	 * database.
+	 *
+	 * @param processes
+	 *            processes that belong to the batch
+	 */
+	public void setProcesses(Set<Prozess> processes) {
+		this.processes = processes;
+	}
+
+	/**
+	 * The method setTitle() can be used to set a batch title.
+	 *
+	 * This function is also required by Hibernate when creating objects from
+	 * the database.
+	 *
+	 * @param title
+	 *            a title for the batch
+	 */
+	public void setTitle(String title) {
+		this.title = title;
+	}
+
+	/**
+	 * The method setType() can be used to set a batch title.
+	 *
+	 * This function is also required by Hibernate when creating objects from
+	 * the database.
+	 *
+	 * @param type
+	 *            type for the batch
+	 */
+	public void setType(Type type) {
+		this.type = type;
+	}
+
+	/**
+	 * Returns the number of elements in this batch. If this batch contains more
+	 * than Integer.MAX_VALUE elements, returns Integer.MAX_VALUE.
+	 *
+	 * @return the number of elements in this batch
+	 * @see java.util.Collection#size()
+	 */
+	public int size() {
+		return processes.size();
+	}
+
+	/**
+	 * The function toString() returns a concise but informative representation
+	 * that is easy for a person to read and that "textually represents" this
+	 * batch.
+	 *
+	 * @see java.lang.Object#toString()
+	 */
+	@Override
+	public String toString() {
+		try {
+			StringBuilder result = new StringBuilder(title != null ? title.length() + 20 : 30);
+			try {
+				if (title != null) {
+					result.append(title);
+				} else if (id != null) {
+					result.append(Helper.getTranslation("batch", "Batch"));
+					result.append(' ');
+					result.append(id);
+				} else {
+					result.append('−');
+				}
+				result.append(" (");
+				String extent = Helper.getTranslation("numProzesse", "{0} processes");
+				String size = getProcesses() != null ? Integer.toString(processes.size()) : "−";
+				result.append(extent.replaceFirst("\\{0\\}", size));
+			} catch (RuntimeException unexpected) {
+				result.setLength(0);
+				result.append(title != null ? title : id);
+				result.append(" (");
+				result.append(getProcesses() != null ? processes.size() : null);
+			}
+			result.append(')');
+			if (type != null) {
+				result.append(" [");
+				result.append(getTypeTranslated());
+				result.append(']');
+			}
+			return result.toString();
+		} catch (RuntimeException fallback) {
+			return super.toString();
+		}
+	}
+
+	/**
+	 * The function equals() indicates whether some other object is “equal to”
+	 * this one.
+	 *
+	 * @param obj
+	 *            the reference object with which to compare
+	 * @return true if this object is the same as the obj argument; false
+	 *         otherwise
+	 * @see java.lang.Object#equals(java.lang.Object)
+	 */
+	@Override
+	public boolean equals(Object obj) {
+		if (this == obj) {
+			return true;
+		}
+		if (obj == null) {
+			return false;
+		}
+		if (!(obj instanceof Batch)) {
+			return false;
+		}
+		Batch other = (Batch) obj;
+		if (id != null && id.equals(other.id)) {
+			return true;
+		}
+		if (title == null) {
+			if (other.title != null) {
+				return false;
+			}
+		} else if (!title.equals(other.title)) {
+			return false;
+		}
+		if (type != other.type) {
+			return false;
+		}
+		if (processes == null) {
+			if (other.processes != null) {
+				return false;
+			}
+		} else if (!processes.equals(other.processes)) {
+			return false;
+		}
+		return true;
+	}
+}