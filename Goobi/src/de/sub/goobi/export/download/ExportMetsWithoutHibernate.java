--- conflicted
+++ resolved
@@ -230,13 +230,8 @@
 			if (!location.contains("://")) {
 				location = "file://" + location;
 			}
-<<<<<<< HEAD
-			URL url = new URL(location);
-			SafeFile f = new SafeFile(imageFolder, url.getFile());
-=======
 			String url = new URL(location).getFile();
-			File f = new File(!url.startsWith(imageFolder.toURL().getPath()) ? imageFolder : null, url);
->>>>>>> 73cf5d13
+			SafeFile f = new SafeFile(!url.startsWith(imageFolder.toURL().getPath()) ? imageFolder : null, url);
 			cf.setLocation(f.toURI().toString());
 		}
 
