package de.sub.goobi.helper;

/**
 * This file is part of the Goobi Application - a Workflow tool for the support of mass digitization.
 *
 * Visit the websites for more information.
 *     		- http://www.goobi.org
 *     		- https://github.com/goobi/goobi-production
 * 		    - http://gdz.sub.uni-goettingen.de
 * 			- http://www.intranda.com
 * 			- http://digiverso.com
 *
 * This program is free software; you can redistribute it and/or modify it under the terms of the GNU General Public License as published by the Free
 * Software Foundation; either version 2 of the License, or (at your option) any later version.
 *
 * This program is distributed in the hope that it will be useful, but WITHOUT ANY WARRANTY; without even the implied warranty of MERCHANTABILITY or
 * FITNESS FOR A PARTICULAR PURPOSE. See the GNU General Public License for more details.
 *
 * You should have received a copy of the GNU General Public License
 * along with this program.  If not, see <http://www.gnu.org/licenses/>.
 *
 * Linking this library statically or dynamically with other modules is making a combined work based on this library. Thus, the terms and conditions
 * of the GNU General Public License cover the whole combination. As a special exception, the copyright holders of this library give you permission to
 * link this library with independent modules to produce an executable, regardless of the license terms of these independent modules, and to copy and
 * distribute the resulting executable under terms of your choice, provided that you also meet, for each linked independent module, the terms and
 * conditions of the license of that module. An independent module is a module which is not derived from or based on this library. If you modify this
 * library, you may extend this exception to your version of the library, but you are not obliged to do so. If you do not wish to do so, delete this
 * exception statement from your version.
 */
import org.goobi.io.SafeFile;

import java.io.*;
import java.net.URL;
import java.net.URLClassLoader;
import java.security.AccessController;
import java.security.PrivilegedAction;
import java.text.DateFormat;
import java.util.Date;
import java.util.HashMap;
import java.util.Iterator;
import java.util.List;
import java.util.Locale;
import java.util.Map;
import java.util.Observable;
import java.util.Observer;
import java.util.ResourceBundle;

import javax.faces.application.Application;
import javax.faces.application.FacesMessage;
import javax.faces.context.FacesContext;
import javax.faces.el.EvaluationException;
import javax.faces.el.PropertyNotFoundException;
import javax.faces.el.ValueBinding;
import javax.servlet.http.HttpServletRequest;

import org.apache.commons.io.FileUtils;
import org.apache.commons.io.FilenameUtils;
import org.apache.log4j.Level;
import org.apache.log4j.Logger;
import org.goobi.mq.WebServiceResult;
import org.goobi.production.constants.Parameters;
import org.hibernate.Session;
import org.jdom.Element;

import de.sub.goobi.beans.Benutzer;
import de.sub.goobi.config.ConfigMain;
import de.sub.goobi.forms.LoginForm;
import de.sub.goobi.forms.SpracheForm;
import de.sub.goobi.helper.enums.ReportLevel;
import de.sub.goobi.persistence.HibernateSessionLong;
import de.sub.goobi.persistence.HibernateUtilOld;

public class Helper implements Serializable, Observer {

	/**
	 * Always treat de-serialization as a full-blown constructor, by validating the final state of the de-serialized object.
	 */
	private void readObject(ObjectInputStream aInputStream) throws ClassNotFoundException, IOException {

	}

	/**
	 * This is the default implementation of writeObject. Customise if necessary.
	 */
	private void writeObject(ObjectOutputStream aOutputStream) throws IOException {

	}

	private static final Logger myLogger = Logger.getLogger(Helper.class);
	private static final long serialVersionUID = -7449236652821237059L;

	private String myMetadatenVerzeichnis;
	private String myConfigVerzeichnis;
	private static Map<Locale, ResourceBundle> commonMessages = null;
	private static Map<Locale, ResourceBundle> localMessages = null;

	public static Map<String, String> activeMQReporting = null;
	private static String compoundMessage;

	/**
	 * Ermitteln eines bestimmten Parameters des Requests
	 *
	 * @return Parameter als String
	 */
	@SuppressWarnings("rawtypes")
	public static String getRequestParameter(String Parameter) {
		/* einen bestimmten übergebenen Parameter ermitteln */
		FacesContext context = FacesContext.getCurrentInstance();
		Map requestParams = context.getExternalContext().getRequestParameterMap();
		String myParameter = (String) requestParams.get(Parameter);
		if (myParameter == null) {
			myParameter = "";
		}
		return myParameter;
	}

	public String getGoobiDataDirectory() {
		if (this.myMetadatenVerzeichnis == null) {
			this.myMetadatenVerzeichnis = ConfigMain.getParameter("MetadatenVerzeichnis");
		}
		return this.myMetadatenVerzeichnis;
	}

	public String getGoobiConfigDirectory() {
		if (this.myConfigVerzeichnis == null) {
			this.myConfigVerzeichnis = ConfigMain.getParameter(Parameters.CONFIG_DIR);
		}
		return this.myConfigVerzeichnis;
	}

	public static String getStacktraceAsString(Exception inException) {
		StringWriter sw = new StringWriter();
		inException.printStackTrace(new PrintWriter(sw));
		return sw.toString();
	}

	public static void setFehlerMeldung(String meldung) {
		setMeldung(null, meldung, "", false);
	}

	public static void setFehlerMeldung(String meldung, String beschreibung) {
		setMeldung(null, meldung, beschreibung != null ? beschreibung : "", false);
	}

	public static void setFehlerMeldung(String control, String meldung, String beschreibung) {
		setMeldung(control, meldung, beschreibung != null ? beschreibung : "", false);
	}

	public static void setFehlerMeldung(Exception e) {
		setFehlerMeldung("Error (" + e.getClass().getName() + "): ", getExceptionMessage(e));
	}

	public static void setFehlerMeldung(String meldung, Exception e) {
		setFehlerMeldung(meldung, '(' + e.getClass().getSimpleName() + ": " + getExceptionMessage(e) + ')');
	}

	public static void setFehlerMeldung(String control, String meldung, Exception e) {
		setFehlerMeldung(control, meldung + " (" + e.getClass().getSimpleName() + "): ", getExceptionMessage(e));
	}

	private static String getExceptionMessage(Throwable e) {
		String message = e.getMessage();
		if (message == null) {
			StringWriter sw = new StringWriter();
			e.printStackTrace(new PrintWriter(sw));
			message = sw.toString();
		}
		return message;
	}

	public static void setMeldung(String meldung) {
		setMeldung(null, meldung, "", true);
	}

	public static void setMeldung(String meldung, String beschreibung) {
		setMeldung(null, meldung, beschreibung, true);
	}

	public static void setMeldung(String control, String meldung, String beschreibung) {
		setMeldung(control, meldung, beschreibung, true);
	}

	/**
	 * Dem aktuellen Formular eine Fehlermeldung für ein bestimmtes Control übergeben
	 */
	private static void setMeldung(String control, String meldung, String beschreibung, boolean nurInfo) {
		FacesContext context = FacesContext.getCurrentInstance();

		// Never forget: Strings are immutable
		meldung = meldung.replaceAll("<", "&lt;");
		meldung = meldung.replaceAll(">", "&gt;");
		beschreibung = beschreibung.replaceAll("<", "&lt;");
		beschreibung = beschreibung.replaceAll(">", "&gt;");

		String msg = "";
		String beschr = "";
		Locale language = Locale.ENGLISH;
		SpracheForm sf = (SpracheForm) Helper.getManagedBeanValue("#{SpracheForm}");
		if (sf != null) {
			language = sf.getLocale();
		}

		try {
			msg = getString(language, meldung);
		} catch (RuntimeException e) {
			msg = meldung;
		}
		try {
			beschr = getString(language, beschreibung);
		} catch (RuntimeException e) {
			beschr = beschreibung;
		}

		compoundMessage = msg.replaceFirst(":\\s*$", "") + ": " + beschr;
		if (activeMQReporting != null) {
			new WebServiceResult(activeMQReporting.get("queueName"), activeMQReporting.get("id"), nurInfo ? ReportLevel.INFO : ReportLevel.ERROR,
					compoundMessage).send();
		}
		if (context != null) {
			context.addMessage(control, new FacesMessage(nurInfo ? FacesMessage.SEVERITY_INFO : FacesMessage.SEVERITY_ERROR, msg, beschr));
		} else {
			// wenn kein Kontext da ist, dann die Meldungen in Log
			myLogger.log(nurInfo ? Level.INFO : Level.ERROR, compoundMessage);

		}
	}

	/**
	 * Returns a Map holding all translations that are configured in the front
	 * end of a given resource key.
	 *
	 * @param key
	 *            resource key to get translations for
	 * @return a map with all language id strings and the corresponding resource
	 */
	public static HashMap<String, String> getAllStrings(String key) {
		HashMap<String, String> result = new HashMap<String, String>(Util.hashCapacityFor(commonMessages.entrySet()));
		@SuppressWarnings("unchecked")
		Iterator<Locale> languages = FacesContext.getCurrentInstance().getApplication().getSupportedLocales();
		while (languages.hasNext()) {
			Locale language = languages.next();
			result.put(language.getLanguage(), getString(language, key));
		}
		return result;
	}

	public static String getString(Locale language, String key) {
		if (commonMessages == null || commonMessages.size() <= 1) {
			loadMsgs();
		}

		if (localMessages.containsKey(language)) {
			ResourceBundle languageLocal = localMessages.get(language);
			if (languageLocal.containsKey(key)) {
				return languageLocal.getString(key);
			}
			String lowKey = key.toLowerCase();
			if (languageLocal.containsKey(lowKey)) {
				return languageLocal.getString(lowKey);
			}
		}
		try {

			return commonMessages.get(language).getString(key);
		} catch (RuntimeException irrelevant) {
			return key;
		}
	}

	public static String getDateAsFormattedString(Date inDate) {
		if (inDate == null) {
			return "-";
		} else {
			return DateFormat.getDateInstance().format(inDate) + " " + DateFormat.getTimeInstance(DateFormat.MEDIUM).format(inDate);
		}
	}

	public static Object getManagedBeanValue(String expr) {
		FacesContext context = FacesContext.getCurrentInstance();
		if (context == null) {
			return null;
		} else {
			Object value = null;
			Application application = context.getApplication();
			if (application != null) {
				ValueBinding vb = application.createValueBinding(expr);
				if (vb != null) {
					try {
					value = vb.getValue(context);
					} catch (PropertyNotFoundException e) {
						myLogger.error(e);
					} catch (EvaluationException e) {
						myLogger.error(e);
					}
				}
			}
			return value;
		}
	}

	/**
	 * The procedure removeManagedBean() removes a managed bean from the faces
	 * context by name. If nothing such is available, nothing happens.
	 *
	 * @param name
	 *            managed bean to remove
	 */
	public static void removeManagedBean(String name) {
		try {
			@SuppressWarnings("rawtypes")
			Map sessionMap = FacesContext.getCurrentInstance().getExternalContext().getSessionMap();
			if (sessionMap.containsKey(name)) {
				sessionMap.remove(name);
			}
		} catch (Exception nothingToDo) {
		}
	}

	public static Session getHibernateSession() {
		Session sess;
		try {
			sess = (Session) getManagedBeanValue("#{HibernateSessionLong.session}");
			if (sess == null) {
				sess = HibernateUtilOld.getSession();
			}
		} catch (Exception e) {
			sess = HibernateUtilOld.getSession();
		}
		if (!sess.isOpen()) {
			sess = HibernateUtilOld.getSession();
		}
		return sess;
	}

	public static void createNewHibernateSession() {
		HibernateSessionLong hsl = (HibernateSessionLong) getManagedBeanValue("#{HibernateSessionLong}");
		hsl.getNewSession();
	}

	private static void loadMsgs() {
		commonMessages = new HashMap<Locale, ResourceBundle>();
		localMessages = new HashMap<Locale, ResourceBundle>();
		if (FacesContext.getCurrentInstance() != null) {
			@SuppressWarnings("unchecked")
			Iterator<Locale> polyglot = FacesContext.getCurrentInstance().getApplication().getSupportedLocales();
			while (polyglot.hasNext()) {
				Locale language = polyglot.next();
				commonMessages.put(language, ResourceBundle.getBundle("messages.messages", language));
				SafeFile file = new SafeFile(ConfigMain.getParameter("localMessages", "/usr/local/goobi/messages/"));
				if (file.exists()) {
					// Load local message bundle from file system only if file exists;
					// if value not exists in bundle, use default bundle from classpath

					try {
						final URL resourceURL = file.toURI().toURL();
						URLClassLoader urlLoader = AccessController.doPrivileged(new PrivilegedAction<URLClassLoader>() {
							@Override
							public URLClassLoader run() {
								return new URLClassLoader(new URL[] { resourceURL });
							}
						});
						ResourceBundle localBundle = ResourceBundle.getBundle("messages", language, urlLoader);
						if (localBundle != null) {
							localMessages.put(language, localBundle);
						}

					} catch (Exception e) {
					}
				}
			}
		} else {
			Locale defaullLocale = new Locale("EN");
			commonMessages.put(defaullLocale, ResourceBundle.getBundle("messages.messages", defaullLocale));
		}
	}

	public static String getTranslation(String dbTitel) {
		// running instance of ResourceBundle doesn't respond on user language
		// changes, workaround by instanciating it every time

		Locale desiredLanguage = null;
		try {
			desiredLanguage = FacesContext.getCurrentInstance().getViewRoot().getLocale();
		} catch (NullPointerException skip) {
		}
		if (desiredLanguage != null) {
			return getString(new Locale(desiredLanguage.getLanguage()), dbTitel);
		} else {
			return getString(Locale.ENGLISH, dbTitel);
		}
	}

	public static String getTranslation(String inParameter, String inDefaultIfNull) {
		String result = getTranslation(inParameter);
		return result != null && !result.equals(inParameter) ? result : inDefaultIfNull;
	}

	public static String getTranslation(String dbTitel, List<String> parameterList) {
		String value = "";
		Locale desiredLanguage = null;
		try {
			desiredLanguage = FacesContext.getCurrentInstance().getViewRoot().getLocale();
		} catch (NullPointerException skip) {
		}
		if (desiredLanguage != null) {
			value = getString(new Locale(desiredLanguage.getLanguage()), dbTitel);
		} else {
			value = getString(Locale.ENGLISH, dbTitel);
		}
		if (value != null && parameterList != null && parameterList.size() > 0) {
			int parameterCount = 0;
			for (String parameter : parameterList) {
				value = value.replace("{" + parameterCount + "}", parameter);
				parameterCount++;
			}
		}

		return value;
	}

	/**
	 * for easy access of the implemented Interface Observer
	 *
	 * @return Observer -> can be added to an Observable
	 */
	public Observer createObserver() {
		return this;
	}

	/*
	 * (non-Javadoc)
	 *
	 * @see java.util.Observer#update(java.util.Observable, java.lang.Object)
	 */
	@Override
	public void update(Observable o, Object arg) {
		if (!(arg instanceof String)) {
			Helper.setFehlerMeldung("Usernotification failed by object: '" + arg.toString()
					+ "' which isn't an expected String Object. This error is caused by an implementation of the Observer Interface in Helper");
		} else {
			Helper.setFehlerMeldung((String) arg);
		}
	}

	public static String getBaseUrl() {
		FacesContext context = FacesContext.getCurrentInstance();
		HttpServletRequest req = (HttpServletRequest) context.getExternalContext().getRequest();
		String fullpath = req.getRequestURL().toString();
		String servletpath = context.getExternalContext().getRequestServletPath();
		return fullpath.substring(0, fullpath.indexOf(servletpath));
	}

	public static Benutzer getCurrentUser() {
		LoginForm login = (LoginForm) Helper.getManagedBeanValue("#{LoginForm}");
		return login != null ? login.getMyBenutzer() : null;
	}

	/**
	 * Copies src file to dst file. If the dst file does not exist, it is created
	 */
	public static void copyFile(SafeFile src, SafeFile dst) throws IOException {
		myLogger.debug("copy " + src.getCanonicalPath() + " to " + dst.getCanonicalPath());
		src.copyFile(dst, false);
	}

	/**
	 * copy directory
	 *
	 * @param srcDir the source directory
	 * @param dstDir the destination directory
	 * @throws IOException
	 */
	public static void copyDir(SafeFile srcDir, SafeFile dstDir) throws IOException {

		SafeFile[] files = srcDir.listFiles();
		if(!dstDir.exists()) {
			dstDir.mkdirs();
		}
		for (SafeFile file : files) {
			if(file.isDirectory()) {
				copyDir(file, new SafeFile(FilenameUtils.concat(dstDir.getAbsolutePath(), file.getName())));
			}
			else {
				copyFile(file, new SafeFile(FilenameUtils.concat(dstDir.getAbsolutePath(), file.getName())));
			}
		}
	}

	/**
	 * Deletes all files and subdirectories under dir.
	 * Returns true if all deletions were successful or if dir does not exist.
	 * If a deletion fails, the method stops attempting
	 * to delete and returns false.
	 */
	public static boolean deleteDir(SafeFile dir) {
		if (!dir.exists()) {
			return true;
		} else if (!deleteInDir(dir)) {
			return false;
		}
<<<<<<< HEAD
		if (dir.isDirectory()) {
			String[] children = dir.list();
			for (int i = 0; i < children.length; i++) {
				boolean success = deleteDir(new SafeFile(dir, children[i]));
				if (!success) {
					return false;
				}
			}
		}
		// The directory is now empty so delete it
=======
		// The directory is now empty, so delete it.
>>>>>>> 73cf5d13
		return dir.delete();
	}

	/**
	 * Deletes all files and subdirectories under dir. But not the dir itself
	 */
<<<<<<< HEAD
	public static boolean deleteInDir(SafeFile dir) {
		if (dir.exists() && dir.isDirectory()) {
=======
	public static boolean deleteInDir(File dir) {
		if (dir.isDirectory()) {
>>>>>>> 73cf5d13
			String[] children = dir.list();
			for (int i = 0; i < children.length; i++) {
				boolean success = deleteDir(new SafeFile(dir, children[i]));
				if (!success) {
					return false;
				}
			}
		}
		return true;
	}

	/**
	 * Deletes all files and subdirectories under dir. But not the dir itself and no metadata files
	 */
<<<<<<< HEAD
	public static boolean deleteDataInDir(SafeFile dir) {
		if (dir.exists() && dir.isDirectory()) {
=======
	public static boolean deleteDataInDir(File dir) {
		if (dir.isDirectory()) {
>>>>>>> 73cf5d13
			String[] children = dir.list();
			for (int i = 0; i < children.length; i++) {
				if (!children[i].endsWith(".xml")) {
					boolean success = deleteDir(new SafeFile(dir, children[i]));
					if (!success) {
						return false;
					}
				}
			}
		}
		return true;
	}

	/**
	 * Copies all files under srcDir to dstDir. If dstDir does not exist, it will be created.
	 */

	public static void copyDirectoryWithCrc32Check(SafeFile srcDir, SafeFile dstDir, int goobipathlength, Element inRoot) throws IOException {
		if (srcDir.isDirectory()) {
			if (!dstDir.exists()) {
				dstDir.mkdir();
				dstDir.setLastModified(srcDir.lastModified());
			}
			String[] children = srcDir.list();
			for (int i = 0; i < children.length; i++) {
				copyDirectoryWithCrc32Check(new SafeFile(srcDir, children[i]), new SafeFile(dstDir, children[i]), goobipathlength, inRoot);
			}
		} else {
			Long crc = CopyFile.start(srcDir, dstDir);
			Element file = new Element("file");
			file.setAttribute("path", srcDir.getAbsolutePath().substring(goobipathlength));
			file.setAttribute("crc32", String.valueOf(crc));
			inRoot.addContent(file);
		}
	}

	public static final FilenameFilter imageNameFilter = new FilenameFilter() {
		@Override
		public boolean accept(File dir, String name) {
			boolean fileOk = false;
			String prefix = ConfigMain.getParameter("ImagePrefix", "\\d{8}");

			if (name.matches(prefix + "\\.[Tt][Ii][Ff][Ff]?")) {
				fileOk = true;
			} else if (name.matches(prefix + "\\.[jJ][pP][eE]?[gG]")) {
				fileOk = true;
			} else if (name.matches(prefix + "\\.[jJ][pP][2]")) {
				fileOk = true;
			} else if (name.matches(prefix + "\\.[pP][nN][gG]")) {
				fileOk = true;
			} else if (name.matches(prefix + "\\.[gG][iI][fF]")) {
				fileOk = true;
			}
			return fileOk;
		}
	};

	public static final FilenameFilter dataFilter = new FilenameFilter() {

		@Override
		public boolean accept(File dir, String name) {
			boolean fileOk = false;
			String prefix = ConfigMain.getParameter("ImagePrefix", "\\d{8}");
			if (name.matches(prefix + "\\.[Tt][Ii][Ff][Ff]?")) {
				fileOk = true;
			} else if (name.matches(prefix + "\\.[jJ][pP][eE]?[gG]")) {
				fileOk = true;
			} else if (name.matches(prefix + "\\.[jJ][pP][2]")) {
				fileOk = true;
			} else if (name.matches(prefix + "\\.[pP][nN][gG]")) {
				fileOk = true;
			} else if (name.matches(prefix + "\\.[gG][iI][fF]")) {
				fileOk = true;
			} else if (name.matches(prefix + "\\.[pP][dD][fF]")) {
				fileOk = true;
			} else if (name.matches(prefix + "\\.[aA][vV][iI]")) {
				fileOk = true;
			} else if (name.matches(prefix + "\\.[mM][pP][gG]")) {
				fileOk = true;
			} else if (name.matches(prefix + "\\.[mM][pP]4")) {
				fileOk = true;
			} else if (name.matches(prefix + "\\.[mM][pP]3")) {
				fileOk = true;
			} else if (name.matches(prefix + "\\.[wW][aA][vV]")) {
				fileOk = true;
			} else if (name.matches(prefix + "\\.[wW][mM][vV]")) {
				fileOk = true;
			} else if (name.matches(prefix + "\\.[fF][lL][vV]")) {
				fileOk = true;
			} else if (name.matches(prefix + "\\.[oO][gG][gG]")) {
				fileOk = true;
			} else if (name.matches(prefix + "\\.docx")) {
				fileOk = true;
			} else if (name.matches(prefix + "\\.doc")) {
				fileOk = true;
			} else if (name.matches(prefix + "\\.xls")) {
				fileOk = true;
			} else if (name.matches(prefix + "\\.xlsx")) {
				fileOk = true;
			} else if (name.matches(prefix + "\\.pptx")) {
				fileOk = true;
			} else if (name.matches(prefix + "\\.ppt")) {
				fileOk = true;
			}
			return fileOk;
		}
	};

	/**
	 * The function getLastMessage() returns the last message processed to be
	 * shown to the user. This is a last resort only to show the user why
	 * perhaps something didn’t work if no error message is available otherwise.
	 *
	 * @return the most recent message created to be shown to the user
	 */
	public static String getLastMessage() {
		return compoundMessage;
	}
}<|MERGE_RESOLUTION|>--- conflicted
+++ resolved
@@ -27,9 +27,14 @@
  * library, you may extend this exception to your version of the library, but you are not obliged to do so. If you do not wish to do so, delete this
  * exception statement from your version.
  */
-import org.goobi.io.SafeFile;
-
-import java.io.*;
+import java.io.File;
+import java.io.FilenameFilter;
+import java.io.IOException;
+import java.io.ObjectInputStream;
+import java.io.ObjectOutputStream;
+import java.io.PrintWriter;
+import java.io.Serializable;
+import java.io.StringWriter;
 import java.net.URL;
 import java.net.URLClassLoader;
 import java.security.AccessController;
@@ -53,10 +58,10 @@
 import javax.faces.el.ValueBinding;
 import javax.servlet.http.HttpServletRequest;
 
-import org.apache.commons.io.FileUtils;
 import org.apache.commons.io.FilenameUtils;
 import org.apache.log4j.Level;
 import org.apache.log4j.Logger;
+import org.goobi.io.SafeFile;
 import org.goobi.mq.WebServiceResult;
 import org.goobi.production.constants.Parameters;
 import org.hibernate.Session;
@@ -498,7 +503,14 @@
 		} else if (!deleteInDir(dir)) {
 			return false;
 		}
-<<<<<<< HEAD
+		// The directory is now empty, so delete it.
+		return dir.delete();
+	}
+
+	/**
+	 * Deletes all files and subdirectories under dir. But not the dir itself
+	 */
+	public static boolean deleteInDir(SafeFile dir) {
 		if (dir.isDirectory()) {
 			String[] children = dir.list();
 			for (int i = 0; i < children.length; i++) {
@@ -508,44 +520,14 @@
 				}
 			}
 		}
-		// The directory is now empty so delete it
-=======
-		// The directory is now empty, so delete it.
->>>>>>> 73cf5d13
-		return dir.delete();
-	}
-
-	/**
-	 * Deletes all files and subdirectories under dir. But not the dir itself
-	 */
-<<<<<<< HEAD
-	public static boolean deleteInDir(SafeFile dir) {
-		if (dir.exists() && dir.isDirectory()) {
-=======
-	public static boolean deleteInDir(File dir) {
+		return true;
+	}
+
+	/**
+	 * Deletes all files and subdirectories under dir. But not the dir itself and no metadata files
+	 */
+	public static boolean deleteDataInDir(SafeFile dir) {
 		if (dir.isDirectory()) {
->>>>>>> 73cf5d13
-			String[] children = dir.list();
-			for (int i = 0; i < children.length; i++) {
-				boolean success = deleteDir(new SafeFile(dir, children[i]));
-				if (!success) {
-					return false;
-				}
-			}
-		}
-		return true;
-	}
-
-	/**
-	 * Deletes all files and subdirectories under dir. But not the dir itself and no metadata files
-	 */
-<<<<<<< HEAD
-	public static boolean deleteDataInDir(SafeFile dir) {
-		if (dir.exists() && dir.isDirectory()) {
-=======
-	public static boolean deleteDataInDir(File dir) {
-		if (dir.isDirectory()) {
->>>>>>> 73cf5d13
 			String[] children = dir.list();
 			for (int i = 0; i < children.length; i++) {
 				if (!children[i].endsWith(".xml")) {
