--- conflicted
+++ resolved
@@ -27,7 +27,6 @@
  * library, you may extend this exception to your version of the library, but you are not obliged to do so. If you do not wish to do so, delete this
  * exception statement from your version.
  */
-import org.goobi.io.SafeFile;
 import java.io.IOException;
 import java.util.HashMap;
 import java.util.HashSet;
@@ -39,17 +38,9 @@
 import org.apache.commons.lang.SystemUtils;
 import org.apache.commons.lang.text.StrTokenizer;
 import org.apache.log4j.Logger;
+import org.goobi.io.SafeFile;
 import org.hibernate.Hibernate;
 
-import ugh.dl.Fileformat;
-import ugh.dl.Metadata;
-import ugh.dl.MetadataType;
-import ugh.exceptions.DocStructHasNoTypeException;
-import ugh.exceptions.MetadataTypeNotAllowedException;
-import ugh.exceptions.PreferencesException;
-import ugh.exceptions.ReadException;
-import ugh.exceptions.TypeNotAllowedForParentException;
-import ugh.exceptions.WriteException;
 import de.sub.goobi.beans.Benutzer;
 import de.sub.goobi.beans.Benutzergruppe;
 import de.sub.goobi.beans.Prozess;
@@ -71,6 +62,15 @@
 import de.sub.goobi.persistence.SchrittDAO;
 import de.sub.goobi.persistence.apache.StepManager;
 import de.sub.goobi.persistence.apache.StepObject;
+import ugh.dl.Fileformat;
+import ugh.dl.Metadata;
+import ugh.dl.MetadataType;
+import ugh.exceptions.DocStructHasNoTypeException;
+import ugh.exceptions.MetadataTypeNotAllowedException;
+import ugh.exceptions.PreferencesException;
+import ugh.exceptions.ReadException;
+import ugh.exceptions.TypeNotAllowedForParentException;
+import ugh.exceptions.WriteException;
 
 //TODO: Delete me, this should be part of the Plugins...
 //TODO: Break this up into multiple classes with a common interface
@@ -301,13 +301,8 @@
             return;
         }
 
-<<<<<<< HEAD
         SafeFile sourceFolder = new SafeFile(this.myParameters.get("sourcefolder"));
-        if (!sourceFolder.exists() || !sourceFolder.isDirectory()) {
-=======
-        File sourceFolder = new File(this.myParameters.get("sourcefolder"));
         if (!sourceFolder.isDirectory()) {
->>>>>>> 73cf5d13
             Helper.setFehlerMeldung("goobiScriptfield", "Directory " + this.myParameters.get("sourcefolder") + " does not exisist");
             return;
         }
@@ -319,13 +314,8 @@
                     Helper.setFehlerMeldung("goobiScriptfield", "", "The process " + p.getTitel() + " [" + p.getId().intValue()
                             + "] has already data in image folder");
                 } else {
-<<<<<<< HEAD
                     SafeFile sourceFolderProzess = new SafeFile(sourceFolder, p.getTitel());
-                    if (!sourceFolderProzess.exists() || !sourceFolder.isDirectory()) {
-=======
-                    File sourceFolderProzess = new File(sourceFolder, p.getTitel());
                     if (!sourceFolder.isDirectory()) {
->>>>>>> 73cf5d13
                         Helper.setFehlerMeldung("goobiScriptfield", "", "The directory for process " + p.getTitel() + " [" + p.getId().intValue()
                                 + "] is not existing");
                     } else {
