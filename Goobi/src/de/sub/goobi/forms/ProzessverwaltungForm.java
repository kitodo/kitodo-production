package de.sub.goobi.forms;

/**
 * This file is part of the Goobi Application - a Workflow tool for the support of mass digitization.
 * 
 * Visit the websites for more information. 
 *     		- http://www.goobi.org
 *     		- https://github.com/goobi/goobi-production
 * 		    - http://gdz.sub.uni-goettingen.de
 * 			- http://www.intranda.com
 * 			- http://digiverso.com 
 * 
 * This program is free software; you can redistribute it and/or modify it under the terms of the GNU General Public License as published by the Free
 * Software Foundation; either version 2 of the License, or (at your option) any later version.
 * 
 * This program is distributed in the hope that it will be useful, but WITHOUT ANY WARRANTY; without even the implied warranty of MERCHANTABILITY or
 * FITNESS FOR A PARTICULAR PURPOSE. See the GNU General Public License for more details.
 * 
 * You should have received a copy of the GNU General Public License
 * along with this program.  If not, see <http://www.gnu.org/licenses/>.
 * 
 * Linking this library statically or dynamically with other modules is making a combined work based on this library. Thus, the terms and conditions
 * of the GNU General Public License cover the whole combination. As a special exception, the copyright holders of this library give you permission to
 * link this library with independent modules to produce an executable, regardless of the license terms of these independent modules, and to copy and
 * distribute the resulting executable under terms of your choice, provided that you also meet, for each linked independent module, the terms and
 * conditions of the license of that module. An independent module is a module which is not derived from or based on this library. If you modify this
 * library, you may extend this exception to your version of the library, but you are not obliged to do so. If you do not wish to do so, delete this
 * exception statement from your version.
 */
import org.goobi.io.SafeFile;
import java.io.IOException;
import java.text.DecimalFormat;
import java.text.NumberFormat;
import java.util.ArrayList;
import java.util.Collections;
import java.util.Comparator;
import java.util.Date;
import java.util.HashMap;
import java.util.Iterator;
import java.util.List;
import java.util.Map;
import java.util.TreeMap;

import javax.faces.context.FacesContext;
import javax.faces.model.SelectItem;
import javax.servlet.ServletContext;
import javax.servlet.ServletOutputStream;
import javax.servlet.http.HttpServletResponse;

import org.apache.commons.configuration.ConfigurationException;
import org.apache.commons.io.FilenameUtils;
import org.apache.log4j.Logger;
import org.apache.poi.hssf.usermodel.HSSFCell;
import org.apache.poi.hssf.usermodel.HSSFRow;
import org.apache.poi.hssf.usermodel.HSSFSheet;
import org.apache.poi.hssf.usermodel.HSSFWorkbook;
import org.apache.poi.ss.usermodel.Cell;
import org.apache.poi.ss.usermodel.Row;
import org.goobi.production.cli.helper.WikiFieldHelper;
import org.goobi.production.export.ExportXmlLog;
import org.goobi.production.flow.helper.SearchResultGeneration;
import org.goobi.production.flow.statistics.StatisticsManager;
import org.goobi.production.flow.statistics.StatisticsRenderingElement;
import org.goobi.production.flow.statistics.enums.StatisticsMode;
import org.goobi.production.flow.statistics.hibernate.IEvaluableFilter;
import org.goobi.production.flow.statistics.hibernate.UserDefinedFilter;
import org.goobi.production.flow.statistics.hibernate.UserProcessesFilter;
import org.goobi.production.flow.statistics.hibernate.UserTemplatesFilter;
import org.goobi.production.properties.IProperty;
import org.goobi.production.properties.ProcessProperty;
import org.goobi.production.properties.PropertyParser;
import org.goobi.production.properties.Type;
import org.hibernate.Criteria;
import org.hibernate.HibernateException;
import org.hibernate.criterion.Order;
import org.hibernate.criterion.Restrictions;
import org.jdom.transform.XSLTransformException;
import org.jfree.chart.plot.PlotOrientation;

import com.lowagie.text.Document;
import com.lowagie.text.PageSize;
import com.lowagie.text.Paragraph;
import com.lowagie.text.Rectangle;
import com.lowagie.text.pdf.PdfPTable;
import com.lowagie.text.pdf.PdfWriter;

import de.sub.goobi.beans.Benutzer;
import de.sub.goobi.beans.Benutzergruppe;
import de.sub.goobi.beans.Projekt;
import de.sub.goobi.beans.Prozess;
import de.sub.goobi.beans.Prozesseigenschaft;
import de.sub.goobi.beans.Schritt;
import de.sub.goobi.beans.Vorlage;
import de.sub.goobi.beans.Vorlageeigenschaft;
import de.sub.goobi.beans.Werkstueck;
import de.sub.goobi.beans.Werkstueckeigenschaft;
import de.sub.goobi.config.ConfigMain;
import de.sub.goobi.export.dms.ExportDms;
import de.sub.goobi.export.download.ExportMets;
import de.sub.goobi.export.download.ExportPdf;
import de.sub.goobi.export.download.Multipage;
import de.sub.goobi.export.download.TiffHeader;
import de.sub.goobi.helper.GoobiScript;
import de.sub.goobi.helper.Helper;
import de.sub.goobi.helper.HelperSchritteWithoutHibernate;
import de.sub.goobi.helper.Page;
import de.sub.goobi.helper.PropertyListObject;
import de.sub.goobi.helper.WebDav;
import de.sub.goobi.helper.enums.StepEditType;
import de.sub.goobi.helper.enums.StepStatus;
import de.sub.goobi.helper.exceptions.DAOException;
import de.sub.goobi.helper.exceptions.SwapException;
import de.sub.goobi.persistence.ProjektDAO;
import de.sub.goobi.persistence.ProzessDAO;
import de.sub.goobi.persistence.apache.StepManager;
import de.sub.goobi.persistence.apache.StepObject;

/**
 * @author Wulf Riebensahm
 */
public class ProzessverwaltungForm extends BasisForm {
	private static final long serialVersionUID = 2838270843176821134L;
	private static final Logger logger = Logger.getLogger(ProzessverwaltungForm.class);
	private Prozess myProzess = new Prozess();
	private Schritt mySchritt = new Schritt();
	private StatisticsManager statisticsManager;
	private IEvaluableFilter myFilteredDataSource;
	private List<ProcessCounterObject> myAnzahlList;
	private HashMap<String, Integer> myAnzahlSummary;
	private Prozesseigenschaft myProzessEigenschaft;
	private Benutzer myBenutzer;
	private Vorlage myVorlage;
	private Vorlageeigenschaft myVorlageEigenschaft;
	private Werkstueck myWerkstueck;
	private Werkstueckeigenschaft myWerkstueckEigenschaft;
	private Benutzergruppe myBenutzergruppe;
	private ProzessDAO dao = new ProzessDAO();
	private String modusAnzeige = "aktuell";
	private String modusBearbeiten = "";
	private String goobiScript;
	private HashMap<String, Boolean> anzeigeAnpassen;
	private String myNewProcessTitle;
	private String selectedXslt = "";
	private StatisticsRenderingElement myCurrentTable;
	private boolean showClosedProcesses = false;
	private boolean showArchivedProjects = false;
	private List<ProcessProperty> processPropertyList;
	private ProcessProperty processProperty;
	private Map<Integer, PropertyListObject> containers = new TreeMap<Integer, PropertyListObject>();
	private Integer container;
	private String addToWikiField = "";

	private boolean showStatistics = false;

	private static String DONEDIRECTORYNAME = "fertig/";

	public ProzessverwaltungForm() {
		this.anzeigeAnpassen = new HashMap<String, Boolean>();
		this.anzeigeAnpassen.put("lockings", false);
		this.anzeigeAnpassen.put("swappedOut", false);
		this.anzeigeAnpassen.put("selectionBoxes", false);
		this.anzeigeAnpassen.put("processId", false);
		this.anzeigeAnpassen.put("batchId", false);
		this.sortierung = "titelAsc";
		/*
		 * Vorgangsdatum generell anzeigen?
		 */
		LoginForm login = (LoginForm) Helper.getManagedBeanValue("#{LoginForm}");
		if (login.getMyBenutzer() != null) {
			this.anzeigeAnpassen.put("processDate", login.getMyBenutzer().isConfVorgangsdatumAnzeigen());
		} else {
			this.anzeigeAnpassen.put("processDate", false);
		}
		DONEDIRECTORYNAME = ConfigMain.getParameter("doneDirectoryName", "fertig/");

	}

	/**
	 * needed for ExtendedSearch
	 * 
	 * @return always true
	 */
	public boolean getInitialize() {
		return true;
	}

	public String Neu() {
		this.myProzess = new Prozess();
		this.myNewProcessTitle = "";
		this.modusBearbeiten = "prozess";
		return "ProzessverwaltungBearbeiten";
	}

	public String NeuVorlage() {
		this.myProzess = new Prozess();
		this.myNewProcessTitle = "";
		this.myProzess.setIstTemplate(true);
		this.modusBearbeiten = "prozess";
		return "ProzessverwaltungBearbeiten";
	}

	public String editProcess() {
		Reload();

		return "ProzessverwaltungBearbeiten";
	}

	public String Speichern() {
		/*
		 * wenn der Vorgangstitel geändert wurde, wird dieser geprüft und bei erfolgreicher Prüfung an allen relevanten Stellen mitgeändert
		 */
		if (this.myProzess != null && this.myProzess.getTitel() != null) {
			if (!this.myProzess.getTitel().equals(this.myNewProcessTitle)) {
				String validateRegEx = ConfigMain.getParameter("validateProzessTitelRegex", "[\\w-]*");
				if (!this.myNewProcessTitle.matches(validateRegEx)) {
					this.modusBearbeiten = "prozess";
					Helper.setFehlerMeldung(Helper.getTranslation("UngueltigerTitelFuerVorgang"));
					return "";
				} else {
					/* Prozesseigenschaften */
					for (Prozesseigenschaft pe : this.myProzess.getEigenschaftenList()) {
						if (pe != null && pe.getWert() != null) {
							if (pe.getWert().contains(this.myProzess.getTitel())) {
								pe.setWert(pe.getWert().replaceAll(this.myProzess.getTitel(), this.myNewProcessTitle));
							}
						}
					}
					/* Scanvorlageneigenschaften */
					for (Vorlage vl : this.myProzess.getVorlagenList()) {
						for (Vorlageeigenschaft ve : vl.getEigenschaftenList()) {
							if (ve.getWert().contains(this.myProzess.getTitel())) {
								ve.setWert(ve.getWert().replaceAll(this.myProzess.getTitel(), this.myNewProcessTitle));
							}
						}
					}
					/* Werkstückeigenschaften */
					for (Werkstueck w : this.myProzess.getWerkstueckeList()) {
						for (Werkstueckeigenschaft we : w.getEigenschaftenList()) {
							if (we.getWert().contains(this.myProzess.getTitel())) {
								we.setWert(we.getWert().replaceAll(this.myProzess.getTitel(), this.myNewProcessTitle));
							}
						}
					}

					try {
						{
							// renaming image directories
							String imageDirectory = myProzess.getImagesDirectory();
<<<<<<< HEAD
							SafeFile dir = new SafeFile(imageDirectory);
							if (dir.exists() && dir.isDirectory()) {
								SafeFile[] subdirs = dir.listFiles();
								for (SafeFile imagedir : subdirs) {
=======
							File dir = new File(imageDirectory);
							if (dir.isDirectory()) {
								File[] subdirs = dir.listFiles();
								for (File imagedir : subdirs) {
>>>>>>> 73cf5d13
									if (imagedir.isDirectory()) {
										imagedir.renameTo(new SafeFile(imagedir.getAbsolutePath().replace(myProzess.getTitel(), myNewProcessTitle)));
									}
								}
							}
						}
						{
							// renaming ocr directories
							String ocrDirectory = myProzess.getOcrDirectory();
<<<<<<< HEAD
							SafeFile dir = new SafeFile(ocrDirectory);
							if (dir.exists() && dir.isDirectory()) {
								SafeFile[] subdirs = dir.listFiles();
								for (SafeFile imagedir : subdirs) {
=======
							File dir = new File(ocrDirectory);
							if (dir.isDirectory()) {
								File[] subdirs = dir.listFiles();
								for (File imagedir : subdirs) {
>>>>>>> 73cf5d13
									if (imagedir.isDirectory()) {
										imagedir.renameTo(new SafeFile(imagedir.getAbsolutePath().replace(myProzess.getTitel(), myNewProcessTitle)));
									}
								}
							}
						}
						{
							// renaming defined direcories
							String[] processDirs = ConfigMain.getStringArrayParameter("processDirs");
							for(String processDir : processDirs) {
								
								String processDirAbsolut = FilenameUtils.concat(myProzess.getProcessDataDirectory(), processDir.replace("(processtitle)", myProzess.getTitel()));
								
								SafeFile dir = new SafeFile(processDirAbsolut);
								if(dir.isDirectory())
								{
									dir.renameTo(new SafeFile(dir.getAbsolutePath().replace(myProzess.getTitel(), myNewProcessTitle)));
								}
							}
						}
						
					} catch (Exception e) {
						logger.warn("could not rename folder", e);
					}

					/* Vorgangstitel */
					this.myProzess.setTitel(this.myNewProcessTitle);

					if (!this.myProzess.isIstTemplate()) {
						/* Tiffwriter-Datei löschen */
						GoobiScript gs = new GoobiScript();
						ArrayList<Prozess> pro = new ArrayList<Prozess>();
						pro.add(this.myProzess);
						gs.deleteTiffHeaderFile(pro);
						gs.updateImagePath(pro);
					}
				}

			}

			try {
				this.dao.save(this.myProzess);
			} catch (DAOException e) {
				Helper.setFehlerMeldung("fehlerNichtSpeicherbar", e.getMessage());
			}
		} else {
			Helper.setFehlerMeldung("titleEmpty");
		}
		return "";
	}

	public String Loeschen() {
		deleteMetadataDirectory();
		try {
			this.dao.remove(this.myProzess);
		} catch (DAOException e) {
			Helper.setFehlerMeldung("could not delete ", e);
			return "";
		}
		if (this.modusAnzeige == "vorlagen") {
			return FilterVorlagen();
		} else {
			return FilterAlleStart();
		}
	}

	public String ContentLoeschen() {
		// deleteMetadataDirectory();
		try {
			SafeFile ocr = new SafeFile(this.myProzess.getOcrDirectory());
			if (ocr.exists()) {
				Helper.deleteDir(ocr);
			}
			SafeFile images = new SafeFile(this.myProzess.getImagesDirectory());
			if (images.exists()) {
				Helper.deleteDir(images);
			}
		} catch (Exception e) {
			Helper.setFehlerMeldung("Can not delete metadata directory", e);
		}

		Helper.setMeldung("Content deleted");
		return "";
	}

	private void deleteMetadataDirectory() {
		for (Schritt step : this.myProzess.getSchritteList()) {
			this.mySchritt = step;
			deleteSymlinksFromUserHomes();
		}
		try {
			Helper.deleteDir(new SafeFile(this.myProzess.getProcessDataDirectory()));
			SafeFile ocr = new SafeFile(this.myProzess.getOcrDirectory());
			if (ocr.exists()) {
				Helper.deleteDir(ocr);
			}
		} catch (Exception e) {
			Helper.setFehlerMeldung("Can not delete metadata directory", e);
		}
	}

	/*
	 * Filter
	 */

	public String FilterAktuelleProzesse() {
		this.statisticsManager = null;
		this.myAnzahlList = null;

		try {

			this.myFilteredDataSource = new UserProcessesFilter(true);
						Criteria crit = this.myFilteredDataSource.getCriteria();
			if (!this.showClosedProcesses) {
				crit.add(Restrictions.not(Restrictions.eq("sortHelperStatus", "100000000")));
			}
			if (!this.showArchivedProjects) {
				crit.add(Restrictions.not(Restrictions.eq("proj.projectIsArchived", true)));
			}
			sortList(crit, false);
			this.page = new Page(crit, 0);

		} catch (HibernateException he) {
			Helper.setFehlerMeldung("ProzessverwaltungForm.FilterAktuelleProzesse", he);
			return "";
		}
		this.modusAnzeige = "aktuell";
		return "ProzessverwaltungAlle";
	}

	public String FilterVorlagen() {
		this.statisticsManager = null;
		this.myAnzahlList = null;
		try {
			this.myFilteredDataSource = new UserTemplatesFilter(true);
			Criteria crit = this.myFilteredDataSource.getCriteria();
			if (!this.showArchivedProjects) {
				crit.add(Restrictions.not(Restrictions.eq("proj.projectIsArchived", true)));
			}
			sortList(crit, false);
			this.page = new Page(crit, 0);
		} catch (HibernateException he) {
			Helper.setFehlerMeldung("ProzessverwaltungForm.FilterVorlagen", he);
			return "";
		}
		this.modusAnzeige = "vorlagen";
		return "ProzessverwaltungAlle";
	}

	public String NeuenVorgangAnlegen() {
		FilterVorlagen();
		if (this.page.getTotalResults() == 1) {
			Prozess einziger = (Prozess) this.page.getListReload().get(0);
			ProzesskopieForm pkf = (ProzesskopieForm) Helper.getManagedBeanValue("#{ProzesskopieForm}");
			pkf.setProzessVorlage(einziger);
			return pkf.Prepare();
		} else {
			return "ProzessverwaltungAlle";
		}
	}

	/**
	 * Anzeige der Sammelbände filtern
	 */
	public String FilterAlleStart() {
		this.statisticsManager = null;
		this.myAnzahlList = null;
		/*
		 * Filter für die Auflistung anwenden
		 */
		try {

			// ... Criteria will persist, because it gets passed on to the
			// PageObject
			// but in order to use the extended functions of the
			// UserDefinedFilter
			// for statistics, we will have to hold a reference to the instance
			// of
			// UserDefinedFilter
		
			this.myFilteredDataSource = new UserDefinedFilter(this.filter);
		
			// set observable to replace helper.setMessage
			this.myFilteredDataSource.getObservable().addObserver(new Helper().createObserver());

			// // calling the criteria as the result of the filter
			Criteria crit = this.myFilteredDataSource.getCriteria();
			
			// first manipulation of the created criteria

			/* nur die Vorlagen oder alles */
			if (this.modusAnzeige.equals("vorlagen")) {
				crit.add(Restrictions.eq("istTemplate", Boolean.TRUE));
			} else {
				crit.add(Restrictions.eq("istTemplate", Boolean.FALSE));
			}
			/* alle Suchparameter miteinander kombinieren */
			if (!this.showClosedProcesses && !this.modusAnzeige.equals("vorlagen")) {
				crit.add(Restrictions.not(Restrictions.eq("sortHelperStatus", "100000000")));
			}

			if (!this.showArchivedProjects) {
				crit.createCriteria("projekt", "proj");
				crit.add(Restrictions.not(Restrictions.eq("proj.projectIsArchived", true)));
				sortList(crit, false);
			} else {
				/* noch sortieren */
				sortList(crit, true);
			}

			this.page = new Page(crit, 0);
		} catch (HibernateException he) {
			Helper.setFehlerMeldung("fehlerBeimEinlesen", he.getMessage());
			return "";
		} catch (NumberFormatException ne) {
			Helper.setFehlerMeldung("Falsche Suchparameter angegeben", ne.getMessage());
			return "";
		} catch (UnsupportedOperationException e) {
			logger.error(e);
		}

		return "ProzessverwaltungAlle";
	}

	private void sortList(Criteria inCrit, boolean addCriteria) {
		Order order = Order.asc("titel");
		if (this.sortierung.equals("titelAsc")) {
			order = Order.asc("titel");
		}
		if (this.sortierung.equals("titelDesc")) {
			order = Order.desc("titel");
		}
		if (this.sortierung.equals("batchAsc")) {
			order = Order.asc("batchID");
		}
		if (this.sortierung.equals("batchDesc")) {
			order = Order.desc("batchID");
		}

		if (this.sortierung.equals("projektAsc")) {
			if (addCriteria) {
				inCrit.createCriteria("projekt", "proj");
			}
			order = Order.asc("proj.titel");
		}

		if (this.sortierung.equals("projektDesc")) {
			if (addCriteria) {
				inCrit.createCriteria("projekt", "proj");
			}
			order = Order.desc("proj.titel");
		}

		if (this.sortierung.equals("vorgangsdatumAsc")) {
			order = Order.asc("erstellungsdatum");
		}
		if (this.sortierung.equals("vorgangsdatumDesc")) {
			order = Order.desc("erstellungsdatum");
		}

		if (this.sortierung.equals("fortschrittAsc")) {
			order = Order.asc("sortHelperStatus");
		}
		if (this.sortierung.equals("fortschrittDesc")) {
			order = Order.desc("sortHelperStatus");
		}

		inCrit.addOrder(order);
	}

	/*
	 * Eigenschaften
	 */
	public String ProzessEigenschaftLoeschen() {
		try {
			myProzess.getEigenschaftenInitialized().remove(myProzessEigenschaft);
			dao.save(myProzess);
		} catch (DAOException e) {
			Helper.setFehlerMeldung("fehlerNichtLoeschbar", e.getMessage());
		}
		return "";
	}

	public String VorlageEigenschaftLoeschen() {
		try {
			myVorlage.getEigenschaften().remove(myVorlageEigenschaft);
			dao.save(myProzess);
		} catch (DAOException e) {
			Helper.setFehlerMeldung("fehlerNichtLoeschbar", e.getMessage());
		}
		return "";
	}

	public String WerkstueckEigenschaftLoeschen() {
		try {
			myWerkstueck.getEigenschaften().remove(myWerkstueckEigenschaft);
			dao.save(myProzess);
		} catch (DAOException e) {
			Helper.setFehlerMeldung("fehlerNichtLoeschbar", e.getMessage());
		}
		return "";
	}

	public String ProzessEigenschaftNeu() {
		myProzessEigenschaft = new Prozesseigenschaft();
		return "";
	}

	public String VorlageEigenschaftNeu() {
		myVorlageEigenschaft = new Vorlageeigenschaft();
		return "";
	}

	public String WerkstueckEigenschaftNeu() {
		myWerkstueckEigenschaft = new Werkstueckeigenschaft();
		return "";
	}

	public String ProzessEigenschaftUebernehmen() {
		myProzess.getEigenschaftenInitialized().add(myProzessEigenschaft);
		myProzessEigenschaft.setProzess(myProzess);
		Speichern();
		return "";
	}

	public String VorlageEigenschaftUebernehmen() {
		myVorlage.getEigenschaften().add(myVorlageEigenschaft);
		myVorlageEigenschaft.setVorlage(myVorlage);
		Speichern();
		return "";
	}

	public String WerkstueckEigenschaftUebernehmen() {
		myWerkstueck.getEigenschaften().add(myWerkstueckEigenschaft);
		myWerkstueckEigenschaft.setWerkstueck(myWerkstueck);
		Speichern();
		return "";
	}

	/*
	 * Schritte
	 */

	public String SchrittNeu() {
		this.mySchritt = new Schritt();
		this.modusBearbeiten = "schritt";
		return "ProzessverwaltungBearbeitenSchritt";
	}

	public void SchrittUebernehmen() {
		this.mySchritt.setEditTypeEnum(StepEditType.ADMIN);
		mySchritt.setBearbeitungszeitpunkt(new Date());
		Benutzer ben = (Benutzer) Helper.getManagedBeanValue("#{LoginForm.myBenutzer}");
		if (ben != null) {
			mySchritt.setBearbeitungsbenutzer(ben);
		}
		this.myProzess.getSchritte().add(this.mySchritt);
		this.mySchritt.setProzess(this.myProzess);
		Speichern();
	}

	public String SchrittLoeschen() {
		this.myProzess.getSchritte().remove(this.mySchritt);
		Speichern();
		deleteSymlinksFromUserHomes();
		return "ProzessverwaltungBearbeiten";
	}

	private void deleteSymlinksFromUserHomes() {
		WebDav myDav = new WebDav();
		/* alle Benutzer */
		for (Benutzer b : this.mySchritt.getBenutzerList()) {
			try {
				myDav.UploadFromHome(b, this.mySchritt.getProzess());
			} catch (RuntimeException e) {
			}
		}
		/* alle Benutzergruppen mit ihren Benutzern */
		for (Benutzergruppe bg : this.mySchritt.getBenutzergruppenList()) {
			for (Benutzer b : bg.getBenutzerList()) {
				try {
					myDav.UploadFromHome(b, this.mySchritt.getProzess());
				} catch (RuntimeException e) {
				}
			}
		}
	}

	public String BenutzerLoeschen() {
		this.mySchritt.getBenutzer().remove(this.myBenutzer);
		Speichern();
		return "";
	}

	public String BenutzergruppeLoeschen() {
		this.mySchritt.getBenutzergruppen().remove(this.myBenutzergruppe);
		Speichern();
		return "";
	}

	public String BenutzergruppeHinzufuegen() {
		this.mySchritt.getBenutzergruppen().add(this.myBenutzergruppe);
		Speichern();
		return "";
	}

	public String BenutzerHinzufuegen() {
		this.mySchritt.getBenutzer().add(this.myBenutzer);
		Speichern();
		return "";
	}

	/*
	 * Vorlagen
	 */

	public String VorlageNeu() {
		this.myVorlage = new Vorlage();
		this.myProzess.getVorlagen().add(this.myVorlage);
		this.myVorlage.setProzess(this.myProzess);
		Speichern();
		return "ProzessverwaltungBearbeitenVorlage";
	}

	public String VorlageUebernehmen() {
		this.myProzess.getVorlagen().add(this.myVorlage);
		this.myVorlage.setProzess(this.myProzess);
		Speichern();
		return "";
	}

	public String VorlageLoeschen() {
		this.myProzess.getVorlagen().remove(this.myVorlage);
		Speichern();
		return "ProzessverwaltungBearbeiten";
	}

	/*
	 * werkstücke
	 */

	public String WerkstueckNeu() {
		this.myWerkstueck = new Werkstueck();
		this.myProzess.getWerkstuecke().add(this.myWerkstueck);
		this.myWerkstueck.setProzess(this.myProzess);
		Speichern();
		return "ProzessverwaltungBearbeitenWerkstueck";
	}

	public String WerkstueckUebernehmen() {
		this.myProzess.getWerkstuecke().add(this.myWerkstueck);
		this.myWerkstueck.setProzess(this.myProzess);
		Speichern();
		return "";
	}

	public String WerkstueckLoeschen() {
		this.myProzess.getWerkstuecke().remove(this.myWerkstueck);
		Speichern();
		return "ProzessverwaltungBearbeiten";
	}

	/*
	 * Aktionen
	 */

	public void ExportMets() {
		ExportMets export = new ExportMets();
		try {
			export.startExport(this.myProzess);
		} catch (Exception e) {
			Helper.setFehlerMeldung("An error occurred while trying to export METS file for: " + this.myProzess.getTitel(), e);
			logger.error("ExportMETS error", e);
		}
	}

	public void ExportPdf() {
		ExportPdf export = new ExportPdf();
		try {
			export.startExport(this.myProzess);
		} catch (Exception e) {
			Helper.setFehlerMeldung("An error occurred while trying to export PDF file for: " + this.myProzess.getTitel(), e);
			logger.error("ExportPDF error", e);
		}
	}

	public void ExportDMS() {
		ExportDms export = new ExportDms();
		try {
			export.startExport(this.myProzess);
		} catch (Exception e) {
			Helper.setFehlerMeldung("An error occurred while trying to export to DMS for: " + this.myProzess.getTitel(), e);
			logger.error("ExportDMS error", e);
		}
	}

	@SuppressWarnings("unchecked")
	public void ExportDMSPage() {
		ExportDms export = new ExportDms();
		Boolean flagError = false;
		for (Prozess proz : (List<Prozess>) this.page.getListReload()) {
			try {
				export.startExport(proz);
			} catch (Exception e) {
				// without this a new exception is thrown, if an exception
				// caught here doesn't have an
				// errorMessage
				String errorMessage;

				if (e.getMessage() != null) {
					errorMessage = e.getMessage();
				} else {
					errorMessage = e.toString();
				}
				Helper.setFehlerMeldung("ExportErrorID" + proz.getId() + ":", errorMessage);
				logger.error(e);
				flagError = true;
			}
		}
		if (flagError) {
			Helper.setFehlerMeldung("ExportFinishedWithErrors");
		} else {
			Helper.setMeldung(null, "ExportFinished", "");
		}
	}

	@SuppressWarnings("unchecked")
	public void ExportDMSSelection() {
		ExportDms export = new ExportDms();
		for (Prozess proz : (List<Prozess>) this.page.getListReload()) {
			if (proz.isSelected()) {
				try {
					export.startExport(proz);
				} catch (Exception e) {
					Helper.setFehlerMeldung("ExportError", e.getMessage());
					logger.error(e);
				}
			}
		}
		Helper.setMeldung(null, "ExportFinished", "");
	}

	@SuppressWarnings("unchecked")
	public void ExportDMSHits() {
		ExportDms export = new ExportDms();
		for (Prozess proz : (List<Prozess>) this.page.getCompleteList()) {
			try {
				export.startExport(proz);
			} catch (Exception e) {
				Helper.setFehlerMeldung("ExportError", e.getMessage());
				logger.error(e);
			}
		}
		Helper.setMeldung(null, "ExportFinished", "");
	}

	public String UploadFromHomeAlle() {
		WebDav myDav = new WebDav();
		List<String> folder = myDav.UploadFromHomeAlle(DONEDIRECTORYNAME);
		myDav.removeFromHomeAlle(folder, DONEDIRECTORYNAME);
		Helper.setMeldung(null, "directoryRemovedAll", DONEDIRECTORYNAME);
		return "";
	}

	public String UploadFromHome() {
		WebDav myDav = new WebDav();
		myDav.UploadFromHome(this.myProzess);
		Helper.setMeldung(null, "directoryRemoved", this.myProzess.getTitel());
		return "";
	}

	public void DownloadToHome() {
		/*
		 * zunächst prüfen, ob dieser Band gerade von einem anderen Nutzer in Bearbeitung ist und in dessen Homeverzeichnis abgelegt wurde, ansonsten
		 * Download
		 */
		if (!this.myProzess.isImageFolderInUse()) {
			WebDav myDav = new WebDav();
			myDav.DownloadToHome(this.myProzess, 0, false);
		} else {
			Helper.setMeldung(null, Helper.getTranslation("directory ") + " " + this.myProzess.getTitel() + " " + Helper.getTranslation("isInUse"),
					this.myProzess.getImageFolderInUseUser().getNachVorname());
			WebDav myDav = new WebDav();
			myDav.DownloadToHome(this.myProzess, 0, true);
		}
	}

	@SuppressWarnings("unchecked")
	public void DownloadToHomePage() {
		WebDav myDav = new WebDav();
		for (Prozess proz : (List<Prozess>) this.page.getListReload()) {
			/*
			 * zunächst prüfen, ob dieser Band gerade von einem anderen Nutzer in Bearbeitung ist und in dessen Homeverzeichnis abgelegt wurde,
			 * ansonsten Download
			 */
			if (!proz.isImageFolderInUse()) {
				myDav.DownloadToHome(proz, 0, false);
			} else {
				Helper.setMeldung(null, Helper.getTranslation("directory ") + " " + proz.getTitel() + " " + Helper.getTranslation("isInUse"), proz
						.getImageFolderInUseUser().getNachVorname());
				myDav.DownloadToHome(proz, 0, true);
			}
		}
		Helper.setMeldung(null, "createdInUserHome", "");
	}

	@SuppressWarnings("unchecked")
	public void DownloadToHomeSelection() {
		WebDav myDav = new WebDav();
		for (Prozess proz : (List<Prozess>) this.page.getListReload()) {
			if (proz.isSelected()) {
				if (!proz.isImageFolderInUse()) {
					myDav.DownloadToHome(proz, 0, false);
				} else {
					Helper.setMeldung(null, Helper.getTranslation("directory ") + " " + proz.getTitel() + " " + Helper.getTranslation("isInUse"),
							proz.getImageFolderInUseUser().getNachVorname());
					myDav.DownloadToHome(proz, 0, true);
				}
			}
		}
		Helper.setMeldung(null, "createdInUserHomeAll", "");
	}

	@SuppressWarnings("unchecked")
	public void DownloadToHomeHits() {
		WebDav myDav = new WebDav();
		for (Prozess proz : (List<Prozess>) this.page.getCompleteList()) {
			if (!proz.isImageFolderInUse()) {
				myDav.DownloadToHome(proz, 0, false);
			} else {
				Helper.setMeldung(null, Helper.getTranslation("directory ") + " " + proz.getTitel() + " " + Helper.getTranslation("isInUse"), proz
						.getImageFolderInUseUser().getNachVorname());
				myDav.DownloadToHome(proz, 0, true);
			}
		}
		Helper.setMeldung(null, "createdInUserHomeAll", "");
	}

	@SuppressWarnings("unchecked")
	public void BearbeitungsstatusHochsetzenPage() throws DAOException {
		for (Prozess proz : (List<Prozess>) this.page.getListReload()) {
			stepStatusUp(proz.getId());
		}
	}

	@SuppressWarnings("unchecked")
	public void BearbeitungsstatusHochsetzenSelection() throws DAOException {
		for (Prozess proz : (List<Prozess>) this.page.getListReload()) {
			if (proz.isSelected()) {
				stepStatusUp(proz.getId());
			}
		}
	}

	@SuppressWarnings("unchecked")
	public void BearbeitungsstatusHochsetzenHits() throws DAOException {
		for (Prozess proz : (List<Prozess>) this.page.getCompleteList()) {
			stepStatusUp(proz.getId());
		}
	}

	private void stepStatusUp(int processId) throws DAOException {
		List<StepObject> stepList = StepManager.getStepsForProcess(processId);

		for (StepObject so : stepList) {
			if (so.getBearbeitungsstatus() != StepStatus.DONE.getValue()) {
				so.setBearbeitungsstatus(so.getBearbeitungsstatus() + 1);
				so.setEditType(StepEditType.ADMIN.getValue());
				if (so.getBearbeitungsstatus() == StepStatus.DONE.getValue()) {
					new HelperSchritteWithoutHibernate().CloseStepObjectAutomatic(so, true);
				} else {
					Benutzer ben = (Benutzer) Helper.getManagedBeanValue("#{LoginForm.myBenutzer}");
					if (ben != null) {
						so.setBearbeitungsbenutzer(ben.getId());
						StepManager.updateStep(so);
					}
				}
				break;
			}
		}
	}

	private void debug(String message, List<Schritt> bla) {
		for (Schritt s : bla) {
			logger.warn(message + " " + s.getTitel() + "   " + s.getReihenfolge());
		}
	}

	private void stepStatusDown(Prozess proz) throws DAOException {
		List<Schritt> tempList = new ArrayList<Schritt>(proz.getSchritteList());
		debug("templist: ", tempList);

		Collections.reverse(tempList);
		debug("reverse: ", tempList);

		for (Schritt step : tempList) {
			if (proz.getSchritteList().get(0) != step && step.getBearbeitungsstatusEnum() != StepStatus.LOCKED) {
				step.setEditTypeEnum(StepEditType.ADMIN);
				mySchritt.setBearbeitungszeitpunkt(new Date());
				Benutzer ben = (Benutzer) Helper.getManagedBeanValue("#{LoginForm.myBenutzer}");
				if (ben != null) {
					mySchritt.setBearbeitungsbenutzer(ben);
				}
				step.setBearbeitungsstatusDown();
				break;
			}
		}
		this.dao.save(proz);
	}

	@SuppressWarnings("unchecked")
	public void BearbeitungsstatusRuntersetzenPage() throws DAOException {
		for (Prozess proz : (List<Prozess>) this.page.getListReload()) {
			stepStatusDown(proz);
		}
	}

	@SuppressWarnings("unchecked")
	public void BearbeitungsstatusRuntersetzenSelection() throws DAOException {
		for (Prozess proz : (List<Prozess>) this.page.getListReload()) {
			if (proz.isSelected()) {
				stepStatusDown(proz);
			}
		}
	}

	@SuppressWarnings("unchecked")
	public void BearbeitungsstatusRuntersetzenHits() throws DAOException {
		for (Prozess proz : (List<Prozess>) this.page.getCompleteList()) {
			stepStatusDown(proz);
		}
	}

	public void SchrittStatusUp() {
		if (this.mySchritt.getBearbeitungsstatusEnum() != StepStatus.DONE) {
			this.mySchritt.setBearbeitungsstatusUp();
			this.mySchritt.setEditTypeEnum(StepEditType.ADMIN);
			StepObject so = StepManager.getStepById(this.mySchritt.getId());
			if (this.mySchritt.getBearbeitungsstatusEnum() == StepStatus.DONE) {
				new HelperSchritteWithoutHibernate().CloseStepObjectAutomatic(so, true);
			} else {
				mySchritt.setBearbeitungszeitpunkt(new Date());
				Benutzer ben = (Benutzer) Helper.getManagedBeanValue("#{LoginForm.myBenutzer}");
				if (ben != null) {
					mySchritt.setBearbeitungsbenutzer(ben);
				}
			}
		}
		Speichern();
		deleteSymlinksFromUserHomes();
	}

	public String SchrittStatusDown() {
		this.mySchritt.setEditTypeEnum(StepEditType.ADMIN);
		mySchritt.setBearbeitungszeitpunkt(new Date());
		Benutzer ben = (Benutzer) Helper.getManagedBeanValue("#{LoginForm.myBenutzer}");
		if (ben != null) {
			mySchritt.setBearbeitungsbenutzer(ben);
		}
		this.mySchritt.setBearbeitungsstatusDown();
		Speichern();
		deleteSymlinksFromUserHomes();
		return "";
	}

	/*
	 * =======================================================
	 * 
	 * Auswahl mittels Selectboxen
	 * 
	 * ========================================================
	 */

	@SuppressWarnings("unchecked")
	public void SelectionAll() {
		for (Prozess proz : (List<Prozess>) this.page.getList()) {
			proz.setSelected(true);
		}
	}

	@SuppressWarnings("unchecked")
	public void SelectionNone() {
		for (Prozess proz : (List<Prozess>) this.page.getList()) {
			proz.setSelected(false);
		}
	}

	/*
	 * Getter und Setter
	 */

	public Prozess getMyProzess() {
		return this.myProzess;
	}

	public void setMyProzess(Prozess myProzess) {
		this.myProzess = myProzess;
		this.myNewProcessTitle = myProzess.getTitel();
		loadProcessProperties();
	}

	public Prozesseigenschaft getMyProzessEigenschaft() {
		return this.myProzessEigenschaft;
	}

	public void setMyProzessEigenschaft(Prozesseigenschaft myProzessEigenschaft) {
		this.myProzessEigenschaft = myProzessEigenschaft;
	}

	public Schritt getMySchritt() {
		return this.mySchritt;
	}

	public void setMySchritt(Schritt mySchritt) {
		this.mySchritt = mySchritt;
	}

	public void setMySchrittReload(Schritt mySchritt) {
		this.mySchritt = mySchritt;
	}

	public Vorlage getMyVorlage() {
		return this.myVorlage;
	}

	public void setMyVorlage(Vorlage myVorlage) {
		this.myVorlage = myVorlage;
	}

	public void setMyVorlageReload(Vorlage myVorlage) {
		this.myVorlage = myVorlage;
	}

	public Vorlageeigenschaft getMyVorlageEigenschaft() {
		return this.myVorlageEigenschaft;
	}

	public void setMyVorlageEigenschaft(Vorlageeigenschaft myVorlageEigenschaft) {
		this.myVorlageEigenschaft = myVorlageEigenschaft;
	}

	public Werkstueck getMyWerkstueck() {
		return this.myWerkstueck;
	}

	public void setMyWerkstueck(Werkstueck myWerkstueck) {
		this.myWerkstueck = myWerkstueck;
	}

	public void setMyWerkstueckReload(Werkstueck myWerkstueck) {
		this.myWerkstueck = myWerkstueck;
	}

	public Werkstueckeigenschaft getMyWerkstueckEigenschaft() {
		return this.myWerkstueckEigenschaft;
	}

	public void setMyWerkstueckEigenschaft(Werkstueckeigenschaft myWerkstueckEigenschaft) {
		this.myWerkstueckEigenschaft = myWerkstueckEigenschaft;
	}

	public String getModusAnzeige() {
		return this.modusAnzeige;
	}

	public void setModusAnzeige(String modusAnzeige) {
		this.sortierung = "titelAsc";
		this.modusAnzeige = modusAnzeige;
	}

	public String getModusBearbeiten() {
		return this.modusBearbeiten;
	}

	public void setModusBearbeiten(String modusBearbeiten) {
		this.modusBearbeiten = modusBearbeiten;
	}

	public String reihenfolgeUp() {
		this.mySchritt.setReihenfolge(Integer.valueOf(this.mySchritt.getReihenfolge().intValue() - 1));
		Speichern();
		return Reload();
	}

	public String reihenfolgeDown() {
		this.mySchritt.setReihenfolge(Integer.valueOf(this.mySchritt.getReihenfolge().intValue() + 1));
		Speichern();
		return Reload();
	}

	public String Reload() {
		if (this.mySchritt != null && this.mySchritt.getId() != null) {
			try {
				Helper.getHibernateSession().refresh(this.mySchritt);
			} catch (Exception e) {
				logger.debug("could not refresh step with id " + this.mySchritt.getId(), e);
			}
		}
		if (this.myProzess != null && this.myProzess.getId() != null) {
			try {
				Helper.getHibernateSession().refresh(this.myProzess);
			} catch (Exception e) {
				logger.debug("could not refresh process with id " + this.myProzess.getId(), e);
			}
		}
		return "";
	}

	public Benutzer getMyBenutzer() {
		return this.myBenutzer;
	}

	public void setMyBenutzer(Benutzer myBenutzer) {
		this.myBenutzer = myBenutzer;
	}

	public Benutzergruppe getMyBenutzergruppe() {
		return this.myBenutzergruppe;
	}

	public void setMyBenutzergruppe(Benutzergruppe myBenutzergruppe) {
		this.myBenutzergruppe = myBenutzergruppe;
	}

	/*
	 * Zuweisung der Projekte
	 */

	public Integer getProjektAuswahl() {
		if (this.myProzess.getProjekt() != null) {
			return this.myProzess.getProjekt().getId();
		} else {
			return Integer.valueOf(0);
		}
	}

	public void setProjektAuswahl(Integer inProjektAuswahl) {
		if (inProjektAuswahl.intValue() != 0) {
			try {
				this.myProzess.setProjekt(new ProjektDAO().get(inProjektAuswahl));
			} catch (DAOException e) {
				Helper.setFehlerMeldung("Projekt kann nicht zugewiesen werden", "");
				logger.error(e);
			}
		}
	}

	public List<SelectItem> getProjektAuswahlListe() throws DAOException {
		List<SelectItem> myProjekte = new ArrayList<SelectItem>();
		List<Projekt> temp = new ProjektDAO().search("from Projekt ORDER BY titel");
		for (Projekt proj : temp) {
			myProjekte.add(new SelectItem(proj.getId(), proj.getTitel(), null));
		}
		return myProjekte;
	}

	/*
	 * Anzahlen der Artikel und Images
	 */

	@SuppressWarnings("unchecked")
	public void CalcMetadataAndImagesPage() throws IOException, InterruptedException, SwapException, DAOException {
		CalcMetadataAndImages(this.page.getListReload());
	}

	@SuppressWarnings("unchecked")
	public void CalcMetadataAndImagesSelection() throws IOException, InterruptedException, SwapException, DAOException {
		ArrayList<Prozess> auswahl = new ArrayList<Prozess>();
		for (Prozess p : (List<Prozess>) this.page.getListReload()) {
			if (p.isSelected()) {
				auswahl.add(p);
			}
		}
		CalcMetadataAndImages(auswahl);
	}

	@SuppressWarnings("unchecked")
	public void CalcMetadataAndImagesHits() throws IOException, InterruptedException, SwapException, DAOException {
		CalcMetadataAndImages(this.page.getCompleteList());
	}

	private void CalcMetadataAndImages(List<Prozess> inListe) throws IOException, InterruptedException, SwapException, DAOException {

		this.myAnzahlList = new ArrayList<ProcessCounterObject>();
		int allMetadata = 0;
		int allDocstructs = 0;
		int allImages = 0;

		int maxImages = 1;
		int maxDocstructs = 1;
		int maxMetadata = 1;

		int countOfProcessesWithImages = 0;
		int countOfProcessesWithMetadata = 0;
		int countOfProcessesWithDocstructs = 0;

		int averageImages = 0;
		int averageMetadata = 0;
		int averageDocstructs = 0;

		for (Prozess proz : inListe) {
			int tempImg = proz.getSortHelperImages();
			int tempMetadata = proz.getSortHelperMetadata();
			int tempDocstructs = proz.getSortHelperDocstructs();

			ProcessCounterObject pco = new ProcessCounterObject(proz.getTitel(), tempMetadata, tempDocstructs, tempImg);
			this.myAnzahlList.add(pco);

			if (tempImg > maxImages) {
				maxImages = tempImg;
			}
			if (tempMetadata > maxMetadata) {
				maxMetadata = tempMetadata;
			}
			if (tempDocstructs > maxDocstructs) {
				maxDocstructs = tempDocstructs;
			}
			if (tempImg > 0) {
				countOfProcessesWithImages++;
			} 
			if (tempMetadata > 0) {
				countOfProcessesWithMetadata++;
			} 
			if (tempDocstructs > 0) {
				countOfProcessesWithDocstructs++;
			}

			/* Werte für die Gesamt- und Durchschnittsberechnung festhalten */
			allImages += tempImg;
			allMetadata += tempMetadata;
			allDocstructs += tempDocstructs;
		}

		/* die prozentualen Werte anhand der Maximumwerte ergänzen */
		for (ProcessCounterObject pco : this.myAnzahlList) {
			pco.setRelImages(pco.getImages() * 100 / maxImages);
			pco.setRelMetadata(pco.getMetadata() * 100 / maxMetadata);
			pco.setRelDocstructs(pco.getDocstructs() * 100 / maxDocstructs);
		}

		if (countOfProcessesWithImages > 0) {
			averageImages = allImages / countOfProcessesWithImages;
		}

		if (countOfProcessesWithMetadata > 0) {
			averageMetadata = allMetadata / countOfProcessesWithMetadata;
		}

		if (countOfProcessesWithDocstructs > 0) {
			averageDocstructs = allDocstructs / countOfProcessesWithDocstructs;
		}

		this.myAnzahlSummary = new HashMap<String, Integer>();
		this.myAnzahlSummary.put("sumProcesses", this.myAnzahlList.size());
		this.myAnzahlSummary.put("sumMetadata", allMetadata);
		this.myAnzahlSummary.put("sumDocstructs", allDocstructs);
		this.myAnzahlSummary.put("sumImages", allImages);
		this.myAnzahlSummary.put("averageImages", averageImages);
		this.myAnzahlSummary.put("averageMetadata", averageMetadata);
		this.myAnzahlSummary.put("averageDocstructs", averageDocstructs);
	}

	public HashMap<String, Integer> getMyAnzahlSummary() {
		return this.myAnzahlSummary;
	}

	public List<ProcessCounterObject> getMyAnzahlList() {
		return this.myAnzahlList;
	}

	/**
	 * Starte GoobiScript über alle Treffer
	 */
	@SuppressWarnings("unchecked")
	public void GoobiScriptHits() {
		GoobiScript gs = new GoobiScript();
		gs.execute(this.page.getCompleteList(), this.goobiScript);
	}

	/**
	 * Starte GoobiScript über alle Treffer der Seite
	 */
	@SuppressWarnings("unchecked")
	public void GoobiScriptPage() {
		GoobiScript gs = new GoobiScript();
		gs.execute(this.page.getListReload(), this.goobiScript);
	}

	/**
	 * Starte GoobiScript über alle selectierten Treffer
	 */
	@SuppressWarnings("unchecked")
	public void GoobiScriptSelection() {
		ArrayList<Prozess> auswahl = new ArrayList<Prozess>();
		for (Prozess p : (List<Prozess>) this.page.getListReload()) {
			if (p.isSelected()) {
				auswahl.add(p);
			}
		}
		GoobiScript gs = new GoobiScript();
		gs.execute(auswahl, this.goobiScript);
	}

	/*
	 * Statistische Auswertung
	 */

	public void StatisticsStatusVolumes() {
		this.statisticsManager = new StatisticsManager(StatisticsMode.STATUS_VOLUMES, this.myFilteredDataSource, FacesContext.getCurrentInstance()
				.getViewRoot().getLocale());
		this.statisticsManager.calculate();
	}

	public void StatisticsUsergroups() {
		this.statisticsManager = new StatisticsManager(StatisticsMode.USERGROUPS, this.myFilteredDataSource, FacesContext.getCurrentInstance()
				.getViewRoot().getLocale());
		this.statisticsManager.calculate();
	}

	public void StatisticsRuntimeSteps() {
		this.statisticsManager = new StatisticsManager(StatisticsMode.SIMPLE_RUNTIME_STEPS, this.myFilteredDataSource, FacesContext
				.getCurrentInstance().getViewRoot().getLocale());
	}

	public void StatisticsProduction() {
		this.statisticsManager = new StatisticsManager(StatisticsMode.PRODUCTION, this.myFilteredDataSource, FacesContext.getCurrentInstance()
				.getViewRoot().getLocale());
	}

	public void StatisticsStorage() {
		this.statisticsManager = new StatisticsManager(StatisticsMode.STORAGE, this.myFilteredDataSource, FacesContext.getCurrentInstance()
				.getViewRoot().getLocale());
	}

	public void StatisticsCorrection() {
		this.statisticsManager = new StatisticsManager(StatisticsMode.CORRECTIONS, this.myFilteredDataSource, FacesContext.getCurrentInstance()
				.getViewRoot().getLocale());
	}

	public void StatisticsTroughput() {
		this.statisticsManager = new StatisticsManager(StatisticsMode.THROUGHPUT, this.myFilteredDataSource, FacesContext.getCurrentInstance()
				.getViewRoot().getLocale());
	}

	public void StatisticsProject() {
		this.statisticsManager = new StatisticsManager(StatisticsMode.PROJECTS, this.myFilteredDataSource, FacesContext.getCurrentInstance()
				.getViewRoot().getLocale());
		this.statisticsManager.calculate();
	}

	/**
	 * ist called via jsp at the end of building a chart in include file Prozesse_Liste_Statistik.jsp and resets the statistics so that with the next
	 * reload a chart is not shown anymore
	 */
	public String getResetStatistic() {
		this.showStatistics = false;
		return "";
	}

	public String getMyDatasetHoehe() {
		int bla = this.page.getCompleteList().size() * 20;
		return String.valueOf(bla);
	}

	public int getMyDatasetHoeheInt() {
		int bla = this.page.getCompleteList().size() * 20;
		return bla;
	}

	public NumberFormat getMyFormatter() {
		return new DecimalFormat("#,##0");
	}

	public PlotOrientation getMyOrientation() {
		return PlotOrientation.HORIZONTAL;
	}

	/*
	 * Downloads
	 */

	public void DownloadTiffHeader() throws IOException {
		TiffHeader tiff = new TiffHeader(this.myProzess);
		tiff.ExportStart();
	}

	public void DownloadMultiTiff() throws IOException, InterruptedException, SwapException, DAOException {
		Multipage mp = new Multipage();
		mp.ExportStart(this.myProzess);
	}

	public String getGoobiScript() {
		return this.goobiScript;
	}

	public void setGoobiScript(String goobiScript) {
		this.goobiScript = goobiScript;
	}

	public HashMap<String, Boolean> getAnzeigeAnpassen() {
		return this.anzeigeAnpassen;
	}

	public void setAnzeigeAnpassen(HashMap<String, Boolean> anzeigeAnpassen) {
		this.anzeigeAnpassen = anzeigeAnpassen;
	}

	public String getMyNewProcessTitle() {
		return this.myNewProcessTitle;
	}

	public void setMyNewProcessTitle(String myNewProcessTitle) {
		this.myNewProcessTitle = myNewProcessTitle;
	}

	public StatisticsManager getStatisticsManager() {
		return this.statisticsManager;
	}

	/*************************************************************************************
	 * Getter for showStatistics
	 * 
	 * @return the showStatistics
	 *************************************************************************************/
	public boolean isShowStatistics() {
		return this.showStatistics;
	}

	/**************************************************************************************
	 * Setter for showStatistics
	 * 
	 * @param showStatistics
	 *            the showStatistics to set
	 **************************************************************************************/
	public void setShowStatistics(boolean showStatistics) {
		this.showStatistics = showStatistics;
	}

	public static class ProcessCounterObject {
		private String title;
		private int metadata;
		private int docstructs;
		private int images;
		private int relImages;
		private int relDocstructs;
		private int relMetadata;

		public ProcessCounterObject(String title, int metadata, int docstructs, int images) {
			super();
			this.title = title;
			this.metadata = metadata;
			this.docstructs = docstructs;
			this.images = images;
		}

		public int getImages() {
			return this.images;
		}

		public int getMetadata() {
			return this.metadata;
		}

		public String getTitle() {
			return this.title;
		}

		public int getDocstructs() {
			return this.docstructs;
		}

		public int getRelDocstructs() {
			return this.relDocstructs;
		}

		public int getRelImages() {
			return this.relImages;
		}

		public int getRelMetadata() {
			return this.relMetadata;
		}

		public void setRelDocstructs(int relDocstructs) {
			this.relDocstructs = relDocstructs;
		}

		public void setRelImages(int relImages) {
			this.relImages = relImages;
		}

		public void setRelMetadata(int relMetadata) {
			this.relMetadata = relMetadata;
		}
	}

	/**
	 * starts generation of xml logfile for current process
	 */

	public void CreateXML() {
		ExportXmlLog xmlExport = new ExportXmlLog();
		try {
			LoginForm login = (LoginForm) Helper.getManagedBeanValue("#{LoginForm}");
			String ziel = login.getMyBenutzer().getHomeDir() + this.myProzess.getTitel() + "_log.xml";
			xmlExport.startExport(this.myProzess, ziel);
		} catch (IOException e) {
			Helper.setFehlerMeldung("could not write logfile to home directory: ", e);
		} catch (InterruptedException e) {
			Helper.setFehlerMeldung("could not execute command to write logfile to home directory", e);
		}
	}

	/**
	 * transforms xml logfile with given xslt and provides download
	 */
	public void TransformXml() {
		FacesContext facesContext = FacesContext.getCurrentInstance();
		if (!facesContext.getResponseComplete()) {
			String OutputFileName = "export.xml";
			/*
			 * Vorbereiten der Header-Informationen
			 */
			HttpServletResponse response = (HttpServletResponse) facesContext.getExternalContext().getResponse();

			ServletContext servletContext = (ServletContext) facesContext.getExternalContext().getContext();
			String contentType = servletContext.getMimeType(OutputFileName);
			response.setContentType(contentType);
			response.setHeader("Content-Disposition", "attachment;filename=\"" + OutputFileName + "\"");

			response.setContentType("text/xml");

			try {
				ServletOutputStream out = response.getOutputStream();
				ExportXmlLog export = new ExportXmlLog();
				export.startTransformation(out, this.myProzess, this.selectedXslt);
				out.flush();
			} catch (ConfigurationException e) {
				Helper.setFehlerMeldung("could not create logfile: ", e);
			} catch (XSLTransformException e) {
				Helper.setFehlerMeldung("could not create transformation: ", e);
			} catch (IOException e) {
				Helper.setFehlerMeldung("could not create transformation: ", e);
			}
			facesContext.responseComplete();
		}
	}

	public String getMyProcessId() {
		return String.valueOf(this.myProzess.getId());
	}

	public void setMyProcessId(String id) {
		try {
			int myid = new Integer(id);
			this.myProzess = this.dao.get(myid);
		} catch (DAOException e) {
			logger.error(e);
		} catch (NumberFormatException e) {
			logger.warn(e);
		}
	}

	public List<String> getXsltList() {
		List<String> answer = new ArrayList<String>();
		SafeFile folder = new SafeFile("xsltFolder");
		if (folder.isDirectory() && folder.exists()) {
			String[] files = folder.list();

			for (String file : files) {
				if (file.endsWith(".xslt") || file.endsWith(".xsl")) {
					answer.add(file);
				}
			}
		}
		return answer;
	}

	public void setSelectedXslt(String select) {
		this.selectedXslt = select;
	}

	public String getSelectedXslt() {
		return this.selectedXslt;
	}

	public String downloadDocket() {
		return this.myProzess.downloadDocket();
	}

	public void setMyCurrentTable(StatisticsRenderingElement myCurrentTable) {
		this.myCurrentTable = myCurrentTable;
	}

	public StatisticsRenderingElement getMyCurrentTable() {
		return this.myCurrentTable;
	}

	public void CreateExcel() {
		FacesContext facesContext = FacesContext.getCurrentInstance();
		if (!facesContext.getResponseComplete()) {

			/*
			 * -------------------------------- Vorbereiten der Header-Informationen --------------------------------
			 */
			HttpServletResponse response = (HttpServletResponse) facesContext.getExternalContext().getResponse();
			try {
				ServletContext servletContext = (ServletContext) facesContext.getExternalContext().getContext();
				String contentType = servletContext.getMimeType("export.xls");
				response.setContentType(contentType);
				response.setHeader("Content-Disposition", "attachment;filename=\"export.xls\"");
				ServletOutputStream out = response.getOutputStream();
				HSSFWorkbook wb = (HSSFWorkbook) this.myCurrentTable.getExcelRenderer().getRendering();
				wb.write(out);
				out.flush();
				facesContext.responseComplete();

			} catch (IOException e) {

			}
		}
	}

	public void generateResultAsPdf() {
		FacesContext facesContext = FacesContext.getCurrentInstance();
		if (!facesContext.getResponseComplete()) {

			/*
			 * -------------------------------- Vorbereiten der Header-Informationen --------------------------------
			 */
			HttpServletResponse response = (HttpServletResponse) facesContext.getExternalContext().getResponse();
			try {
				ServletContext servletContext = (ServletContext) facesContext.getExternalContext().getContext();
				String contentType = servletContext.getMimeType("search.pdf");
				response.setContentType(contentType);
				response.setHeader("Content-Disposition", "attachment;filename=\"search.pdf\"");
				ServletOutputStream out = response.getOutputStream();

				SearchResultGeneration sr = new SearchResultGeneration(this.filter, this.showClosedProcesses, this.showArchivedProjects);
				HSSFWorkbook wb = sr.getResult();
				List<List<HSSFCell>> rowList = new ArrayList<List<HSSFCell>>();
				HSSFSheet mySheet = wb.getSheetAt(0);
				Iterator<Row> rowIter = mySheet.rowIterator();
				while (rowIter.hasNext()) {
					HSSFRow myRow = (HSSFRow) rowIter.next();
					Iterator<Cell> cellIter = myRow.cellIterator();
					List<HSSFCell> row = new ArrayList<HSSFCell>();
					while (cellIter.hasNext()) {
						HSSFCell myCell = (HSSFCell) cellIter.next();
						row.add(myCell);
					}
					rowList.add(row);
				}
				Document document = new Document();
				Rectangle a4quer = new Rectangle(PageSize.A3.getHeight(), PageSize.A3.getWidth());
				PdfWriter.getInstance(document, out);
				document.setPageSize(a4quer);
				document.open();
				if (rowList.size() > 0) {
					Paragraph p = new Paragraph(rowList.get(0).get(0).toString());

					document.add(p);
					PdfPTable table = new PdfPTable(9);
					table.setSpacingBefore(20);
					for (int i = 1; i < rowList.size(); i++) {

						List<HSSFCell> row = rowList.get(i);
						for (int j = 0; j < row.size(); j++) {
							HSSFCell myCell = row.get(j);
							// TODO aufhübschen und nicht toString() nutzen

							String stringCellValue = myCell.toString();
							table.addCell(stringCellValue);
						}

					}
					document.add(table);
				}

				document.close();
				out.flush();
				facesContext.responseComplete();

			} catch (Exception e) {
			}
		}
	}

	public void generateResult() {
		FacesContext facesContext = FacesContext.getCurrentInstance();
		if (!facesContext.getResponseComplete()) {

			/*
			 * -------------------------------- Vorbereiten der Header-Informationen --------------------------------
			 */
			HttpServletResponse response = (HttpServletResponse) facesContext.getExternalContext().getResponse();
			try {
				ServletContext servletContext = (ServletContext) facesContext.getExternalContext().getContext();
				String contentType = servletContext.getMimeType("search.xls");
				response.setContentType(contentType);
				response.setHeader("Content-Disposition", "attachment;filename=\"search.xls\"");
				ServletOutputStream out = response.getOutputStream();
				SearchResultGeneration sr = new SearchResultGeneration(this.filter, this.showClosedProcesses, this.showArchivedProjects);
				HSSFWorkbook wb = sr.getResult();
				wb.write(out);
				out.flush();
				facesContext.responseComplete();

			} catch (IOException e) {

			}
		}
	}

	public boolean isShowClosedProcesses() {
		return this.showClosedProcesses;
	}

	public void setShowClosedProcesses(boolean showClosedProcesses) {
		this.showClosedProcesses = showClosedProcesses;
	}

	public void setShowArchivedProjects(boolean showArchivedProjects) {
		this.showArchivedProjects = showArchivedProjects;
	}

	public boolean isShowArchivedProjects() {
		return this.showArchivedProjects;
	}

	/**
	 * @return values for wiki field
	 */
	public String getWikiField() {
		return this.myProzess.getWikifield();

	}

	/**
	 * sets new value for wiki field
	 * 
	 * @param inString
	 */
	public void setWikiField(String inString) {
		this.myProzess.setWikifield(inString);
	}

	public String getAddToWikiField() {
		return this.addToWikiField;
	}

	public void setAddToWikiField(String addToWikiField) {
		this.addToWikiField = addToWikiField;
	}

	public void addToWikiField() {
		if (addToWikiField != null && addToWikiField.length() > 0) {
			Benutzer user = (Benutzer) Helper.getManagedBeanValue("#{LoginForm.myBenutzer}");
			String message = this.addToWikiField + " (" + user.getNachVorname() + ")";
			this.myProzess.setWikifield(WikiFieldHelper.getWikiMessage(this.myProzess, this.myProzess.getWikifield(), "user", message));
			this.addToWikiField = "";
			try {
				this.dao.save(myProzess);
			} catch (DAOException e) {
				logger.error(e);
			}
		}
	}

	public ProcessProperty getProcessProperty() {
		return this.processProperty;
	}

	public void setProcessProperty(ProcessProperty processProperty) {
		this.processProperty = processProperty;
	}

	public List<ProcessProperty> getProcessProperties() {
		return this.processPropertyList;
	}

	private void loadProcessProperties() {
		try {
			this.myProzess = this.dao.get(this.myProzess.getId());
		} catch (Exception e) {
			logger.warn("could not refresh process with id " + this.myProzess.getId(), e);
		}
		this.containers = new TreeMap<Integer, PropertyListObject>();
		this.processPropertyList = PropertyParser.getPropertiesForProcess(this.myProzess);

		for (ProcessProperty pt : this.processPropertyList) {
	          if (pt.getProzesseigenschaft() == null) {
	                Prozesseigenschaft pe = new Prozesseigenschaft();
	                pe.setProzess(myProzess);
	                pt.setProzesseigenschaft(pe);
	                myProzess.getEigenschaftenInitialized().add(pe);
	                pt.transfer();
	            }
			if (!this.containers.keySet().contains(pt.getContainer())) {
				PropertyListObject plo = new PropertyListObject(pt.getContainer());
				plo.addToList(pt);
				this.containers.put(pt.getContainer(), plo);
			} else {
				PropertyListObject plo = this.containers.get(pt.getContainer());
				plo.addToList(pt);
				this.containers.put(pt.getContainer(), plo);
			}
		}
	}

	// TODO validierung nur bei Schritt abgeben, nicht bei normalen speichern
	public void saveProcessProperties() {
		boolean valid = true;
		for (IProperty p : this.processPropertyList) {
			if (!p.isValid()) {
				List<String> param = new ArrayList<String>();
				param.add(p.getName());
				String value = Helper.getTranslation("propertyNotValid", param);
				Helper.setFehlerMeldung(value);
				valid = false;
			}
		}

		if (valid) {
			for (ProcessProperty p : this.processPropertyList) {
				if (p.getProzesseigenschaft() == null) {
					Prozesseigenschaft pe = new Prozesseigenschaft();
					pe.setProzess(this.myProzess);
					p.setProzesseigenschaft(pe);
					this.myProzess.getEigenschaftenInitialized().add(pe);
				}
				p.transfer();
				if (!this.myProzess.getEigenschaftenInitialized().contains(p.getProzesseigenschaft())) {
					this.myProzess.getEigenschaftenInitialized().add(p.getProzesseigenschaft());
				}
			}

			List<Prozesseigenschaft> props = this.myProzess.getEigenschaftenList();
			for (Prozesseigenschaft pe : props) {
				if (pe.getTitel() == null) {
					this.myProzess.getEigenschaftenInitialized().remove(pe);
				}
			}

			try {
				this.dao.save(this.myProzess);
				Helper.setMeldung("Properties saved");
			} catch (DAOException e) {
				logger.error(e);
				Helper.setFehlerMeldung("Properties could not be saved");
			}
		}
	}

	public void saveCurrentProperty() {
		List<ProcessProperty> ppList = getContainerProperties();
		for (ProcessProperty pp : ppList) {
			this.processProperty = pp;
			if (!this.processProperty.isValid()) {
				List<String> param = new ArrayList<String>();
				param.add(processProperty.getName());
				String value = Helper.getTranslation("propertyNotValid", param);
				Helper.setFehlerMeldung(value);
				return;
			}
			if (this.processProperty.getProzesseigenschaft() == null) {
				Prozesseigenschaft pe = new Prozesseigenschaft();
				pe.setProzess(this.myProzess);
				this.processProperty.setProzesseigenschaft(pe);
				this.myProzess.getEigenschaftenInitialized().add(pe);
			}
			this.processProperty.transfer();

			List<Prozesseigenschaft> props = this.myProzess.getEigenschaftenList();
			for (Prozesseigenschaft pe : props) {
				if (pe.getTitel() == null) {
					this.myProzess.getEigenschaftenInitialized().remove(pe);
				}
			}
			if (!this.processProperty.getProzesseigenschaft().getProzess().getEigenschaftenInitialized().contains(this.processProperty.getProzesseigenschaft())) {
				this.processProperty.getProzesseigenschaft().getProzess().getEigenschaftenInitialized().add(this.processProperty.getProzesseigenschaft());
			}
			try {
				this.dao.save(this.myProzess);
				Helper.setMeldung("propertiesSaved");
			} catch (DAOException e) {
				logger.error(e);
				Helper.setFehlerMeldung("propertiesNotSaved");
			}
		}
		loadProcessProperties();
	}

	public int getPropertyListSize() {
		if (this.processPropertyList == null) {
			return 0;
		}
		return this.processPropertyList.size();
	}

	public Map<Integer, PropertyListObject> getContainers() {
		return this.containers;
	}

	public List<Integer> getContainerList() {
		return new ArrayList<Integer>(this.containers.keySet());
	}

	public int getContainersSize() {
		if (this.containers == null) {
			return 0;
		}
		return this.containers.size();
	}

	public List<ProcessProperty> getSortedProperties() {
		Comparator<ProcessProperty> comp = new ProcessProperty.CompareProperties();
		Collections.sort(this.processPropertyList, comp);
		return this.processPropertyList;
	}

	public void deleteProperty() {
		List<ProcessProperty> ppList = getContainerProperties();
		for (ProcessProperty pp : ppList) {
			this.processPropertyList.remove(pp);
			this.myProzess.getEigenschaftenInitialized().remove(pp.getProzesseigenschaft());

		}

		List<Prozesseigenschaft> props = this.myProzess.getEigenschaftenList();
		for (Prozesseigenschaft pe : props) {
			if (pe.getTitel() == null) {
				this.myProzess.getEigenschaftenInitialized().remove(pe);
			}
		}
		try {
			this.dao.save(this.myProzess);
		} catch (DAOException e) {
			logger.error(e);
			Helper.setFehlerMeldung("propertiesNotDeleted");
		}
		// saveWithoutValidation();
		loadProcessProperties();
	}

	public void duplicateProperty() {
		ProcessProperty pt = this.processProperty.getClone(0);
		this.processPropertyList.add(pt);
		saveProcessProperties();
	}

	public Integer getContainer() {
		return this.container;
	}

	public void setContainer(Integer container) {
		this.container = container;
		if (container != null && container > 0) {
			this.processProperty = getContainerProperties().get(0);
		}
	}

	public List<ProcessProperty> getContainerProperties() {
		List<ProcessProperty> answer = new ArrayList<ProcessProperty>();

		if (this.container != null && this.container > 0) {
			for (ProcessProperty pp : this.processPropertyList) {
				if (pp.getContainer() == this.container) {
					answer.add(pp);
				}
			}
		} else {
			answer.add(this.processProperty);
		}

		return answer;
	}

	public String duplicateContainer() {
		Integer currentContainer = this.processProperty.getContainer();
		List<ProcessProperty> plist = new ArrayList<ProcessProperty>();
		// search for all properties in container
		for (ProcessProperty pt : this.processPropertyList) {
			if (pt.getContainer() == currentContainer) {
				plist.add(pt);
			}
		}
		int newContainerNumber = 0;
		if (currentContainer > 0) {
			newContainerNumber++;
			// find new unused container number
			boolean search = true;
			while (search) {
				if (!this.containers.containsKey(newContainerNumber)) {
					search = false;
				} else {
					newContainerNumber++;
				}
			}
		}
		// clone properties
		for (ProcessProperty pt : plist) {
			ProcessProperty newProp = pt.getClone(newContainerNumber);
			this.processPropertyList.add(newProp);
			this.processProperty = newProp;
			if (this.processProperty.getProzesseigenschaft() == null) {
				Prozesseigenschaft pe = new Prozesseigenschaft();
				pe.setProzess(this.myProzess);
				this.processProperty.setProzesseigenschaft(pe);
				this.myProzess.getEigenschaftenInitialized().add(pe);
			}
			this.processProperty.transfer();

		}
		try {
			this.dao.save(this.myProzess);
			Helper.setMeldung("propertySaved");
		} catch (DAOException e) {
			logger.error(e);
			Helper.setFehlerMeldung("propertiesNotSaved");
		}
		loadProcessProperties();

		return "";
	}

	public List<ProcessProperty> getContainerlessProperties() {
		List<ProcessProperty> answer = new ArrayList<ProcessProperty>();
		for (ProcessProperty pp : this.processPropertyList) {
			if (pp.getContainer() == 0) {
				answer.add(pp);
			}
		}
		return answer;
	}

	public void createNewProperty() {
		if (this.processPropertyList == null) {
			this.processPropertyList = new ArrayList<ProcessProperty>();
		}
		ProcessProperty pp = new ProcessProperty();
		pp.setType(Type.TEXT);
		pp.setContainer(0);
		this.processPropertyList.add(pp);
		this.processProperty = pp;
	}
}<|MERGE_RESOLUTION|>--- conflicted
+++ resolved
@@ -27,7 +27,6 @@
  * library, you may extend this exception to your version of the library, but you are not obliged to do so. If you do not wish to do so, delete this
  * exception statement from your version.
  */
-import org.goobi.io.SafeFile;
 import java.io.IOException;
 import java.text.DecimalFormat;
 import java.text.NumberFormat;
@@ -56,6 +55,7 @@
 import org.apache.poi.hssf.usermodel.HSSFWorkbook;
 import org.apache.poi.ss.usermodel.Cell;
 import org.apache.poi.ss.usermodel.Row;
+import org.goobi.io.SafeFile;
 import org.goobi.production.cli.helper.WikiFieldHelper;
 import org.goobi.production.export.ExportXmlLog;
 import org.goobi.production.flow.helper.SearchResultGeneration;
@@ -246,17 +246,10 @@
 						{
 							// renaming image directories
 							String imageDirectory = myProzess.getImagesDirectory();
-<<<<<<< HEAD
 							SafeFile dir = new SafeFile(imageDirectory);
-							if (dir.exists() && dir.isDirectory()) {
+							if (dir.isDirectory()) {
 								SafeFile[] subdirs = dir.listFiles();
 								for (SafeFile imagedir : subdirs) {
-=======
-							File dir = new File(imageDirectory);
-							if (dir.isDirectory()) {
-								File[] subdirs = dir.listFiles();
-								for (File imagedir : subdirs) {
->>>>>>> 73cf5d13
 									if (imagedir.isDirectory()) {
 										imagedir.renameTo(new SafeFile(imagedir.getAbsolutePath().replace(myProzess.getTitel(), myNewProcessTitle)));
 									}
@@ -266,17 +259,10 @@
 						{
 							// renaming ocr directories
 							String ocrDirectory = myProzess.getOcrDirectory();
-<<<<<<< HEAD
 							SafeFile dir = new SafeFile(ocrDirectory);
-							if (dir.exists() && dir.isDirectory()) {
+							if (dir.isDirectory()) {
 								SafeFile[] subdirs = dir.listFiles();
 								for (SafeFile imagedir : subdirs) {
-=======
-							File dir = new File(ocrDirectory);
-							if (dir.isDirectory()) {
-								File[] subdirs = dir.listFiles();
-								for (File imagedir : subdirs) {
->>>>>>> 73cf5d13
 									if (imagedir.isDirectory()) {
 										imagedir.renameTo(new SafeFile(imagedir.getAbsolutePath().replace(myProzess.getTitel(), myNewProcessTitle)));
 									}
